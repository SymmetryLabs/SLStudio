<<<<<<< HEAD
DS_Store
build-tmp/
build/
*.autosave
*.swp
*.iml
.idea
=======
# SLStudio
################

.layout
>>>>>>> daa1e7c0
.lxproject
SLStudio/\.tags
SLStudio/\.tags1
/cache
dynamic.json
/project.lxp
*.lxp




# Uncategorized
################

*.autosave
/classes




# Java
################

# Compiled class file
*.class

# Log file
*.log

# BlueJ files
*.ctxt

# Mobile Tools for Java (J2ME)
.mtj.tmp/

# Package Files #
*.jar
*.war
*.nar
*.ear
*.zip
*.tar.gz
*.rar

# virtual machine crash logs, see http://www.java.com/en/download/help/error_hotspot.xml
hs_err_pid*




# Processing
################

applet
application.linux32
application.linux64
application.windows32
application.windows64
application.macosx




# Gradle
################

.gradle
/build/

# Ignore Gradle GUI config
gradle-app.setting

# Avoid ignoring Gradle wrapper jar file (.jar files are usually ignored)
!gradle-wrapper.jar

# Cache of project
.gradletasknamecache

# # Work around https://youtrack.jetbrains.com/issue/IDEA-116898
# gradle/wrapper/gradle-wrapper.properties




# JetBrains
################

# Covers JetBrains IDEs: IntelliJ, RubyMine, PhpStorm, AppCode, PyCharm, CLion, Android Studio and WebStorm
# Reference: https://intellij-support.jetbrains.com/hc/en-us/articles/206544839

# User-specific stuff
.idea/**/workspace.xml
.idea/**/tasks.xml
.idea/**/dictionaries
.idea/**/shelf

# Sensitive or high-churn files
.idea/**/dataSources/
.idea/**/dataSources.ids
.idea/**/dataSources.local.xml
.idea/**/sqlDataSources.xml
.idea/**/dynamic.xml
.idea/**/uiDesigner.xml
.idea/**/dbnavigator.xml

# Gradle
# .idea/**/gradle.xml
.idea/**/libraries

# CMake
cmake-build-debug/
cmake-build-release/

# Mongo Explorer plugin
.idea/**/mongoSettings.xml

# File-based project format
*.iws

# IntelliJ
out/

# mpeltonen/sbt-idea plugin
.idea_modules/

# JIRA plugin
atlassian-ide-plugin.xml

# Cursive Clojure plugin
.idea/replstate.xml

# Crashlytics plugin (for Android Studio and IntelliJ)
com_crashlytics_export_strings.xml
crashlytics.properties
crashlytics-build.properties
fabric.properties

# Editor-based Rest Client
.idea/httpRequests




# Processing for Sublime Text
################

build-tmp/




# Sublime Text
################

# Cache files for Sublime Text
*.tmlanguage.cache
*.tmPreferences.cache
*.stTheme.cache

# Workspace files are user-specific
*.sublime-workspace

# Project files should be checked into the repository, unless a significant
# proportion of contributors will probably not be using Sublime Text
# *.sublime-project

# SFTP configuration file
sftp-config.json

# Package control specific files
Package Control.last-run
Package Control.ca-list
Package Control.ca-bundle
Package Control.system-ca-bundle
Package Control.cache/
Package Control.ca-certs/
Package Control.merged-ca-bundle
Package Control.user-ca-bundle
oscrypto-ca-bundle.crt
bh_unicode_properties.cache

# Sublime-github package stores a github token in this file
# https://packagecontrol.io/packages/sublime-github
GitHub.sublime-settings




# Vim
################

# Swap
[._]*.s[a-v][a-z]
[._]*.sw[a-p]
[._]s[a-v][a-z]
[._]sw[a-p]

# Session
Session.vim

# Temporary
.netrwhist
*~
# Auto-generated tag files
tags
# Persistent undo
[._]*.un~




# macOS
################

# General
.DS_Store
.AppleDouble
.LSOverride

# Icon must end with two \r
Icon


# Thumbnails
._*

# Files that might appear in the root of a volume
.DocumentRevisions-V100
.fseventsd
.Spotlight-V100
.TemporaryItems
.Trashes
.VolumeIcon.icns
.com.apple.timemachine.donotpresent

# Directories potentially created on remote AFP share
.AppleDB
.AppleDesktop
Network Trash Folder
Temporary Items
.apdisk




# Windows
################

# Windows thumbnail cache files
Thumbs.db
ehthumbs.db
ehthumbs_vista.db

# Dump file
*.stackdump

# Folder config file
[Dd]esktop.ini

# Recycle Bin used on file shares
$RECYCLE.BIN/

# Windows Installer files
*.cab
*.msi
*.msix
*.msm
*.msp

# Windows shortcuts
*.lnk<|MERGE_RESOLUTION|>--- conflicted
+++ resolved
@@ -1,17 +1,6 @@
-<<<<<<< HEAD
-DS_Store
-build-tmp/
-build/
-*.autosave
-*.swp
-*.iml
-.idea
-=======
 # SLStudio
 ################
 
-.layout
->>>>>>> daa1e7c0
 .lxproject
 SLStudio/\.tags
 SLStudio/\.tags1
