# SLStudio
################

.layout
.lxproject
.show
SLStudio/\.tags
SLStudio/\.tags1
/cache
dynamic.json
/project.lxp
/*.lxp
cart_IP_configs.txt
timecode.csv
start-muted


# Temporary
################

.idea/
*.iml




# Uncategorized
################

*.autosave
/classes




# Java
################

# Compiled class file
*.class

# Log file
*.log

# BlueJ files
*.ctxt

# Mobile Tools for Java (J2ME)
.mtj.tmp/

# Package Files #
*.jar
*.war
*.nar
*.ear
*.zip
*.tar.gz
*.rar

# virtual machine crash logs, see http://www.java.com/en/download/help/error_hotspot.xml
hs_err_pid*




# Processing
################

applet
application.linux32
application.linux64
application.windows32
application.windows64
application.macosx




# Gradle
################

.gradle
/build/

# Ignore Gradle GUI config
gradle-app.setting

# Avoid ignoring Gradle wrapper jar file (.jar files are usually ignored)
!gradle-wrapper.jar

# Cache of project
.gradletasknamecache

# # Work around https://youtrack.jetbrains.com/issue/IDEA-116898
# gradle/wrapper/gradle-wrapper.properties




# JetBrains
################

# Covers JetBrains IDEs: IntelliJ, RubyMine, PhpStorm, AppCode, PyCharm, CLion, Android Studio and WebStorm
# Reference: https://intellij-support.jetbrains.com/hc/en-us/articles/206544839

# User-specific stuff
.idea/**/workspace.xml
.idea/**/tasks.xml
.idea/**/dictionaries
.idea/**/shelf

# Sensitive or high-churn files
.idea/**/dataSources/
.idea/**/dataSources.ids
.idea/**/dataSources.local.xml
.idea/**/sqlDataSources.xml
.idea/**/dynamic.xml
.idea/**/uiDesigner.xml
.idea/**/dbnavigator.xml

# Gradle
# .idea/**/gradle.xml
.idea/**/libraries

# CMake
cmake-build-debug/
cmake-build-release/

# Mongo Explorer plugin
.idea/**/mongoSettings.xml

# File-based project format
*.iws

# IntelliJ
out/

# mpeltonen/sbt-idea plugin
.idea_modules/

# JIRA plugin
atlassian-ide-plugin.xml

# Cursive Clojure plugin
.idea/replstate.xml

# Crashlytics plugin (for Android Studio and IntelliJ)
com_crashlytics_export_strings.xml
crashlytics.properties
crashlytics-build.properties
fabric.properties

# Editor-based Rest Client
.idea/httpRequests




# Processing for Sublime Text
################

build-tmp/




# Sublime Text
################

# Cache files for Sublime Text
*.tmlanguage.cache
*.tmPreferences.cache
*.stTheme.cache

# Workspace files are user-specific
*.sublime-workspace

# Project files should be checked into the repository, unless a significant
# proportion of contributors will probably not be using Sublime Text
# *.sublime-project

# SFTP configuration file
sftp-config.json

# Package control specific files
Package Control.last-run
Package Control.ca-list
Package Control.ca-bundle
Package Control.system-ca-bundle
Package Control.cache/
Package Control.ca-certs/
Package Control.merged-ca-bundle
Package Control.user-ca-bundle
oscrypto-ca-bundle.crt
bh_unicode_properties.cache

# Sublime-github package stores a github token in this file
# https://packagecontrol.io/packages/sublime-github
GitHub.sublime-settings




# Vim
################

# Swap
[._]*.s[a-v][a-z]
[._]*.sw[a-p]
[._]s[a-v][a-z]
[._]sw[a-p]

# Session
Session.vim

# Temporary
.netrwhist
*~
# Auto-generated tag files
tags
# Persistent undo
[._]*.un~




# macOS
################

# General
.DS_Store
.AppleDouble
.LSOverride

# Icon must end with two \r
Icon


# Thumbnails
._*

# Files that might appear in the root of a volume
.DocumentRevisions-V100
.fseventsd
.Spotlight-V100
.TemporaryItems
.Trashes
.VolumeIcon.icns
.com.apple.timemachine.donotpresent

# Directories potentially created on remote AFP share
.AppleDB
.AppleDesktop
Network Trash Folder
Temporary Items
.apdisk




# Windows
################

# Windows thumbnail cache files
Thumbs.db
ehthumbs.db
ehthumbs_vista.db

# Dump file
*.stackdump

# Folder config file
[Dd]esktop.ini

# Recycle Bin used on file shares
$RECYCLE.BIN/

# Windows Installer files
*.cab
*.msi
*.msix
*.msm
*.msp

# Windows shortcuts
*.lnk


# Emacs
.dir-locals.el
.meghanada

# Eclipse
.settings
.project
.classpath
bin

<<<<<<< HEAD

=======
# nate
>>>>>>> 75fa2ed1
.vscode
shows/pilots/files
scratch
*.bak<|MERGE_RESOLUTION|>--- conflicted
+++ resolved
@@ -296,11 +296,7 @@
 .classpath
 bin
 
-<<<<<<< HEAD
-
-=======
 # nate
->>>>>>> 75fa2ed1
 .vscode
 shows/pilots/files
 scratch
