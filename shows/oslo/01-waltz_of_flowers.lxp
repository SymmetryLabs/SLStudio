--- conflicted
+++ resolved
@@ -1,11 +1,6 @@
 {
-<<<<<<< HEAD
-  "version": 3,
-  "timestamp": 1575545460277,
-=======
   "version": 2,
   "timestamp": 1575219160543,
->>>>>>> 76d4d594
   "engine": {
     "id": 1,
     "class": "heronarts.lx.LXEngine",
@@ -352,11 +347,7 @@
                   "expandedInUi": true,
                   "Enabled": true,
                   "Hue": 359.99999195337296,
-<<<<<<< HEAD
-                  "Spark": 1.0,
-=======
                   "Spark": 0.0,
->>>>>>> 76d4d594
                   "Wave": 0.0,
                   "xPos": 0.5,
                   "yPos": 0.5,
@@ -629,11 +620,7 @@
                   "label": "Raindrops",
                   "expandedInUi": false,
                   "Enabled": true,
-<<<<<<< HEAD
-                  "Number": -380.6198191642761,
-=======
                   "Number": -380.0,
->>>>>>> 76d4d594
                   "Size": 0.38799999356269843,
                   "SizeVar": 0.5299999993294477,
                   "Speed": -6866.000002995133,
@@ -1156,11 +1143,7 @@
               "midiChannel": 16,
               "autoCycleEnabled": false,
               "autoCycleTimeSecs": 60.0,
-<<<<<<< HEAD
-              "fader": 0.005163838155567646,
-=======
               "fader": 0.006527208723127842,
->>>>>>> 76d4d594
               "crossfadeGroup": 0,
               "blendMode": 0,
               "transitionEnabled": false,
@@ -1489,11 +1472,7 @@
         "shelf": {
           "id": 32,
           "class": "heronarts.lx.modulator.APC40Mk2Shelf",
-<<<<<<< HEAD
-          "modulationColor": -16711904,
-=======
           "modulationColor": -65363,
->>>>>>> 76d4d594
           "parameters": {
             "label": "APC40Mk2 Shelf",
             "running": false,
@@ -1633,8 +1612,6 @@
       }
     },
     "components": {
-<<<<<<< HEAD
-=======
       "envelop": {
         "id": 33,
         "class": "com.symmetrylabs.slstudio.envelop.Envelop",
@@ -1708,7 +1685,6 @@
           "broadcast (10.255.255.255)": false
         }
       },
->>>>>>> 76d4d594
       "swatches": {
         "id": 28,
         "class": "com.symmetrylabs.slstudio.palettes.SwatchLibrary",
