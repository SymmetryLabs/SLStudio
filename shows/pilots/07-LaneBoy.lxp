--- conflicted
+++ resolved
@@ -1,10 +1,6 @@
 {
   "version": "0.1",
-<<<<<<< HEAD
-  "timestamp": 1549728978036,
-=======
   "timestamp": 1549727961026,
->>>>>>> 75fa2ed1
   "engine": {
     "id": 1,
     "class": "heronarts.lx.LXEngine",
@@ -19,11 +15,7 @@
       "crossfader": 0.5,
       "crossfaderBlendMode": 0,
       "speed": 1.0,
-<<<<<<< HEAD
-      "focusedChannel": 3,
-=======
       "focusedChannel": 9,
->>>>>>> 75fa2ed1
       "cueA": false,
       "cueB": false,
       "multithreaded": true,
@@ -116,11 +108,7 @@
               "enabled": true,
               "xSize": 410.0,
               "cx": 355.04000122845173,
-<<<<<<< HEAD
-              "ySize": 28.163791984319687,
-=======
               "ySize": 99.0,
->>>>>>> 75fa2ed1
               "cy": 73.49999658577141,
               "zSize": 64.32000080868602,
               "cz": -31.274998764507473,
@@ -565,11 +553,7 @@
               "Speed": 0.55,
               "Symm": 0,
               "Anim": 3,
-<<<<<<< HEAD
-              "Dens": 0.8799999952316284,
-=======
               "Dens": 0.26002106070518494,
->>>>>>> 75fa2ed1
               "AnimResets": false
             },
             "modulation": {
@@ -725,11 +709,7 @@
               "palette": 0,
               "x": 0.0,
               "y": 1.0,
-<<<<<<< HEAD
-              "z": 0.0012856721878051758,
-=======
               "z": 0.010885357856750488,
->>>>>>> 75fa2ed1
               "cx": 410.0,
               "cy": 116.0,
               "cz": 24.0,
@@ -1411,15 +1391,6 @@
       "inputs": [
         {
           "name": "CoreMIDI4J - NateBus",
-<<<<<<< HEAD
-          "channel": true,
-          "control": true,
-          "sync": false
-        },
-        {
-          "name": "** Internal Error getting Device Name!",
-=======
->>>>>>> 75fa2ed1
           "channel": true,
           "control": true,
           "sync": false
@@ -1441,11 +1412,7 @@
       "clipViewVisible": true,
       "modulatorExpanded": {},
       "preview": {
-<<<<<<< HEAD
-        "radius": 441.91766623746076,
-=======
         "radius": 728.8383972713405,
->>>>>>> 75fa2ed1
         "theta": -0.09899999999999362,
         "phi": 0.27299999999999075,
         "positionX": 357.24761962890625,
