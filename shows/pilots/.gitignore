--- conflicted
+++ resolved
@@ -6,8 +6,5 @@
 morph-1.png
 morph-2.png
 ride.png
-<<<<<<< HEAD
 renderWut
-=======
-zzz
->>>>>>> dd150cb6
+zzz