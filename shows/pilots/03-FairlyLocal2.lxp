--- conflicted
+++ resolved
@@ -1,10 +1,6 @@
 {
   "version": "0.1",
-<<<<<<< HEAD
-  "timestamp": 1550002733419,
-=======
   "timestamp": 1549906636798,
->>>>>>> f52a365d
   "engine": {
     "id": 1,
     "class": "heronarts.lx.LXEngine",
@@ -223,11 +219,7 @@
           "midiChannel": 16,
           "autoCycleEnabled": false,
           "autoCycleTimeSecs": 60.0,
-<<<<<<< HEAD
-          "fader": 0.7428571414202452,
-=======
           "fader": 1.0,
->>>>>>> f52a365d
           "crossfadeGroup": 0,
           "blendMode": 0,
           "transitionEnabled": false,
@@ -684,43 +676,12 @@
       "inputs": [
         {
           "name": "CoreMIDI4J - NateBus",
-<<<<<<< HEAD
-          "channel": false,
-          "control": true,
-          "sync": false
-        },
-        {
-          "name": "CoreMIDI4J - Port 1",
-=======
->>>>>>> f52a365d
           "channel": true,
           "control": false,
           "sync": false
         },
         {
-<<<<<<< HEAD
-          "name": "CoreMIDI4J - Port 2",
-          "channel": true,
-          "control": false,
-          "sync": false
-        },
-        {
-          "name": "CoreMIDI4J - Port 3",
-          "channel": true,
-          "control": false,
-          "sync": false
-        },
-        {
-          "name": "CoreMIDI4J - Port 4",
-          "channel": true,
-          "control": false,
-          "sync": false
-        },
-        {
-          "name": "CoreMIDI4J - Sync Port",
-=======
           "name": "CoreMIDI4J - Session 1",
->>>>>>> f52a365d
           "channel": true,
           "control": false,
           "sync": false
