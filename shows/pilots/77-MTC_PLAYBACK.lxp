--- conflicted
+++ resolved
@@ -1,10 +1,6 @@
 {
   "version": "0.1",
-<<<<<<< HEAD
   "timestamp": 1551105481531,
-=======
-  "timestamp": 1551106987630,
->>>>>>> c9e32dfd
   "engine": {
     "id": 1,
     "class": "heronarts.lx.LXEngine",
@@ -355,7 +351,6 @@
       }
     },
     "midi": {
-<<<<<<< HEAD
       "inputs": [
         {
           "name": "CoreMIDI4J - NateBus",
@@ -364,9 +359,6 @@
           "sync": false
         }
       ],
-=======
-      "inputs": [],
->>>>>>> c9e32dfd
       "mapping": []
     }
   },
