--- conflicted
+++ resolved
@@ -1,10 +1,6 @@
 {
   "version": "0.1",
-<<<<<<< HEAD
-  "timestamp": 1533252066302,
-=======
   "timestamp": 1533247822544,
->>>>>>> 41880694
   "engine": {
     "id": 1,
     "class": "heronarts.lx.LXEngine",
@@ -1548,65 +1544,8 @@
             "class": "com.symmetrylabs.layouts.cubes.patterns.TestTowers",
             "modulationColor": -15728385,
             "parameters": {
-<<<<<<< HEAD
-              "label": "Noise",
-              "Spark": 0.0,
-              "Wave": 0.0,
-              "xPos": 0.5,
-              "yPos": 0.5,
-              "xRot": 0.5,
-              "yRot": 0.5,
-              "zRot": 0.5,
-              "Spin": 0.5,
-              "X-SYM": false,
-              "Y-SYM": false,
-              "R-SYM": false,
-              "X-DUP": false,
-              "JOG": false,
-              "GREY": false,
-              "Speed": 0.55,
-              "Symm": 0,
-              "Anim": 7,
-              "Dens": 0.6
-=======
               "label": "TestTowers",
               "selectedTower": 7
->>>>>>> 41880694
-            },
-            "modulation": {
-              "modulators": [],
-              "modulations": [],
-              "triggers": []
-            },
-            "autoCycleEnabled": true
-          },
-          {
-            "id": 6307,
-            "class": "com.symmetrylabs.slstudio.pattern.Play",
-            "modulationColor": -65441,
-            "parameters": {
-              "label": "Play",
-              "Spark": 0.0,
-              "Wave": 0.0,
-              "xPos": 0.5,
-              "yPos": 0.5,
-              "xRot": 0.5,
-              "yRot": 0.5,
-              "zRot": 0.5,
-              "Spin": 0.5,
-              "X-SYM": false,
-              "Y-SYM": false,
-              "R-SYM": false,
-              "X-DUP": false,
-              "JOG": false,
-              "GREY": false,
-              "Rad": 0.10000000149011612,
-              "Bnc": 0.20000000298023224,
-              "Amp": 0.20000000298023224,
-              "tempo": 1.0,
-              "TMult": 0,
-              "TPat": 1,
-              "Shape": 0
             },
             "modulation": {
               "modulators": [],
@@ -1718,12 +1657,6 @@
         "mode": 0,
         "fps": 0.0,
         "gamma": 0,
-<<<<<<< HEAD
-        "brightness": 0.75
-      }
-    },
-    "components": {
-=======
         "brightness": 0.8999999761581421
       }
     },
@@ -1741,7 +1674,6 @@
           "BGMA": 2.8
         }
       },
->>>>>>> 41880694
       "outputControl": {
         "id": 31,
         "class": "com.symmetrylabs.slstudio.output.OutputControl",
