{
  "version": "0.1",
  "timestamp": 1519597030142,
  "engine": {
    "id": 1,
    "class": "heronarts.lx.LXEngine",
    "modulationColor": -3801344,
    "parameters": {
      "label": "Engine",
      "scene-1": false,
      "scene-2": false,
      "scene-3": false,
      "scene-4": false,
      "scene-5": false,
      "crossfader": 0.5,
      "crossfaderBlendMode": 0,
      "speed": 1.0,
      "focusedChannel": 0,
      "cueA": false,
      "cueB": false,
      "multithreaded": true,
      "channelMultithreaded": true,
      "networkMultithreaded": true
    },
    "palette": {
      "id": 2,
      "class": "heronarts.lx.color.LXPalette",
      "modulationColor": -65477,
      "parameters": {
        "label": "",
        "cue": false,
        "hueMode": 0,
        "color/hue": 0.0,
        "color/brightness": 100.0,
        "color/saturation": 100.0,
        "color": -65536,
        "period": 120000.0,
        "range": 0.0,
        "spread": 0.0,
        "spreadX": 0.0,
        "spreadY": 0.0,
        "spreadZ": 0.0,
        "spreadR": 0.0,
        "offsetX": 0.0,
        "offsetY": 0.0,
        "offsetZ": 0.0,
        "mirror": true
      }
    },
    "channels": [
      {
        "id": 30,
        "class": "heronarts.lx.LXChannel",
        "modulationColor": -45056,
        "parameters": {
          "label": "Channel-1",
          "arm": false,
          "enabled": true,
          "cue": false,
          "midiMonitor": false,
          "midiChannel": 16,
          "autoCycleEnabled": false,
          "autoCycleTimeSecs": 60.0,
          "fader": 1.0,
          "crossfadeGroup": 0,
          "blendMode": 0,
          "transitionEnabled": false,
          "transitionTimeSecs": 5.0,
          "transitionBlendMode": 0
        },
        "effects": [
          {
            "id": 206,
            "class": "heronarts.lx.effect.BlurEffect",
            "modulationColor": -65481,
            "parameters": {
              "label": "Blur",
              "enabled": true,
              "amount": 0.0
            },
            "modulation": {
              "modulators": [],
              "modulations": [],
              "triggers": []
            }
          },
          {
            "id": 209,
            "class": "com.symmetrylabs.slstudio.effect.ColorShiftEffect",
            "modulationColor": -7012097,
            "parameters": {
              "label": "ColorShift",
              "enabled": true,
              "shift": 0.0
            },
            "modulation": {
              "modulators": [],
              "modulations": [],
              "triggers": []
            }
          }
        ],
        "clips": [],
        "patternIndex": 0,
        "patterns": [
          {
            "id": 27,
            "class": "heronarts.lx.pattern.IteratorTestPattern",
            "modulationColor": -16735745,
            "parameters": {
              "label": "IteratorTest",
              "Speed": 10.0
            },
            "modulation": {
              "modulators": [],
              "modulations": [],
              "triggers": []
            },
            "autoCycleEnabled": false
          },
          {
            "id": 269,
            "class": "com.symmetrylabs.slstudio.pattern.AskewPlanes",
            "modulationColor": -65451,
            "parameters": {
              "label": "AskewPlanes",
              "Sprk": 0.0,
              "Wave": 0.0,
              "TrnX": 1.0,
              "TrnY": 0.5,
              "thck": 0.2,
              "num": 0
            },
            "modulation": {
              "modulators": [],
              "modulations": [],
              "triggers": []
            },
            "autoCycleEnabled": true
          },
          {
            "id": 280,
            "class": "com.symmetrylabs.slstudio.pattern.Balance",
            "modulationColor": -14614784,
            "parameters": {
              "label": "Balance",
              "Hue": 0.4,
              "Spd": 0.5,
              "Crzy": 0.20000000298023224
            },
            "modulation": {
              "modulators": [],
              "modulations": [],
              "triggers": []
            },
            "autoCycleEnabled": true
          },
          {
            "id": 289,
            "class": "com.symmetrylabs.slstudio.pattern.BassPod",
            "modulationColor": -65419,
            "parameters": {
              "label": "BassPod",
              "CLR": 0.5,
              "Gain": 0.5
            },
            "modulation": {
              "modulators": [],
              "modulations": [],
              "triggers": []
            },
            "autoCycleEnabled": true
          },
          {
            "id": 292,
            "class": "com.symmetrylabs.slstudio.pattern.Bubbles",
            "modulationColor": -16711792,
            "parameters": {
              "label": "Bubbles",
              "num": 0.3,
              "spd": 0.25,
              "col": 50.0,
              "size": 20.0,
              "trns": 9.0,
              "aPop": 30.0,
              "zDep": 2.0
            },
            "modulation": {
              "modulators": [],
              "modulations": [],
              "triggers": []
            },
            "autoCycleEnabled": true
          },
          {
            "id": 294,
            "class": "com.symmetrylabs.slstudio.pattern.interactivePattern.CapacitivePat",
            "modulationColor": -16747777,
            "parameters": {
              "label": "CapacitivePat",
              "atBlobs": false,
              "nearBlobs": false,
              "everywhere": false,
              "perSun": false,
              "timeScale": 1.0,
              "size": 100.0,
              "detail": 4.0,
              "ripple": 0.0,
              "x": 3.328083038330078,
              "y": 8.498357772827148,
              "z": 26.0,
              "zScale": 0.0,
              "palette": 0,
              "palShift": 0.0,
              "palBias": 0.0,
              "palCutoff": 0.0,
              "palStart": 0.0,
              "palStop": 1.0,
              "spnRad": 100.0,
              "maxBirds": 8,
              "spnRate": 0.2,
              "spnVary": 0.0,
              "scatter": 100.0,
              "spdMult": 1.0,
              "maxSpd": 10.0,
              "turnSec": 1.0,
              "fadeInSec": 0.5,
              "fadeOutSec": 1.0
            },
            "modulation": {
              "modulators": [],
              "modulations": [],
              "triggers": []
            },
            "autoCycleEnabled": true
          },
          {
            "id": 296,
            "class": "com.symmetrylabs.slstudio.pattern.CrossSections",
            "modulationColor": -2031361,
            "parameters": {
              "label": "CrossSections",
              "XRAT": 0.7,
              "YRAT": 0.6,
              "ZRAT": 0.5,
              "XWID": 0.3,
              "XLEV": 1.0,
              "YLEV": 1.0,
              "ZLEV": 0.5,
              "YWID": 0.3,
              "ZWID": 0.3
            },
            "modulation": {
              "modulators": [],
              "modulations": [],
              "triggers": []
            },
            "autoCycleEnabled": true
          },
          {
            "id": 301,
            "class": "com.symmetrylabs.slstudio.pattern.CubeEQ",
            "modulationColor": -16711844,
            "parameters": {
              "label": "CubeEQ",
              "EDGE": 0.5,
              "CLR": 0.1,
              "BLK": 0.5
            },
            "modulation": {
              "modulators": [],
              "modulations": [],
              "triggers": []
            },
            "autoCycleEnabled": true
          },
          {
            "id": 304,
            "class": "com.symmetrylabs.slstudio.pattern.CubesMappingPattern",
            "modulationColor": -16758017,
            "parameters": {
              "label": "CubesMapping"
            },
            "modulation": {
              "modulators": [],
              "modulations": [],
              "triggers": []
            },
            "autoCycleEnabled": true
          },
          {
<<<<<<< HEAD
            "id": 88,
            "class": "com.symmetrylabs.slstudio.pattern.ping.LightSource",
            "modulationColor": -4653312,
=======
            "id": 307,
            "class": "com.symmetrylabs.slstudio.pattern.explosions.Explosions",
            "modulationColor": -16711789,
>>>>>>> e289705e
            "parameters": {
              "label": "Explosions",
              "NUM": 4.0,
              "BRGT": 50.0,
              "RATE": 8000.0,
              "BLUR": 0.69
            },
            "modulation": {
              "modulators": [],
              "modulations": [],
              "triggers": []
            },
            "autoCycleEnabled": true
          },
          {
            "id": 316,
            "class": "com.symmetrylabs.slstudio.ping.FlockWave",
            "modulationColor": -16711937,
            "parameters": {
              "label": "FlockWave",
              "atBlobs": false,
              "nearBlobs": false,
              "everywhere": false,
              "perSun": false,
              "timeScale": 1.0,
              "size": 100.0,
              "detail": 4.0,
              "ripple": 0.0,
              "x": 3.328083038330078,
              "y": 8.498357772827148,
              "z": 26.0,
              "zScale": 0.0,
              "palette": 0,
              "palShift": 0.0,
              "palBias": 0.0,
              "palCutoff": 0.0,
              "palStart": 0.0,
              "palStop": 1.0,
              "spnRad": 100.0,
              "maxBirds": 8,
              "spnRate": 0.2,
              "spnVary": 0.0,
              "scatter": 100.0,
              "spdMult": 1.0,
              "maxSpd": 10.0,
              "turnSec": 1.0,
              "fadeInSec": 0.5,
              "fadeOutSec": 1.0
            },
            "modulation": {
              "modulators": [],
              "modulations": [],
              "triggers": []
            },
            "autoCycleEnabled": true
          },
          {
            "id": 318,
            "class": "com.symmetrylabs.slstudio.ping.FlockWaveFiery",
            "modulationColor": -12648193,
            "parameters": {
              "label": "FlockWaveFiery",
              "atBlobs": false,
              "nearBlobs": false,
              "everywhere": true,
              "perSun": false,
              "timeScale": 0.15,
              "size": 500.0,
              "detail": 6.6,
              "ripple": 0.6,
              "x": 40.0,
              "y": 0.4,
              "z": 52.0,
              "zScale": 5.58,
              "palette": 26,
              "palShift": 0.0,
              "palBias": -1.64,
              "palCutoff": 0.21,
              "palStart": 0.25,
              "palStop": 1.0,
              "spnRad": 280.0,
              "maxBirds": 8,
              "spnRate": 2.0,
              "spnVary": 0.0,
              "scatter": 150.0,
              "spdMult": 0.24,
              "maxSpd": 10.0,
              "turnSec": 1.56,
              "fadeInSec": 1.7,
              "fadeOutSec": 0.78
            },
            "modulation": {
              "modulators": [],
              "modulations": [],
              "triggers": []
            },
            "autoCycleEnabled": true
          },
          {
            "id": 320,
            "class": "com.symmetrylabs.slstudio.pattern.Noise",
            "modulationColor": -5376,
            "parameters": {
              "label": "Noise",
              "Sprk": 0.0,
              "Wave": 0.0,
              "TrnX": 0.5,
              "TrnY": 0.5,
              "RotX": 0.5,
              "RotY": 0.5,
              "RotZ": 0.5,
              "Spin": 0.5,
              "Fast": 0.55,
              "Dens": 0.6,
              "Shrp": 0.0,
              "Symm": 0,
              "Anim": 5
            },
            "modulation": {
              "modulators": [],
              "modulations": [],
              "triggers": []
            },
            "autoCycleEnabled": true
          },
          {
            "id": 322,
            "class": "com.symmetrylabs.slstudio.pattern.Palette",
            "modulationColor": -16711867,
            "parameters": {
              "label": "Palette"
            },
            "modulation": {
              "modulators": [],
              "modulations": [],
              "triggers": []
            },
            "autoCycleEnabled": true
          },
          {
            "id": 324,
            "class": "com.symmetrylabs.slstudio.pattern.Pong",
            "modulationColor": -16122112,
            "parameters": {
              "label": "Pong",
              "Sprk": 0.0,
              "Wave": 0.0,
              "TrnX": 0.5,
              "TrnY": 0.5,
              "Size": 0.4000000059604645,
              "Anim": 2
            },
            "modulation": {
              "modulators": [],
              "modulations": [],
              "triggers": []
            },
            "autoCycleEnabled": true
          },
          {
            "id": 332,
            "class": "com.symmetrylabs.slstudio.pattern.Rings",
            "modulationColor": -16738561,
            "parameters": {
              "label": "Rings",
              "DEPTH": 0.6,
              "BRT": 0.75,
              "SAT": 0.5,
              "SPD1": 0.2,
              "SPD2": 0.4,
              "SCALE": 0.15
            },
            "modulation": {
              "modulators": [],
              "modulations": [],
              "triggers": []
            },
            "autoCycleEnabled": true
          },
          {
            "id": 334,
            "class": "com.symmetrylabs.slstudio.ping.RipplePads",
            "modulationColor": -16711790,
            "parameters": {
              "label": "RipplePads",
              "intensity": 1.0,
              "velocity": 80.0,
              "speed": 200.0,
              "decaySec": 1.0,
              "nextHue": 0.0,
              "nextSat": 0.0,
              "K": false,
              "J": false,
              "I": false,
              "H": false,
              "G": false,
              "F": false,
              "E": false,
              "D": false,
              "C": false,
              "B": false,
              "A": false
            },
            "modulation": {
              "modulators": [],
              "modulations": [],
              "triggers": []
            },
            "autoCycleEnabled": true
          },
          {
            "id": 336,
            "class": "com.symmetrylabs.slstudio.pattern.ShiftingPlane",
            "modulationColor": -16711817,
            "parameters": {
              "label": "ShiftingPlane",
              "hShift": 0.5
            },
            "modulation": {
              "modulators": [],
              "modulations": [],
              "triggers": []
            },
            "autoCycleEnabled": true
          },
          {
            "id": 342,
            "class": "com.symmetrylabs.slstudio.pattern.SnowFlakes",
            "modulationColor": -5701377,
            "parameters": {
              "label": "SnowFlakes",
              "Number": 0,
              "size": 0.5,
              "Life": 10000,
              "FallSpeed": 0.5,
              "Spawn": false
            },
            "modulation": {
              "modulators": [],
              "modulations": [],
              "triggers": []
            },
            "autoCycleEnabled": true
          },
          {
            "id": 345,
            "class": "com.symmetrylabs.slstudio.pattern.SoundParticles",
            "modulationColor": -14811392,
            "parameters": {
              "label": "SoundParticles",
              "Spark": 0.0,
              "Mag": 0.1,
              "Size": 0.33,
              "Speed": 16.0,
              "Spin": 0.5,
              "Color": 0.0,
              "wobble": 1.0,
              "radius": 700.0
            },
            "modulation": {
              "modulators": [],
              "modulations": [],
              "triggers": []
            },
            "autoCycleEnabled": true
          },
          {
            "id": 348,
            "class": "com.symmetrylabs.slstudio.pattern.Spheres",
            "modulationColor": -16711795,
            "parameters": {
              "label": "Spheres",
              "RAD": 1.0,
              "PERIOD": 4000.0,
              "HueVar": 50.0
            },
            "modulation": {
              "modulators": [],
              "modulations": [],
              "triggers": []
            },
            "autoCycleEnabled": true
          },
          {
            "id": 352,
            "class": "com.symmetrylabs.slstudio.pattern.Swarm",
            "modulationColor": -16715777,
            "parameters": {
              "label": "Swarm"
            },
            "modulation": {
              "modulators": [],
              "modulations": [],
              "triggers": []
            },
            "autoCycleEnabled": true
          },
          {
            "id": 360,
            "class": "com.symmetrylabs.slstudio.pattern.Swim",
            "modulationColor": -327936,
            "parameters": {
              "label": "Swim",
              "HUE": 0.1,
              "Crzy": 0.5,
              "Spd": 0.5
            },
            "modulation": {
              "modulators": [],
              "modulations": [],
              "triggers": []
            },
            "autoCycleEnabled": true
          },
          {
            "id": 367,
            "class": "com.symmetrylabs.slstudio.pattern.ViolinWave",
            "modulationColor": -16760065,
            "parameters": {
              "label": "ViolinWave",
              "LVL": 0.45,
              "EDG": 0.5,
              "RNG": 0.5,
              "RLS": 0.5,
              "SPD": 0.5,
              "AMP": 0.25,
              "WAVE": 0.5,
              "PSIZE": 0.5,
              "PSPD": 0.5,
              "PDENS": 0.25
            },
            "modulation": {
              "modulators": [],
              "modulations": [],
              "triggers": []
            },
            "autoCycleEnabled": true
          },
          {
            "id": 371,
            "class": "com.symmetrylabs.slstudio.pattern.Wasps",
            "modulationColor": -5570816,
            "parameters": {
              "label": "Wasps",
              "count": 0.0,
              "size": 15.0,
              "edgeCut": 0.85,
              "peakCut": 1.0,
              "kernel": 0,
              "flattenZ": false,
              "drawParticles": false,
              "hue": 0.0,
              "saturation": 30.0,
              "enableBlobs": true,
              "bMaxDist": 500.0,
              "bMaxAngle": 60.0,
              "bPull": 100.0,
              "bTrackingMode": 1,
              "speed": 1.0,
              "accel": 1.5,
              "dampen": 0.75,
              "focusX": 0.0,
              "focusY": 0.0,
              "focusZ": 0.0,
              "pullX": 0.5,
              "pullY": 0.5,
              "pullZ": 0.5,
              "twistX": 0.0,
              "twistY": 0.0,
              "twistZ": 0.0,
              "edgeRepel": false
            },
            "modulation": {
              "modulators": [],
              "modulations": [],
              "triggers": []
            },
            "autoCycleEnabled": true
          }
        ]
      },
      {
        "id": 257,
        "class": "heronarts.lx.LXChannel",
        "modulationColor": -16711699,
        "parameters": {
          "label": "Channel-2",
          "arm": false,
          "enabled": false,
          "cue": false,
          "midiMonitor": false,
          "midiChannel": 16,
          "autoCycleEnabled": false,
          "autoCycleTimeSecs": 60.0,
          "fader": 1.0,
          "crossfadeGroup": 0,
          "blendMode": 0,
          "transitionEnabled": false,
          "transitionTimeSecs": 5.0,
          "transitionBlendMode": 0
        },
        "effects": [],
        "clips": [],
        "patternIndex": 2,
        "patterns": [
          {
            "id": 258,
            "class": "heronarts.lx.pattern.SolidColorPattern",
            "modulationColor": -16730881,
            "parameters": {
              "label": "SolidColor",
              "color/hue": 0.0,
              "color/brightness": 100.0,
              "color/saturation": 100.0,
              "color": -65536
            },
            "modulation": {
              "modulators": [],
              "modulations": [],
              "triggers": []
            },
            "autoCycleEnabled": true
          },
          {
            "id": 260,
            "class": "com.symmetrylabs.slstudio.ping.LightSource",
            "modulationColor": -4653312,
            "parameters": {
              "label": "LightSource",
              "x": 3.328083038330078,
              "y": 16.996715545654297,
              "z": 26.0,
              "hue": 360.0,
              "sat": 0.7200000043958426,
              "gain": 1.0,
              "falloff": 0.25,
              "ambient": 0.0,
              "useBlobs": true
            },
            "modulation": {
              "modulators": [],
              "modulations": [],
              "triggers": []
            },
            "autoCycleEnabled": true
          },
          {
            "id": 166,
            "class": "com.symmetrylabs.slstudio.pattern.interactivePattern.CapacitivePat",
            "modulationColor": -16711903,
            "parameters": {
              "label": "CapacitivePat",
              "atBlobs": false,
              "nearBlobs": true,
              "everywhere": false,
              "perSun": false,
              "timeScale": 1.0,
              "size": 100.0,
              "detail": 4.0,
              "ripple": 0.0,
              "x": 3.328083038330078,
              "y": 8.498357772827148,
              "z": 26.0,
              "zScale": 0.0,
              "palette": 0,
              "palShift": 0.0,
              "palBias": 0.0,
              "palCutoff": 0.0,
              "palStart": 0.0,
              "palStop": 1.0,
              "spnRad": 100.0,
              "maxBirds": 8,
              "spnRate": 0.2,
              "spnVary": 0.0,
              "scatter": 100.0,
              "spdMult": 1.0,
              "maxSpd": 10.0,
              "turnSec": 1.0,
              "fadeInSec": 0.5,
              "fadeOutSec": 1.0
            },
            "modulation": {
              "modulators": [],
              "modulations": [],
              "triggers": []
            },
            "autoCycleEnabled": true
          },
          {
            "id": 373,
            "class": "com.symmetrylabs.slstudio.pattern.AskewPlanes",
            "modulationColor": -16721409,
            "parameters": {
              "label": "AskewPlanes",
              "Sprk": 0.0,
              "Wave": 0.0,
              "TrnX": 1.0,
              "TrnY": 0.5,
              "thck": 0.2,
              "num": 0
            },
            "modulation": {
              "modulators": [],
              "modulations": [],
              "triggers": []
            },
            "autoCycleEnabled": true
          },
          {
            "id": 384,
            "class": "com.symmetrylabs.slstudio.pattern.Balance",
            "modulationColor": -11337473,
            "parameters": {
              "label": "Balance",
              "Hue": 0.4,
              "Spd": 0.5,
              "Crzy": 0.20000000298023224
            },
            "modulation": {
              "modulators": [],
              "modulations": [],
              "triggers": []
            },
            "autoCycleEnabled": true
          },
          {
            "id": 393,
            "class": "com.symmetrylabs.slstudio.pattern.BassPod",
            "modulationColor": -12648193,
            "parameters": {
              "label": "BassPod",
              "CLR": 0.5,
              "Gain": 0.5
            },
            "modulation": {
              "modulators": [],
              "modulations": [],
              "triggers": []
            },
            "autoCycleEnabled": true
          },
          {
            "id": 396,
            "class": "com.symmetrylabs.slstudio.pattern.Bubbles",
            "modulationColor": -2425088,
            "parameters": {
              "label": "Bubbles",
              "num": 0.3,
              "spd": 0.25,
              "col": 50.0,
              "size": 20.0,
              "trns": 9.0,
              "aPop": 30.0,
              "zDep": 2.0
            },
            "modulation": {
              "modulators": [],
              "modulations": [],
              "triggers": []
            },
            "autoCycleEnabled": true
          },
          {
            "id": 398,
            "class": "com.symmetrylabs.slstudio.pattern.CrossSections",
            "modulationColor": -7405313,
            "parameters": {
              "label": "CrossSections",
              "XRAT": 0.7,
              "YRAT": 0.6,
              "ZRAT": 0.5,
              "XWID": 0.3,
              "XLEV": 1.0,
              "YLEV": 1.0,
              "ZLEV": 0.5,
              "YWID": 0.3,
              "ZWID": 0.3
            },
            "modulation": {
              "modulators": [],
              "modulations": [],
              "triggers": []
            },
            "autoCycleEnabled": true
          },
          {
            "id": 403,
            "class": "com.symmetrylabs.slstudio.pattern.CubeEQ",
            "modulationColor": -13056,
            "parameters": {
              "label": "CubeEQ",
              "EDGE": 0.5,
              "CLR": 0.1,
              "BLK": 0.5
            },
            "modulation": {
              "modulators": [],
              "modulations": [],
              "triggers": []
            },
            "autoCycleEnabled": true
          },
          {
            "id": 406,
            "class": "com.symmetrylabs.slstudio.pattern.interactivePattern.CapacitivePat",
            "modulationColor": -12452096,
            "parameters": {
              "label": "CapacitivePat",
              "atBlobs": false,
              "nearBlobs": false,
              "everywhere": false,
              "perSun": false,
              "timeScale": 1.0,
              "size": 100.0,
              "detail": 4.0,
              "ripple": 0.0,
              "x": 3.328083038330078,
              "y": 8.498357772827148,
              "z": 26.0,
              "zScale": 0.0,
              "palette": 0,
              "palShift": 0.0,
              "palBias": 0.0,
              "palCutoff": 0.0,
              "palStart": 0.0,
              "palStop": 1.0,
              "spnRad": 100.0,
              "maxBirds": 8,
              "spnRate": 0.2,
              "spnVary": 0.0,
              "scatter": 100.0,
              "spdMult": 1.0,
              "maxSpd": 10.0,
              "turnSec": 1.0,
              "fadeInSec": 0.5,
              "fadeOutSec": 1.0
            },
            "modulation": {
              "modulators": [],
              "modulations": [],
              "triggers": []
            },
            "autoCycleEnabled": true
          },
          {
            "id": 408,
            "class": "com.symmetrylabs.slstudio.pattern.explosions.Explosions",
            "modulationColor": -6291712,
            "parameters": {
              "label": "Explosions",
              "NUM": 4.0,
              "BRGT": 50.0,
              "RATE": 8000.0,
              "BLUR": 0.69
            },
            "modulation": {
              "modulators": [],
              "modulations": [],
              "triggers": []
            },
            "autoCycleEnabled": true
          },
          {
            "id": 417,
            "class": "com.symmetrylabs.slstudio.pattern.Noise",
            "modulationColor": -47872,
            "parameters": {
              "label": "Noise",
              "Sprk": 0.0,
              "Wave": 0.0,
              "TrnX": 0.5,
              "TrnY": 0.5,
              "RotX": 0.5,
              "RotY": 0.5,
              "RotZ": 0.5,
              "Spin": 0.5,
              "Fast": 0.55,
              "Dens": 0.6,
              "Shrp": 0.0,
              "Symm": 0,
              "Anim": 5
            },
            "modulation": {
              "modulators": [],
              "modulations": [],
              "triggers": []
            },
            "autoCycleEnabled": true
          },
          {
            "id": 419,
            "class": "com.symmetrylabs.slstudio.pattern.Palette",
            "modulationColor": -9961728,
            "parameters": {
              "label": "Palette"
            },
            "modulation": {
              "modulators": [],
              "modulations": [],
              "triggers": []
            },
            "autoCycleEnabled": true
          },
          {
            "id": 421,
            "class": "com.symmetrylabs.slstudio.pattern.Rings",
            "modulationColor": -39424,
            "parameters": {
              "label": "Rings",
              "DEPTH": 0.6,
              "BRT": 0.75,
              "SAT": 0.5,
              "SPD1": 0.2,
              "SPD2": 0.4,
              "SCALE": 0.15
            },
            "modulation": {
              "modulators": [],
              "modulations": [],
              "triggers": []
            },
            "autoCycleEnabled": true
          },
          {
            "id": 423,
            "class": "com.symmetrylabs.slstudio.pattern.Pong",
            "modulationColor": -6656,
            "parameters": {
              "label": "Pong",
              "Sprk": 0.0,
              "Wave": 0.0,
              "TrnX": 0.5,
              "TrnY": 0.5,
              "Size": 0.4000000059604645,
              "Anim": 2
            },
            "modulation": {
              "modulators": [],
              "modulations": [],
              "triggers": []
            },
            "autoCycleEnabled": true
          },
          {
            "id": 431,
            "class": "com.symmetrylabs.slstudio.pattern.ShiftingPlane",
            "modulationColor": -16711917,
            "parameters": {
              "label": "ShiftingPlane",
              "hShift": 0.5
            },
            "modulation": {
              "modulators": [],
              "modulations": [],
              "triggers": []
            },
            "autoCycleEnabled": true
          },
          {
            "id": 437,
            "class": "com.symmetrylabs.slstudio.pattern.SpaceTime",
            "modulationColor": -8650497,
            "parameters": {
              "label": "SpaceTime",
              "RATE": 0.5,
              "SIZE": 0.5
            },
            "modulation": {
              "modulators": [],
              "modulations": [],
              "triggers": []
            },
            "autoCycleEnabled": true
          },
          {
            "id": 442,
            "class": "com.symmetrylabs.slstudio.pattern.Spheres",
            "modulationColor": -16121601,
            "parameters": {
              "label": "Spheres",
              "RAD": 1.0,
              "PERIOD": 4000.0,
              "HueVar": 50.0
            },
            "modulation": {
              "modulators": [],
              "modulations": [],
              "triggers": []
            },
            "autoCycleEnabled": true
          },
          {
            "id": 446,
            "class": "com.symmetrylabs.slstudio.pattern.Swarm",
            "modulationColor": -16711820,
            "parameters": {
              "label": "Swarm"
            },
            "modulation": {
              "modulators": [],
              "modulations": [],
              "triggers": []
            },
            "autoCycleEnabled": true
          },
          {
            "id": 454,
            "class": "com.symmetrylabs.slstudio.pattern.Swim",
            "modulationColor": -1280,
            "parameters": {
              "label": "Swim",
              "HUE": 0.1,
              "Crzy": 0.5,
              "Spd": 0.5
            },
            "modulation": {
              "modulators": [],
              "modulations": [],
              "triggers": []
            },
            "autoCycleEnabled": true
          },
          {
            "id": 461,
            "class": "com.symmetrylabs.slstudio.pattern.Traktor",
            "modulationColor": -7799040,
            "parameters": {
              "label": "Traktor",
              "SPD": 0.5,
              "hueSpread": 0.4,
              "bassG": 1.0,
              "trebG": 1.0
            },
            "modulation": {
              "modulators": [],
              "modulations": [],
              "triggers": []
            },
            "autoCycleEnabled": true
          },
          {
            "id": 464,
            "class": "com.symmetrylabs.slstudio.pattern.ViolinWave",
            "modulationColor": -16645889,
            "parameters": {
              "label": "ViolinWave",
              "LVL": 0.45,
              "EDG": 0.5,
              "RNG": 0.5,
              "RLS": 0.5,
              "SPD": 0.5,
              "AMP": 0.25,
              "WAVE": 0.5,
              "PSIZE": 0.5,
              "PSPD": 0.5,
              "PDENS": 0.25
            },
            "modulation": {
              "modulators": [],
              "modulations": [],
              "triggers": []
            },
            "autoCycleEnabled": true
          }
        ]
      }
    ],
    "master": {
      "id": 18,
      "class": "heronarts.lx.LXMasterChannel",
      "modulationColor": -16252673,
      "parameters": {
        "label": "Master",
        "arm": false
      },
      "effects": [],
      "clips": []
    },
    "tempo": {
      "id": 25,
      "class": "heronarts.lx.Tempo",
      "modulationColor": -458497,
      "parameters": {
        "label": "",
        "period": 500.0,
        "bpm": 120.0,
        "tap": false,
        "nudgeUp": false,
        "nudgeDown": false,
        "beatsPerMeasure": 4,
        "trigger": false,
        "enabled": false
      }
    },
    "audio": {
      "id": 20,
      "class": "heronarts.lx.audio.LXAudioEngine",
      "modulationColor": -16740097,
      "parameters": {
        "label": "Audio",
        "enabled": true,
        "mode": 0
      },
      "meter": {
        "id": 23,
        "class": "heronarts.lx.audio.GraphicMeter",
        "modulationColor": -8126720,
        "parameters": {
          "label": "Meter",
          "running": true,
          "trigger": false,
          "gain": 0.0,
          "range": 48.0,
          "attack": 10.0,
          "release": 100.0,
          "slope": 4.5,
          "Band-1": 0.0,
          "Band-2": 0.0,
          "Band-3": 0.0,
          "Band-4": 0.0,
          "Band-5": 0.0,
          "Band-6": 0.0,
          "Band-7": 0.0,
          "Band-8": 0.0,
          "Band-9": 0.0,
          "Band-10": 0.0,
          "Band-11": 0.0,
          "Band-12": 0.0,
          "Band-13": 0.0,
          "Band-14": 0.0,
          "Band-15": 0.0,
          "Band-16": 0.0
        }
      },
      "input": {
        "id": 21,
        "class": "heronarts.lx.audio.LXAudioInput",
        "modulationColor": -16253184,
        "parameters": {
          "label": "Audio Input",
          "device": 0
        }
      },
      "output": {
        "id": 22,
        "class": "heronarts.lx.audio.LXAudioOutput",
        "modulationColor": -4653312,
        "parameters": {
          "label": "Audio Output",
          "file": "",
          "trigger": false,
          "looping": false,
          "play": false
        }
      }
    },
    "output": {
      "id": 19,
      "class": "heronarts.lx.LXEngine$Output",
      "modulationColor": -6946561,
      "parameters": {
        "label": "Output",
        "enabled": false,
        "mode": 0,
        "fps": 0.0,
        "gamma": 0,
        "brightness": 1.0
      }
    },
    "components": {
      "performanceManager": {
        "id": 88,
        "class": "com.symmetrylabs.slstudio.performance.PerformanceManager",
        "modulationColor": -65286,
        "parameters": {
          "label": "",
          "deckOneChannel": 0,
          "deckTwoChannel": 0,
          "deckThreeChannel": 0,
          "deckFourChannel": 0
        }
      },
      "outputControl": {
        "id": 31,
        "class": "com.symmetrylabs.slstudio.output.OutputControl",
        "modulationColor": -48896,
        "parameters": {
          "label": "Output Control",
          "Test broadcast enabled": false
        }
      }
    },
    "modulation": {
      "modulators": [],
      "modulations": [],
      "triggers": []
    },
    "osc": {
      "id": 24,
      "class": "heronarts.lx.osc.LXOscEngine",
      "modulationColor": -16711804,
      "parameters": {
        "label": "OSC",
        "receiveHost": "0.0.0.0",
        "receivePort": 3030,
        "receiveActive": false,
        "transmitHost": "localhost",
        "transmitPort": 3131,
        "transmitActive": false
      }
    },
    "midi": {
      "inputs": [],
      "surfaces": [],
      "mapping": []
    }
  },
  "externals": {
    "ui": {
      "audioExpanded": true,
      "paletteExpanded": true,
      "engineExpanded": true,
      "clipViewVisible": true,
      "modulatorExpanded": {},
      "preview": {
        "radius": 218.96701166374297,
        "theta": 0.18900000000000006,
        "phi": 0.2939999999999999,
        "positionX": 3.328083038330078,
        "positionY": 8.498357772827148,
        "positionZ": 26.0
      }
    }
  }
}<|MERGE_RESOLUTION|>--- conflicted
+++ resolved
@@ -289,15 +289,9 @@
             "autoCycleEnabled": true
           },
           {
-<<<<<<< HEAD
-            "id": 88,
-            "class": "com.symmetrylabs.slstudio.pattern.ping.LightSource",
-            "modulationColor": -4653312,
-=======
             "id": 307,
             "class": "com.symmetrylabs.slstudio.pattern.explosions.Explosions",
             "modulationColor": -16711789,
->>>>>>> e289705e
             "parameters": {
               "label": "Explosions",
               "NUM": 4.0,
@@ -723,7 +717,7 @@
           },
           {
             "id": 260,
-            "class": "com.symmetrylabs.slstudio.ping.LightSource",
+            "class": "com.symmetrylabs.slstudio.pattern.ping.LightSource",
             "modulationColor": -4653312,
             "parameters": {
               "label": "LightSource",
