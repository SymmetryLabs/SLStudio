--- conflicted
+++ resolved
@@ -105,12 +105,7 @@
     protected final UI2dComponent toggleTarget;
     protected final UITextBox title;
     private final UI2dContainer content;
-<<<<<<< HEAD
-    private final UI2dContainer modulations;
-    private final ColorParameter modulationColor;
-=======
     protected final UI2dContainer modulations;
->>>>>>> 0e77c540
 
     private float expandedHeight;
     private boolean expanded = true;
@@ -130,24 +125,6 @@
         UIButton loopingButton = null;
         UIButton gateButton = null;
 
-<<<<<<< HEAD
-        if (parameter instanceof LXModulator) {
-            this.modulationColor = ((LXModulator) parameter).modulationColor;
-        } else {
-            this.modulationColor =
-                new ColorParameter("Modulation Color", LXColor.hsb(360*Math.random(), 100, 100))
-                .setDescription("Indicates the color used for modulations from this parameter");
-            this.modulationColor.addListener(new LXParameterListener() {
-                public void onParameterChanged(LXParameter p) {
-                    for (UIObject uiModulation : modulations) {
-                        ((UICompoundModulation) uiModulation).modulation.modulationColor.setColor(modulationColor.getColor());
-                    }
-                }
-            });
-        }
-
-=======
->>>>>>> 0e77c540
         if (this.modulator != null) {
             new UIButton(PADDING, PADDING, 12, 12)
             .setParameter(modulator.running)
@@ -222,21 +199,9 @@
                     }
                 }
             }
-<<<<<<< HEAD
-        };
-        mapButton
-        .setIcon(ui.theme.iconMap)
-        .setDescription("Map: select a new target for this modulation source")
-        .addToContainer(this);
-
-        new UIColorBox(ui, this.modulationColor, this.width - PADDING - COLOR_WIDTH, PADDING + 1, COLOR_WIDTH, COLOR_WIDTH)
-        .addToContainer(this);
-
-=======
             .setIcon(ui.theme.iconMap)
             .setDescription("Map: select a new target for this modulation source")
             .addToContainer(this);
->>>>>>> 0e77c540
 
             lx.engine.mapping.mode.addListener(new LXParameterListener() {
                 public void onParameterChanged(LXParameter p) {
@@ -309,12 +274,6 @@
     }
 
     public UIModulator addModulation(LXCompoundModulation modulation) {
-<<<<<<< HEAD
-        if (this.modulator == null) {
-            modulation.modulationColor.setColor(this.modulationColor.getColor());
-        }
-=======
->>>>>>> 0e77c540
         new UICompoundModulation(this.ui, modulation, 0, 0, this.modulations.getContentWidth()).addToContainer(this.modulations);
         return this;
     }
@@ -430,11 +389,7 @@
 
         @Override
         public void drawFocus(UI ui, PGraphics pg) {
-<<<<<<< HEAD
-            pg.stroke(modulationColor.getColor());
-=======
             pg.stroke(component.modulationColor.getColor());
->>>>>>> 0e77c540
             pg.line(0, 0, 0, this.height-1);
         }
 
@@ -512,14 +467,14 @@
 
             new UIButton(PADDING + 2, PADDING + 18, 24, 12).setParameter(modulation.polarity).addToContainer(this);
             final UISlider slider = (UISlider) new UISlider(2*PADDING + 26, PADDING + 16, width-3*PADDING - 26, 16)
-            .setFillColor(modulation.modulationColor.getColor())
+            .setFillColor(modulation.clr.getColor())
             .setShowLabel(false)
             .setParameter(modulation.range)
             .addToContainer(this);
 
-            modulation.modulationColor.addListener(new LXParameterListener() {
+            modulation.clr.addListener(new LXParameterListener() {
                 public void onParameterChanged(LXParameter p) {
-                    slider.setFillColor(modulation.modulationColor.getColor());
+                    slider.setFillColor(modulation.clr.getColor());
                     redraw();
                 }
             });
