/**
 * Copyright 2017- Mark C. Slee, Heron Arts LLC
 *
 * This program is free software; you can redistribute it and/or
 * modify it under the terms of the GNU General Public License
 * as published by the Free Software Foundation; either version 2
 * of the License, or (at your option) any later version.
 *
 * This program is distributed in the hope that it will be useful,
 * but WITHOUT ANY WARRANTY; without even the implied warranty of
 * MERCHANTABILITY or FITNESS FOR A PARTICULAR PURPOSE.  See the
 * GNU General Public License for more details.
 *
 * You should have received a copy of the GNU General Public License
 * along with this program; if not, write to the Free Software
 * Foundation, Inc., 51 Franklin Street, Fifth Floor, Boston, MA  02110-1301, USA.
 *
 * ##library.name##
 * ##library.sentence##
 * ##library.url##
 *
 * @author      ##author##
 * @modified    ##date##
 * @version     ##library.prettyVersion## (##library.version##)
 */

package heronarts.p3lx.ui.studio.device.modulator;

import java.util.concurrent.CopyOnWriteArrayList;

import heronarts.lx.LXComponent;
import heronarts.lx.LXModulationEngine;
import heronarts.lx.modulator.LXModulator;
import heronarts.lx.modulator.LXPeriodicModulator;
import heronarts.lx.parameter.BooleanParameter;
import heronarts.lx.parameter.LXCompoundModulation;
import heronarts.p3lx.ui.UI;
import heronarts.p3lx.ui.UI2dContainer;
import heronarts.p3lx.ui.UIFocus;
import heronarts.p3lx.ui.UIModulationSource;
import heronarts.p3lx.ui.component.UIButton;
import heronarts.p3lx.ui.component.UIColorBox;
import heronarts.p3lx.ui.component.UIDoubleBox;
import heronarts.p3lx.ui.component.UILabel;
import processing.core.PConstants;
import processing.core.PGraphics;
import processing.event.KeyEvent;

public abstract class UIModulator extends UI2dContainer {
    protected final LXModulator modulator;

    private static final float PADDING = 4;
    private static final float CONTENT_Y = 16;

    private static final int COLOR_WIDTH = 10;
    protected static final int RUNNING_WIDTH = 12;
    protected static final int LOOP_WIDTH = 18;
    protected static final int TRIGGER_WIDTH = 16;

    private final UI ui;
<<<<<<< HEAD
    private final ColorParameter modulationColor;
=======
>>>>>>> 0e77c540
    private final float lineX;

    private final UIModulations uiModulations;

    protected UIModulator(UI ui, LXModulator modulator, float x, float y, float w, float h) {
        super(x, y, w, h);
        this.ui = ui;
        this.modulator = modulator;

<<<<<<< HEAD
        this.modulationColor = this.modulator.modulationColor;

=======
>>>>>>> 0e77c540
        new UIButton(0, 0, RUNNING_WIDTH, RUNNING_WIDTH)
        .setParameter(modulator.running)
        .setLabel("")
        .setBorderRounding(4)
        .addToContainer(this);

        if (this.modulator instanceof LXPeriodicModulator) {
            new UIButton(RUNNING_WIDTH + PADDING, 0, TRIGGER_WIDTH, 12)
            .setIcon(ui.theme.iconTrigger)
            .setParameter(this.modulator.trigger)
            .setBorderRounding(4)
            .addToContainer(this);

            new UIButton(2*PADDING + RUNNING_WIDTH + TRIGGER_WIDTH, 0, LOOP_WIDTH, 12)
            .setIcon(ui.theme.iconLoop)
            .setParameter(((LXPeriodicModulator) this.modulator).looping)
            .addToContainer(this);

            this.lineX = 3*PADDING + RUNNING_WIDTH + TRIGGER_WIDTH + LOOP_WIDTH;
        } else {
            this.lineX = PADDING + RUNNING_WIDTH;
        }

<<<<<<< HEAD
        new UIColorBox(ui, this.modulationColor, this.width - COLOR_WIDTH, 1, COLOR_WIDTH, COLOR_WIDTH)
=======
        new UIColorBox(ui, this.modulator.modulationColor, this.width - COLOR_WIDTH, 1, COLOR_WIDTH, COLOR_WIDTH)
>>>>>>> 0e77c540
        .addToContainer(this);

        this.uiModulations = (UIModulations)
            new UIModulations(0, getContentHeight() - UIModulations.HEIGHT, getContentWidth())
            .addToContainer(this);

        UI2dContainer content = new UI2dContainer(0, CONTENT_Y, w, this.height - CONTENT_Y - UIModulations.HEIGHT);
        setContentTarget(content);
    }

    public void addModulation(LXCompoundModulation modulation) {
        this.uiModulations.addModulation(modulation);
    }

    public void removeModulation(LXCompoundModulation modulation) {
        this.uiModulations.removeModulation(modulation);
    }

    @Override
    protected void onDraw(UI ui, PGraphics pg) {
        pg.stroke(ui.theme.getControlBackgroundColor());
        pg.line(this.lineX, 6, this.width - PADDING - COLOR_WIDTH, 6);
    }

    public abstract UIModulationSource getModulationSource();

    class UIModulations extends UI2dContainer {

        private static final float PADDING = 4;
        private static final float HEIGHT = 14;
        private static final float POLARITY_WIDTH = 24;
        private static final float AMOUNT_WIDTH = 40;

        private int modulationIndex = 0;

        private final CopyOnWriteArrayList<LXCompoundModulation> modulations =
            new CopyOnWriteArrayList<LXCompoundModulation>();

        private final UILabel label;
        private final UIDoubleBox range;
        private final UIButton polarity;

        UIModulations(float x, float y, float w) {
            super(x, y, w, HEIGHT);

            this.label = (UILabel) new UIModulationLabel(0, 0, w - 2*PADDING - AMOUNT_WIDTH - POLARITY_WIDTH, HEIGHT)
            .setLabel("")
            .setPadding(4)
            .setBackgroundColor(ui.theme.getControlBackgroundColor())
            .setBorderColor(ui.theme.getControlBorderColor())
            .setTextAlignment(PConstants.LEFT, PConstants.CENTER)
            .setFont(ui.theme.getControlFont())
            .setVisible(false);

            this.label.addToContainer(this);

            this.polarity = (UIButton) new UIButton(w - AMOUNT_WIDTH - PADDING - POLARITY_WIDTH, 0, POLARITY_WIDTH, HEIGHT)
            .setVisible(false);

            this.polarity.addToContainer(this);

            this.range = (UIDoubleBox) new UIDoubleBox(w - AMOUNT_WIDTH, 0, AMOUNT_WIDTH, HEIGHT)
            .setEnabled(false)
            .setVisible(false);

            this.range.addToContainer(this);
        }

        class UIModulationLabel extends UILabel implements UIFocus {

            UIModulationLabel(float x, float y, float w, float h) {
                super(x, y, w, h);
            }

            @Override
            public void onKeyPressed(KeyEvent keyEvent, char keyChar, int keyCode) {
                if (keyCode == java.awt.event.KeyEvent.VK_UP) {
                    consumeKeyEvent();
                    selectModulation(-1);
                } else if (keyCode == java.awt.event.KeyEvent.VK_DOWN) {
                    consumeKeyEvent();
                    selectModulation(1);
                }
            }
        }

        private void removeModulation() {
            if (this.modulationIndex < this.modulations.size()) {
                LXCompoundModulation modulation = this.modulations.get(this.modulationIndex);
                ((LXModulationEngine) modulator.getParent()).removeModulation(modulation);
            }
        }

        private void addModulation(LXCompoundModulation modulation) {
            this.modulations.add(modulation);
            this.modulationIndex = this.modulations.size() - 1;
            selectModulation(0);
        }

        private void removeModulation(LXCompoundModulation modulation) {
            int index = this.modulations.indexOf(modulation);
            if (index >= 0) {
                this.modulations.remove(index);
                if (this.modulationIndex >= index) {
                    this.modulationIndex = Math.max(0, this.modulationIndex - 1);
                    selectModulation(0);
                }
            }
        }

        private void selectModulation(int delta) {
            int numModulations = this.modulations.size();
            if (numModulations > 0) {
                this.modulationIndex = (this.modulationIndex + delta + numModulations) % numModulations;
            } else {
                this.modulationIndex = 0;
            }
            if (this.modulationIndex < numModulations) {
                LXCompoundModulation modulation = this.modulations.get(this.modulationIndex);
                LXComponent device = modulator.getParent().getParent();
                this.label.setLabel(LXComponent.getCanonicalLabel(modulation.target, device));
                this.label.setVisible(true);
                this.polarity.setParameter(modulation.polarity);
                this.polarity.setVisible(true);
                this.range.setParameter(modulation.range);
                this.range.setEnabled(true);
                this.range.setVisible(true);
            } else {
                this.label.setVisible(false);
                this.label.setLabel("");
                this.polarity.setVisible(false);
                this.polarity.setParameter((BooleanParameter) null);
                this.range.setVisible(false);
                this.range.setParameter(null);
                this.range.setEnabled(false);

            }
        }
    }

    @Override
    public void onKeyPressed(KeyEvent keyEvent, char keyChar, int keyCode) {
        if (keyCode == java.awt.event.KeyEvent.VK_BACK_SPACE ||
            (keyEvent.isControlDown() || keyEvent.isMetaDown()) && keyCode == java.awt.event.KeyEvent.VK_D) {
            consumeKeyEvent();
            this.uiModulations.removeModulation();
        }
    }

}<|MERGE_RESOLUTION|>--- conflicted
+++ resolved
@@ -58,10 +58,6 @@
     protected static final int TRIGGER_WIDTH = 16;
 
     private final UI ui;
-<<<<<<< HEAD
-    private final ColorParameter modulationColor;
-=======
->>>>>>> 0e77c540
     private final float lineX;
 
     private final UIModulations uiModulations;
@@ -71,11 +67,6 @@
         this.ui = ui;
         this.modulator = modulator;
 
-<<<<<<< HEAD
-        this.modulationColor = this.modulator.modulationColor;
-
-=======
->>>>>>> 0e77c540
         new UIButton(0, 0, RUNNING_WIDTH, RUNNING_WIDTH)
         .setParameter(modulator.running)
         .setLabel("")
@@ -99,11 +90,7 @@
             this.lineX = PADDING + RUNNING_WIDTH;
         }
 
-<<<<<<< HEAD
-        new UIColorBox(ui, this.modulationColor, this.width - COLOR_WIDTH, 1, COLOR_WIDTH, COLOR_WIDTH)
-=======
         new UIColorBox(ui, this.modulator.modulationColor, this.width - COLOR_WIDTH, 1, COLOR_WIDTH, COLOR_WIDTH)
->>>>>>> 0e77c540
         .addToContainer(this);
 
         this.uiModulations = (UIModulations)
