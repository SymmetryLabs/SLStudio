--- conflicted
+++ resolved
@@ -118,57 +118,18 @@
 
         bus.addListener(new LXChannel.AbstractListener() {
             @Override
-<<<<<<< HEAD
             public void warpAdded(LXBus bus, LXWarp warp) {
                 addWarpDevice(warp);
-=======
-            public void warpAdded(LXBus channel, LXWarp warp) {
-                addDevice(new UIWarpDevice(ui, bus, warp), -1);
->>>>>>> 311f9fef
             }
 
             @Override
             public void warpRemoved(LXBus bus, LXWarp warp) {
-<<<<<<< HEAD
                 removeWarpDevice(warp);
-=======
-                UIDevice warpDevice = findWarpDevice(warp);
-                if (warpDevice != null) {
-                    int index = devices.indexOf(warpDevice);
-                    removeDevice(warpDevice);
-                    if (index >= devices.size()) {
-                        index = devices.size() - 1;
-                    }
-                    if (index >= 0) {
-                        devices.get(index).focus();
-                    }
-                }
->>>>>>> 311f9fef
             }
 
             @Override
             public void warpMoved(LXBus bus, LXWarp warp) {
-<<<<<<< HEAD
                 moveWarpDevice(warp, warp.getIndex());
-=======
-                UIWarpDevice warpDevice = findWarpDevice(warp);
-                if (warpDevice != null) {
-                    devices.remove(warpDevice);
-                    devices.add(warp.getIndex() + effectDeviceOffset, warpDevice);
-                    warpDevice.setContainerIndex(warp.getIndex() + effectContainerOffset);
-                }
-            }
-
-            private UIWarpDevice findWarpDevice(LXWarp warp) {
-                for (UIDevice device : devices) {
-                    if (device instanceof UIWarpDevice) {
-                        if (((UIWarpDevice) device).warp == warp) {
-                            return (UIWarpDevice) device;
-                        }
-                    }
-                }
-                return null;
->>>>>>> 311f9fef
             }
 
             @Override
