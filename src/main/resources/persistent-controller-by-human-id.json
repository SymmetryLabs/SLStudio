{
  "macAddrToHumanIdMap": {
    "12::2a::6::9d::6b::50": "B221",
    "12::2a::6::f3::6b::50": "B231",
    "12::2a::8::c::d::50": "B147",
    "12::2d::5::4c::4c::0": "B268",
    "12::2d::7::a2::4c::0": "B229",
    "32::58::6::b5::a::f3": "B213",
    "46::31::a::2e::2c::13": "326",
    "46::31::a::30::f1::d3": "B286",
    "52::30::6::4::9d::e3": "B249",
    "53:30:05:91:C8:E3": "R534",
    "57:30:09:1C:DD:13": "R585",
    "57:30:0E:1C:58:93": "R566",
    "58:30:08:FE:7C:13": "R558",
    "58:30:0F:EF:29:83": "R594",
    "58::30::f::f3::81::c3": "B290",
<<<<<<< HEAD
    "65:49:0C:2D:AE:27": "R611",
=======
    "59:30:08:F4:8A:C3": "R556",
>>>>>>> 532f640e
    "65:49:0C:52:2F:37": "R484",
    "65:49:0C:72:0E:27": "R599",
    "65:50:0C:CD:71:A7": "R516",
    "65:50:0F:E0:8E:D7": "R442",
    "65:51:0C:42:E1:A7": "R530",
    "65:52:0F:81:11:07": "R427",
    "65:52:0F:8F:9E:F7": "R524",
    "65::49::c::23::e3::17": "B218",
    "65::49::c::2c::3f::77": "399x",
    "65::49::c::4c::4b::67": "B262",
    "65::49::c::85::b::37": "324",
    "65::50::c::72::80::77": "B269",
    "65::50::c::ac::5d::67": "B271",
    "65::50::f::e4::4f::d7": "B263",
    "65::51::c::53::8::b7": "332",
    "65::51::f::df::24::77": "363",
    "65::52::c::94::62::37": "B270",
    "65::65::c::4d::54::57": "399y",
    "66:49:0E:14:59:F7": "R609",
    "66:50:0D:12:4C:D7": "R580",
    "66:50:0D:13:D8:F7": "R578",
    "66:50:0D:BD:F3:A7": "R584",
    "66:50:0D:ED:42:F7": "R413",
    "66:50:0D:EE:79:C7": "R531",
    "66:52:0C:CF:0F:07": "R544",
    "66::49::d::b0::9::27": "B235",
    "66::50::d::63::d3::d7": "364",
    "66::50::e::2d::f9::77": "B278",
    "66::50::e::39::eb::b7": "B254",
    "66::50::e::f1::83::b7": "B295",
    "66::51::f::40::49::a7": "360",
    "66::52::c::cf::6d::67": "B245",
    "66::52::e::0::b8::27": "318",
    "66::66::d::97::c::67": "B243",
<<<<<<< HEAD
    "67:49:0A:05:B2:47": "R590",
=======
    "67:49:0A:02:DC:37": "R512",
>>>>>>> 532f640e
    "67:49:0A:50:02:57": "R576",
    "67:49:0A:50:2F:57": "R606",
    "67:49:0A:BC:0E:27": "R510",
<<<<<<< HEAD
    "67:70:0D:C0:8E:17": "R633",
=======
    "67:50:0A:20:49:67": "R538",
>>>>>>> 532f640e
    "67::49::9::f2::db::27": "371",
    "67::49::a::ae::8f::7": "341",
    "67::49::d::cc::4b::e7": "B240",
    "67::75::a::dd::7b::a1": "357",
    "67::80::9::1c::48::b1": "311",
    "67::80::9::1d::db::81": "337",
    "67::82::9::f::ae::71": "B226",
<<<<<<< HEAD
    "70:52:03:26:68:27": "R539",
=======
    "70:49:03:71:09:B7": "R496",
    "70:70:00:11:84:C7": "R394",
>>>>>>> 532f640e
    "70::49::3::71::fb::7": "370",
    "70::49::3::f::7f::f7": "B241",
    "71:49:00:10:93:C7": "R503",
    "71:49:03:1A:58:C7": "R618",
    "71:67:03:04:A5:37": "R395",
    "71::49::0::47::5b::e7": "B238",
    "71::49::0::95::ac::a7": "B283",
    "71::49::0::95::bf::a7": "B244",
    "71::49::0::a9::39::b7": "B255",
    "71::49::3::1e::2e::7": "B273",
    "71::67::0::b1::9f::27": "303",
    "72:49:00:8D:78:E7": "R536",
    "72:50:00:A2:A2:77": "R508",
    "72:67:01:CF:9D:37": "R562",
    "72:70:01:8E:DC:A7": "R434",
    "75:49:0C:FE:6E:F7": "R555",
    "75:50:0C:D3:73:F7": "R379",
    "75:51:0F:33:E3:57": "R501",
    "75:75:0C:A7:EF:11": "R575",
    "75::49::c::81::3e::b7": "B228",
    "75::49::f::d::4f::c7": "B220",
    "75::50::c::f1::aa::67": "302",
    "75::51::f::ec::73::37": "309",
    "75::51::f::ec::be::37": "B293",
    "75::75::c::a4::b4::1": "B285",
    "75::75::c::b1::be::11": "305",
    "77:50:09:12:A9:77": "R614",
    "77:50:09:3D:8C:B7": "R495",
    "77:50:0A:1A:B2:C7": "R481",
    "77:51:0A:C7:E9:27": "R632",
    "77:51:0A:C8:68:67": "R513",
    "77::49::a::fd::5f::a7": "315",
    "77::50::a::17::5e::d7": "342",
    "77::50::a::5e::b4::67": "314",
    "77::50::a::7::34::77": "B284",
    "77::50::d::c6::c8::f7": "308",
    "77::50::d::d9::3a::d7": "334",
    "77::50::d::db::90::e7": "312",
    "77::51::a::c3::e::87": "340",
    "77::51::d::bf::92::37": "B265",
    "77::75::9::e4::17::1": "B216",
<<<<<<< HEAD
    "78:49:0B:B0:82:87": "R410",
    "78:50:08:20:3F:A7": "R574",
    "78:50:09:4D:E8:B7": "R586",
    "78:51:0A:EE:49:67": "R411",
    "78:51:0B:CF:C3:97": "R408",
=======
    "78:49:08:1E:80:17": "R404",
    "78:49:0B:BC:5A:D7": "R608",
    "78:50:08:20:3F:A7": "R574",
    "78:51:08:27:74:87": "R435",
>>>>>>> 532f640e
    "78:52:0B:83:D8:67": "R568",
    "78:70:0B:83:E9:A7": "R577",
    "78:70:0B:B4:78:07": "R589",
    "78:70:0B:C1:3F:97": "R630",
    "78::49::b::f3::8f::d7": "B253",
    "78::50::8::31::6e::87": "B274",
    "78::50::a::af::92::87": "355",
    "78::50::a::be::3a::c7": "354",
    "78::50::b::fb::79::e7": "B219",
    "78::51::8::24::5f::47": "B289",
    "78::51::b::44::59::87": "339",
    "78::70::9::4f::68::c7": "B252",
    "78::70::b::a0::7e::e7": "B296",
    "78::70::b::ed::49::87": "B230",
    "78::70::b::f7::4::17": "304",
    "80:49:00:F2:48:A7": "R387",
    "80:49:00:FF:62:A7": "R466",
    "80:49:03:92:A9:C7": "R567",
<<<<<<< HEAD
    "80:49:03:BD:73:B7": "R416",
    "80:50:03:9E:58:27": "R486",
    "80:51:00:DF:8C:77": "R480",
=======
    "80:50:03:63:68:17": "R467",
    "80:50:03:9E:58:27": "R486",
    "80:50:03:A4:DA:27": "R622",
>>>>>>> 532f640e
    "80:51:02:DC:49:57": "R415",
    "80:51:03:4E:9B:67": "R537",
    "80::48::3::e9::c9::d7": "B264",
    "80::49::3::3d::13::7": "328",
    "80::49::3::af::93::7": "B247",
    "80::50::3::c1::ee::17": "B236",
    "80::51::2::90::69::27": "322",
    "80::51::3::30::9d::7": "306",
    "80::67::0::0::6a::77": "B233",
    "82:49:00:DF:F0:07": "R488",
    "82:49:01:2C:22:87": "R541",
<<<<<<< HEAD
    "82:49:01:8D:E0:C7": "R604",
    "82:49:02:39:48:C7": "R619",
    "82:51:01:A0:B1:47": "R607",
    "82:51:01:B1:4F:67": "R468",
    "82:51:01:CD:AD:07": "R382",
    "82:65:01:0C:8E:67": "R523",
=======
    "82:51:02:E6:93:87": "R494",
>>>>>>> 532f640e
    "82:65:01:4D:A4:07": "R482",
    "82:65:01:5D:78:77": "R605",
    "82:65:01:7B:05:37": "R500",
    "82:65:01:7E:BD:A7": "R418",
    "82:65:02:EC:A4:47": "R487",
    "82::48::1::41::d2::a7": "B292",
    "82::48::1::a4::33::c7": "B291",
    "82::48::1::ee::4e::17": "B280",
    "82::49::1::4c::3b::7": "345",
    "82::49::1::4e::b0::a7": "335",
    "82::49::1::80::fc::c7": "B239",
    "82::50::1::89::7d::57": "B260",
    "82::51::1::1::ba::7": "365",
    "82::51::1::41::8b::67": "B267",
    "82::51::1::47::7f::67": "B277",
    "82::51::1::47::8c::97": "B223",
    "82::51::2::53::ed::27": "366b",
    "82::65::1::7d::8f::67": "B227",
    "82::75::1::81::cf::1": "B248",
    "82::75::1::dd::2b::1": "300",
    "82::78::1::21::1b::a1": "352",
    "83:48:0E:5D:73:A7": "R517",
    "83:49:0E:9C:78:B7": "R560",
    "83:49:0E:9F:AB:F7": "R602",
    "83:50:0E:13:8C:37": "R485",
    "83:51:01:C2:A3:27": "R564",
    "83:51:0E:7F:7D:87": "R525",
    "83:51:0E:F3:4A:57": "R511",
    "83:65:0E:F1:7B:57": "R628",
    "83:65:0E:F5:C8:67": "R441",
    "83:67:0D:D6:5D:07": "R529",
    "83::48::e::3c::bd::d7": "B222",
    "83::48::e::5c::7f::17": "399z",
    "83::48::e::5e::ea::7": "399w",
    "83::49::d::f4::db::d7": "317",
    "83::51::1::c3::83::17": "356",
    "83::51::1::d1::c9::27": "B234",
    "83::51::1::f1::43::77": "330",
    "83::51::e::1b::50::47": "B275",
    "83::51::e::3e::5a::87": "B251",
    "83::51::e::d8::73::87": "321",
    "83::51::e::f0::8d::97": "329",
    "83::51::e::f1::ca::27": "B297",
    "83::65::d::6::4d::7": "B276",
    "83::65::e::bc::19::37": "B225",
    "83::67::e::61::45::37": "298",
    "83::70::e::2a::b7::47": "359",
    "84:48:0E:9B:A3:97": "R627",
    "84:51:0C:0A:31:37": "R493",
    "84:51:0F:90:AD:07": "R603",
<<<<<<< HEAD
    "84:51:0F:BE:54:97": "R491",
=======
    "84:51:0F:DE:BC:77": "R579",
    "84:51:0F:E7:AA:07": "R521",
>>>>>>> 532f640e
    "84:51:0F:FE:A8:37": "R504",
    "84::48::c::f9::bf::a7": "348",
    "84::49::f::0::b3::b7": "333",
    "84::51::c::25::5e::47": "B287",
    "84::51::f::10::50::97": "B261",
    "84::51::f::20::d::67": "362",
    "84::51::f::bf::8d::67": "372",
    "84::51::f::ce::b9::27": "368",
    "84::51::f::dd::61::37": "B237",
    "84::78::c::10::4f::e1": "B282",
    "85:48:0C:5C:3D:A7": "R497",
    "85:49:0C:EF:F1:87": "R583",
    "85:51:0C:03:82:07": "R499",
    "85:51:0C:11:6A:57": "R506",
    "85:75:0F:80:75:31": "R388",
    "85:75:0F:8E:37:61": "R374",
    "85::48::c::c1::a1::87": "358",
    "85::48::f::90::12::a7": "B266",
    "85::51::c::6c::53::77": "B294",
    "85::51::c::e::b1::37": "B257",
    "85::67::c::aa::4e::17": "B258",
    "85::75::f::81::94::41": "B246",
    "86:48:0C:E9:7E:B7": "R535",
    "86:48:0D:B2:3F:A7": "R498",
    "86:48:0D:BD:EE:17": "R463",
    "86:48:0D:BF:78:87": "R412",
    "86:48:0D:BF:B3:E7": "R489",
    "86:51:0C:BE:C2:57": "R414",
    "86:51:0D:49:62:37": "R423",
    "86::49::c::c4::fd::87": "346",
    "86::49::d::42::29::17": "353",
    "87:48:0D:EE:0B:07": "R547",
<<<<<<< HEAD
    "87:51:09:3D:9C:37": "R612",
=======
    "87:51:0A:B3:9F:07": "R502",
>>>>>>> 532f640e
    "87:52:0D:93:08:67": "R447",
    "87::48::a::cd::ef::b7": "361",
    "87::49::e::6c::59::a7": "B242",
    "87::51::0::6::56::26": "B281",
    "87::52::d::93::c9::27": "350",
    "87::52::d::f3::c3::7": "367",
    "87::66::a::f0::ba::27": "307",
    "87::75::d::d4::6b::61": "399v",
    "87::80::a::9d::7a::81": "B217",
    "88:50:0B:52:EE:47": "R551",
    "88:50:0B:71:CE:27": "R430",
    "88:50:0B:AF:49:77": "R384",
    "88:51:0B:72:51:37": "R532",
    "88::48::8::1d::8d::17": "B259",
    "88::48::b::7f::7e::a7": "347",
    "88::48::b::7f::9::a7": "320",
    "88::49::b::4e::9e::97": "299",
    "88::49::b::6a::6b::17": "B256",
    "88::50::8::f3::cc::17": "325",
    "88::50::8::fe::29::97": "301",
    "88::50::b::4f::dc::47": "B250",
    "88::50::b::70::88::27": "366",
    "88::50::b::b2::d8::37": "B214",
    "88::51::b::20::af::37": "369",
    "88::75::b::be::ce::71": "B224",
    "88::78::a::c0::eb::1": "B279",
    "89:49:08:B2:59:D7": "R565",
    "89:49:08:D3:68:97": "R597",
    "89:50:08:02:AE:67": "R596",
    "89::48::8::e1::bc::e7": "316",
    "89::48::b::c3::7c::f7": "310",
    "89::49::8::91::4c::f7": "B232",
    "89::50::8::83::5e::47": "B215",
    "89::66::b::a1::4a::37": "343"
  },
  "slControllerIndex": {
    "": {
      "ipAddress": "10.93.120.119",
      "productId": "symmeTree",
      "versionId": "d07087c",
      "deviceId": "82:65:01:5D:78:77",
      "featureIds": [
        "powerManager",
        "tree_rgb8"
      ]
    },
    "298": {
      "ipAddress": "10.97.69.55",
      "productId": "symmeTree",
      "versionId": "rev8",
      "deviceId": "83::67::e::61::45::37",
      "featureIds": [
        "powerManager",
        "tree_rgb8"
      ]
    },
    "299": {
      "ipAddress": "10.78.158.151",
      "productId": "symmeTree",
      "versionId": "rev8",
      "deviceId": "88::49::b::4e::9e::97",
      "featureIds": [
        "powerManager",
        "tree_rgb8"
      ]
    },
    "300": {
      "ipAddress": "10.221.43.1",
      "productId": "symmeTree",
      "versionId": "rev8",
      "deviceId": "82::75::1::dd::2b::1",
      "featureIds": [
        "powerManager",
        "tree_rgb8"
      ]
    },
    "301": {
      "ipAddress": "10.254.41.151",
      "productId": "symmeTree",
      "versionId": "rev8",
      "deviceId": "88::50::8::fe::29::97",
      "featureIds": [
        "powerManager",
        "tree_rgb8"
      ]
    },
    "302": {
      "ipAddress": "10.241.170.103",
      "productId": "symmeTree",
      "versionId": "rev8",
      "deviceId": "75::50::c::f1::aa::67",
      "featureIds": [
        "powerManager",
        "tree_rgb8"
      ]
    },
    "303": {
      "ipAddress": "10.177.159.39",
      "productId": "symmeTree",
      "versionId": "rev8",
      "deviceId": "71::67::0::b1::9f::27",
      "featureIds": [
        "powerManager",
        "tree_rgb8"
      ]
    },
    "304": {
      "ipAddress": "10.247.4.23",
      "productId": "symmeTree",
      "versionId": "rev8",
      "deviceId": "78::70::b::f7::4::17",
      "featureIds": [
        "powerManager",
        "tree_rgb8"
      ]
    },
    "305": {
      "ipAddress": "10.177.190.17",
      "productId": "symmeTree",
      "versionId": "rev8",
      "deviceId": "75::75::c::b1::be::11",
      "featureIds": [
        "powerManager",
        "tree_rgb8"
      ]
    },
    "306": {
      "ipAddress": "10.48.157.7",
      "productId": "symmeTree",
      "versionId": "rev8",
      "deviceId": "80::51::3::30::9d::7",
      "featureIds": [
        "powerManager",
        "tree_rgb8"
      ]
    },
    "307": {
      "ipAddress": "10.240.186.39",
      "productId": "symmeTree",
      "versionId": "rev8",
      "deviceId": "87::66::a::f0::ba::27",
      "featureIds": [
        "powerManager",
        "tree_rgb8"
      ]
    },
    "308": {
      "ipAddress": "10.198.200.247",
      "productId": "symmeTree",
      "versionId": "rev8",
      "deviceId": "77::50::d::c6::c8::f7",
      "featureIds": [
        "powerManager",
        "tree_rgb8"
      ]
    },
    "309": {
      "ipAddress": "10.236.115.55",
      "productId": "symmeTree",
      "versionId": "rev8",
      "deviceId": "75::51::f::ec::73::37",
      "featureIds": [
        "powerManager",
        "tree_rgb8"
      ]
    },
    "310": {
      "ipAddress": "10.195.124.247",
      "productId": "symmeTree",
      "versionId": "rev8",
      "deviceId": "89::48::b::c3::7c::f7",
      "featureIds": [
        "powerManager",
        "tree_rgb8"
      ]
    },
    "311": {
      "ipAddress": "10.28.72.177",
      "productId": "symmeTree",
      "versionId": "rev8",
      "deviceId": "67::80::9::1c::48::b1",
      "featureIds": [
        "powerManager",
        "tree_rgb8"
      ]
    },
    "312": {
      "ipAddress": "10.219.144.231",
      "productId": "symmeTree",
      "versionId": "rev8",
      "deviceId": "77::50::d::db::90::e7",
      "featureIds": [
        "powerManager",
        "tree_rgb8"
      ]
    },
    "313": {
      "ipAddress": "10.76.59.7",
      "productId": "symmeTree",
      "versionId": "rev8",
      "deviceId": "82::49::1::4c::3b::7",
      "featureIds": [
        "powerManager",
        "tree_rgb8"
      ]
    },
    "314": {
      "ipAddress": "10.94.180.103",
      "productId": "symmeTree",
      "versionId": "rev8",
      "deviceId": "77::50::a::5e::b4::67",
      "featureIds": [
        "powerManager",
        "tree_rgb8"
      ]
    },
    "315": {
      "ipAddress": "10.253.95.167",
      "productId": "symmeTree",
      "versionId": "rev8",
      "deviceId": "77::49::a::fd::5f::a7",
      "featureIds": [
        "powerManager",
        "tree_rgb8"
      ]
    },
    "316": {
      "ipAddress": "10.225.188.231",
      "productId": "symmeTree",
      "versionId": "rev8",
      "deviceId": "89::48::8::e1::bc::e7",
      "featureIds": [
        "powerManager",
        "tree_rgb8"
      ]
    },
    "317": {
      "ipAddress": "10.244.219.215",
      "productId": "symmeTree",
      "versionId": "rev8",
      "deviceId": "83::49::d::f4::db::d7",
      "featureIds": [
        "powerManager",
        "tree_rgb8"
      ]
    },
    "318": {
      "ipAddress": "10.0.184.39",
      "productId": "symmeTree",
      "versionId": "rev8",
      "deviceId": "66::52::e::0::b8::27",
      "featureIds": [
        "powerManager",
        "tree_rgb8"
      ]
    },
    "320": {
      "ipAddress": "10.127.9.167",
      "productId": "symmeTree",
      "versionId": "rev8",
      "deviceId": "88::48::b::7f::9::a7",
      "featureIds": [
        "powerManager",
        "tree_rgb8"
      ]
    },
    "321": {
      "ipAddress": "10.216.115.135",
      "productId": "symmeTree",
      "versionId": "rev8",
      "deviceId": "83::51::e::d8::73::87",
      "featureIds": [
        "powerManager",
        "tree_rgb8"
      ]
    },
    "322": {
      "ipAddress": "10.144.105.39",
      "productId": "symmeTree",
      "versionId": "rev8",
      "deviceId": "80::51::2::90::69::27",
      "featureIds": [
        "powerManager",
        "tree_rgb8"
      ]
    },
    "324": {
      "ipAddress": "10.133.11.55",
      "productId": "symmeTree",
      "versionId": "rev8",
      "deviceId": "65::49::c::85::b::37",
      "featureIds": [
        "powerManager",
        "tree_rgb8"
      ]
    },
    "325": {
      "ipAddress": "10.243.204.23",
      "productId": "symmeTree",
      "versionId": "rev8",
      "deviceId": "88::50::8::f3::cc::17",
      "featureIds": [
        "powerManager",
        "tree_rgb8"
      ]
    },
    "326": {
      "ipAddress": "10.46.44.19",
      "productId": "symmeTree",
      "versionId": "rev8",
      "deviceId": "46::31::a::2e::2c::13",
      "featureIds": [
        "powerManager",
        "tree_rgb8"
      ]
    },
    "328": {
      "ipAddress": "10.61.19.7",
      "productId": "symmeTree",
      "versionId": "rev8",
      "deviceId": "80::49::3::3d::13::7",
      "featureIds": [
        "powerManager",
        "tree_rgb8"
      ]
    },
    "329": {
      "ipAddress": "10.240.141.151",
      "productId": "symmeTree",
      "versionId": "rev8",
      "deviceId": "83::51::e::f0::8d::97",
      "featureIds": [
        "powerManager",
        "tree_rgb8"
      ]
    },
    "330": {
      "ipAddress": "10.241.67.119",
      "productId": "symmeTree",
      "versionId": "rev8",
      "deviceId": "83::51::1::f1::43::77",
      "featureIds": [
        "powerManager",
        "tree_rgb8"
      ]
    },
    "332": {
      "ipAddress": "10.83.8.183",
      "productId": "symmeTree",
      "versionId": "rev8",
      "deviceId": "65::51::c::53::8::b7",
      "featureIds": [
        "powerManager",
        "tree_rgb8"
      ]
    },
    "333": {
      "ipAddress": "10.0.179.183",
      "productId": "symmeTree",
      "versionId": "rev8",
      "deviceId": "84::49::f::0::b3::b7",
      "featureIds": [
        "powerManager",
        "tree_rgb8"
      ]
    },
    "334": {
      "ipAddress": "10.217.58.215",
      "productId": "symmeTree",
      "versionId": "rev8",
      "deviceId": "77::50::d::d9::3a::d7",
      "featureIds": [
        "powerManager",
        "tree_rgb8"
      ]
    },
    "335": {
      "ipAddress": "10.78.176.167",
      "productId": "symmeTree",
      "versionId": "rev8",
      "deviceId": "82::49::1::4e::b0::a7",
      "featureIds": [
        "powerManager",
        "tree_rgb8"
      ]
    },
    "336": {
      "ipAddress": "10.83.237.39",
      "productId": "symmeTree",
      "versionId": "rev8",
      "deviceId": "82::51::2::53::ed::27",
      "featureIds": [
        "powerManager",
        "tree_rgb8"
      ]
    },
    "337": {
      "ipAddress": "10.29.219.129",
      "productId": "symmeTree",
      "versionId": "rev8",
      "deviceId": "67::80::9::1d::db::81",
      "featureIds": [
        "powerManager",
        "tree_rgb8"
      ]
    },
    "339": {
      "ipAddress": "10.68.89.135",
      "productId": "symmeTree",
      "versionId": "rev8",
      "deviceId": "78::51::b::44::59::87",
      "featureIds": [
        "powerManager",
        "tree_rgb8"
      ]
    },
    "340": {
      "ipAddress": "10.44.63.119",
      "productId": "symmeTree",
      "versionId": "rev8",
      "deviceId": "65::49::c::2c::3f::77",
      "featureIds": [
        "powerManager",
        "tree_rgb8"
      ]
    },
    "341": {
      "ipAddress": "10.174.143.7",
      "productId": "symmeTree",
      "versionId": "rev8",
      "deviceId": "67::49::a::ae::8f::7",
      "featureIds": [
        "powerManager",
        "tree_rgb8"
      ]
    },
    "342": {
      "ipAddress": "10.23.94.215",
      "productId": "symmeTree",
      "versionId": "rev8",
      "deviceId": "77::50::a::17::5e::d7",
      "featureIds": [
        "powerManager",
        "tree_rgb8"
      ]
    },
    "343": {
      "ipAddress": "10.161.74.55",
      "productId": "symmeTree",
      "versionId": "rev8",
      "deviceId": "89::66::b::a1::4a::37",
      "featureIds": [
        "powerManager",
        "tree_rgb8"
      ]
    },
    "345": {
      "ipAddress": "10.76.59.7",
      "productId": "symmeTree",
      "versionId": "rev8",
      "deviceId": "82::49::1::4c::3b::7",
      "featureIds": [
        "powerManager",
        "tree_rgb8"
      ]
    },
    "346": {
      "ipAddress": "10.196.253.135",
      "productId": "symmeTree",
      "versionId": "rev8",
      "deviceId": "86::49::c::c4::fd::87",
      "featureIds": [
        "powerManager",
        "tree_rgb8"
      ]
    },
    "347": {
      "ipAddress": "10.127.126.167",
      "productId": "symmeTree",
      "versionId": "rev8",
      "deviceId": "88::48::b::7f::7e::a7",
      "featureIds": [
        "powerManager",
        "tree_rgb8"
      ]
    },
    "348": {
      "ipAddress": "10.249.191.167",
      "productId": "symmeTree",
      "versionId": "rev8",
      "deviceId": "84::48::c::f9::bf::a7",
      "featureIds": [
        "powerManager",
        "tree_rgb8"
      ]
    },
    "350": {
      "ipAddress": "10.147.201.39",
      "productId": "symmeTree",
      "versionId": "rev8",
      "deviceId": "87::52::d::93::c9::27",
      "featureIds": [
        "powerManager",
        "tree_rgb8"
      ]
    },
    "352": {
      "ipAddress": "10.33.27.161",
      "productId": "symmeTree",
      "versionId": "rev8",
      "deviceId": "82::78::1::21::1b::a1",
      "featureIds": [
        "powerManager",
        "tree_rgb8"
      ]
    },
    "353": {
      "ipAddress": "10.66.41.23",
      "productId": "symmeTree",
      "versionId": "rev8",
      "deviceId": "86::49::d::42::29::17",
      "featureIds": [
        "powerManager",
        "tree_rgb8"
      ]
    },
    "354": {
      "ipAddress": "10.190.58.199",
      "productId": "symmeTree",
      "versionId": "rev8",
      "deviceId": "78::50::a::be::3a::c7",
      "featureIds": [
        "powerManager",
        "tree_rgb8"
      ]
    },
    "355": {
      "ipAddress": "10.175.146.135",
      "productId": "symmeTree",
      "versionId": "rev8",
      "deviceId": "78::50::a::af::92::87",
      "featureIds": [
        "powerManager",
        "tree_rgb8"
      ]
    },
    "356": {
      "ipAddress": "10.195.131.23",
      "productId": "symmeTree",
      "versionId": "rev8",
      "deviceId": "83::51::1::c3::83::17",
      "featureIds": [
        "powerManager",
        "tree_rgb8"
      ]
    },
    "357": {
      "ipAddress": "10.221.123.161",
      "productId": "symmeTree",
      "versionId": "rev8",
      "deviceId": "67::75::a::dd::7b::a1",
      "featureIds": [
        "powerManager",
        "tree_rgb8"
      ]
    },
    "358": {
      "ipAddress": "10.193.161.135",
      "productId": "symmeTree",
      "versionId": "rev8",
      "deviceId": "85::48::c::c1::a1::87",
      "featureIds": [
        "powerManager",
        "tree_rgb8"
      ]
    },
    "359": {
      "ipAddress": "10.42.183.71",
      "productId": "symmeTree",
      "versionId": "rev8",
      "deviceId": "83::70::e::2a::b7::47",
      "featureIds": [
        "powerManager",
        "tree_rgb8"
      ]
    },
    "360": {
      "ipAddress": "10.64.73.167",
      "productId": "symmeTree",
      "versionId": "rev8",
      "deviceId": "66::51::f::40::49::a7",
      "featureIds": [
        "powerManager",
        "tree_rgb8"
      ]
    },
    "361": {
      "ipAddress": "10.205.239.183",
      "productId": "symmeTree",
      "versionId": "rev8",
      "deviceId": "87::48::a::cd::ef::b7",
      "featureIds": [
        "powerManager",
        "tree_rgb8"
      ]
    },
    "362": {
      "ipAddress": "10.32.13.103",
      "productId": "symmeTree",
      "versionId": "rev8",
      "deviceId": "84::51::f::20::d::67",
      "featureIds": [
        "powerManager",
        "tree_rgb8"
      ]
    },
    "363": {
      "ipAddress": "10.223.36.119",
      "productId": "symmeTree",
      "versionId": "rev8",
      "deviceId": "65::51::f::df::24::77",
      "featureIds": [
        "powerManager",
        "tree_rgb8"
      ]
    },
    "364": {
      "ipAddress": "10.99.211.215",
      "productId": "symmeTree",
      "versionId": "rev8",
      "deviceId": "66::50::d::63::d3::d7",
      "featureIds": [
        "powerManager",
        "tree_rgb8"
      ]
    },
    "365": {
      "ipAddress": "10.1.186.7",
      "productId": "symmeTree",
      "versionId": "rev8",
      "deviceId": "82::51::1::1::ba::7",
      "featureIds": [
        "powerManager",
        "tree_rgb8"
      ]
    },
    "366": {
      "ipAddress": "10.112.136.39",
      "productId": "symmeTree",
      "versionId": "rev8",
      "deviceId": "88::50::b::70::88::27",
      "featureIds": [
        "powerManager",
        "tree_rgb8"
      ]
    },
    "366b": {
      "ipAddress": "10.83.237.39",
      "productId": "symmeTree",
      "versionId": "rev8",
      "deviceId": "82::51::2::53::ed::27",
      "featureIds": [
        "powerManager",
        "tree_rgb8"
      ]
    },
    "367": {
      "ipAddress": "10.243.195.7",
      "productId": "symmeTree",
      "versionId": "rev8",
      "deviceId": "87::52::d::f3::c3::7",
      "featureIds": [
        "powerManager",
        "tree_rgb8"
      ]
    },
    "368": {
      "ipAddress": "10.206.185.39",
      "productId": "symmeTree",
      "versionId": "rev8",
      "deviceId": "84::51::f::ce::b9::27",
      "featureIds": [
        "powerManager",
        "tree_rgb8"
      ]
    },
    "369": {
      "ipAddress": "10.32.175.55",
      "productId": "symmeTree",
      "versionId": "rev8",
      "deviceId": "88::51::b::20::af::37",
      "featureIds": [
        "powerManager",
        "tree_rgb8"
      ]
    },
    "370": {
      "ipAddress": "10.113.251.7",
      "productId": "symmeTree",
      "versionId": "rev8",
      "deviceId": "70::49::3::71::fb::7",
      "featureIds": [
        "powerManager",
        "tree_rgb8"
      ]
    },
    "371": {
      "ipAddress": "10.242.219.39",
      "productId": "symmeTree",
      "versionId": "rev8",
      "deviceId": "67::49::9::f2::db::27",
      "featureIds": [
        "powerManager",
        "tree_rgb8"
      ]
    },
    "372": {
      "ipAddress": "10.191.141.103",
      "productId": "symmeTree",
      "versionId": "rev8",
      "deviceId": "84::51::f::bf::8d::67",
      "featureIds": [
        "powerManager",
        "tree_rgb8"
      ]
    },
    "398": {
      "ipAddress": "10.206.185.39",
      "productId": "symmeTree",
      "versionId": "rev8",
      "deviceId": "84::51::f::ce::b9::27",
      "featureIds": [
        "powerManager",
        "tree_rgb8"
      ]
    },
    "399v": {
      "ipAddress": "10.212.107.97",
      "productId": "symmeTree",
      "versionId": "rev8",
      "deviceId": "87::75::d::d4::6b::61",
      "featureIds": [
        "powerManager",
        "tree_rgb8"
      ]
    },
    "399w": {
      "ipAddress": "10.94.234.7",
      "productId": "symmeTree",
      "versionId": "rev8",
      "deviceId": "83::48::e::5e::ea::7",
      "featureIds": [
        "powerManager",
        "tree_rgb8"
      ]
    },
    "399x": {
      "ipAddress": "10.44.63.119",
      "productId": "symmeTree",
      "versionId": "rev8",
      "deviceId": "65::49::c::2c::3f::77",
      "featureIds": [
        "powerManager",
        "tree_rgb8"
      ]
    },
    "399y": {
      "ipAddress": "10.77.84.87",
      "productId": "symmeTree",
      "versionId": "rev8",
      "deviceId": "65::65::c::4d::54::57",
      "featureIds": [
        "powerManager",
        "tree_rgb8"
      ]
    },
    "399z": {
      "ipAddress": "10.92.127.23",
      "productId": "symmeTree",
      "versionId": "rev8",
      "deviceId": "83::48::e::5c::7f::17",
      "featureIds": [
        "powerManager",
        "tree_rgb8"
      ]
    },
    "B147": {
      "ipAddress": "10.12.13.80",
      "productId": "symmeTree",
      "versionId": "rev8",
      "deviceId": "12::2a::8::c::d::50",
      "featureIds": [
        "powerManager",
        "tree_rgb8"
      ]
    },
    "B213": {
      "ipAddress": "10.181.10.243",
      "productId": "symmeTree",
      "versionId": "rev8",
      "deviceId": "32::58::6::b5::a::f3",
      "featureIds": [
        "powerManager",
        "tree_rgb8"
      ]
    },
    "B214": {
      "ipAddress": "10.178.216.55",
      "productId": "symmeTree",
      "versionId": "rev8",
      "deviceId": "88::50::b::b2::d8::37",
      "featureIds": [
        "powerManager",
        "tree_rgb8"
      ]
    },
    "B215": {
      "ipAddress": "10.131.94.71",
      "productId": "symmeTree",
      "versionId": "rev8",
      "deviceId": "89::50::8::83::5e::47",
      "featureIds": [
        "powerManager",
        "tree_rgb8"
      ]
    },
    "B216": {
      "ipAddress": "10.228.23.1",
      "productId": "symmeTree",
      "versionId": "rev8",
      "deviceId": "77::75::9::e4::17::1",
      "featureIds": [
        "powerManager",
        "tree_rgb8"
      ]
    },
    "B217": {
      "ipAddress": "10.157.122.129",
      "productId": "symmeTree",
      "versionId": "rev8",
      "deviceId": "87::80::a::9d::7a::81",
      "featureIds": [
        "powerManager",
        "tree_rgb8"
      ]
    },
    "B218": {
      "ipAddress": "10.35.227.23",
      "productId": "symmeTree",
      "versionId": "rev8",
      "deviceId": "65::49::c::23::e3::17",
      "featureIds": [
        "powerManager",
        "tree_rgb8"
      ]
    },
    "B219": {
      "ipAddress": "10.251.121.231",
      "productId": "symmeTree",
      "versionId": "rev8",
      "deviceId": "78::50::b::fb::79::e7",
      "featureIds": [
        "powerManager",
        "tree_rgb8"
      ]
    },
    "B220": {
      "ipAddress": "10.13.79.199",
      "productId": "symmeTree",
      "versionId": "rev8",
      "deviceId": "75::49::f::d::4f::c7",
      "featureIds": [
        "powerManager",
        "tree_rgb8"
      ]
    },
    "B221": {
      "ipAddress": "10.157.107.80",
      "productId": "symmeTree",
      "versionId": "rev8",
      "deviceId": "12::2a::6::9d::6b::50",
      "featureIds": [
        "powerManager",
        "tree_rgb8"
      ]
    },
    "B222": {
      "ipAddress": "10.60.189.215",
      "productId": "symmeTree",
      "versionId": "rev8",
      "deviceId": "83::48::e::3c::bd::d7",
      "featureIds": [
        "powerManager",
        "tree_rgb8"
      ]
    },
    "B223": {
      "ipAddress": "10.71.140.151",
      "productId": "symmeTree",
      "versionId": "rev8",
      "deviceId": "82::51::1::47::8c::97",
      "featureIds": [
        "powerManager",
        "tree_rgb8"
      ]
    },
    "B224": {
      "ipAddress": "10.190.206.113",
      "productId": "symmeTree",
      "versionId": "rev8",
      "deviceId": "88::75::b::be::ce::71",
      "featureIds": [
        "powerManager",
        "tree_rgb8"
      ]
    },
    "B225": {
      "ipAddress": "10.188.25.55",
      "productId": "symmeTree",
      "versionId": "rev8",
      "deviceId": "83::65::e::bc::19::37",
      "featureIds": [
        "powerManager",
        "tree_rgb8"
      ]
    },
    "B226": {
      "ipAddress": "10.15.174.113",
      "productId": "symmeTree",
      "versionId": "rev8",
      "deviceId": "67::82::9::f::ae::71",
      "featureIds": [
        "powerManager",
        "tree_rgb8"
      ]
    },
    "B227": {
      "ipAddress": "10.125.143.103",
      "productId": "symmeTree",
      "versionId": "rev8",
      "deviceId": "82::65::1::7d::8f::67",
      "featureIds": [
        "powerManager",
        "tree_rgb8"
      ]
    },
    "B228": {
      "ipAddress": "10.129.62.183",
      "productId": "symmeTree",
      "versionId": "rev8",
      "deviceId": "75::49::c::81::3e::b7",
      "featureIds": [
        "powerManager",
        "tree_rgb8"
      ]
    },
    "B229": {
      "ipAddress": "10.162.76.0",
      "productId": "symmeTree",
      "versionId": "rev8",
      "deviceId": "12::2d::7::a2::4c::0",
      "featureIds": [
        "powerManager",
        "tree_rgb8"
      ]
    },
    "B230": {
      "ipAddress": "10.237.73.135",
      "productId": "symmeTree",
      "versionId": "rev8",
      "deviceId": "78::70::b::ed::49::87",
      "featureIds": [
        "powerManager",
        "tree_rgb8"
      ]
    },
    "B231": {
      "ipAddress": "10.243.107.80",
      "productId": "symmeTree",
      "versionId": "rev8",
      "deviceId": "12::2a::6::f3::6b::50",
      "featureIds": [
        "powerManager",
        "tree_rgb8"
      ]
    },
    "B232": {
      "ipAddress": "10.145.76.247",
      "productId": "symmeTree",
      "versionId": "rev8",
      "deviceId": "89::49::8::91::4c::f7",
      "featureIds": [
        "powerManager",
        "tree_rgb8"
      ]
    },
    "B233": {
      "ipAddress": "10.0.106.119",
      "productId": "symmeTree",
      "versionId": "rev8",
      "deviceId": "80::67::0::0::6a::77",
      "featureIds": [
        "powerManager",
        "tree_rgb8"
      ]
    },
    "B234": {
      "ipAddress": "10.209.201.39",
      "productId": "symmeTree",
      "versionId": "rev8",
      "deviceId": "83::51::1::d1::c9::27",
      "featureIds": [
        "powerManager",
        "tree_rgb8"
      ]
    },
    "B235": {
      "ipAddress": "10.176.9.39",
      "productId": "symmeTree",
      "versionId": "rev8",
      "deviceId": "66::49::d::b0::9::27",
      "featureIds": [
        "powerManager",
        "tree_rgb8"
      ]
    },
    "B236": {
      "ipAddress": "10.193.238.23",
      "productId": "symmeTree",
      "versionId": "rev8",
      "deviceId": "80::50::3::c1::ee::17",
      "featureIds": [
        "powerManager",
        "tree_rgb8"
      ]
    },
    "B237": {
      "ipAddress": "10.221.97.55",
      "productId": "symmeTree",
      "versionId": "rev8",
      "deviceId": "84::51::f::dd::61::37",
      "featureIds": [
        "powerManager",
        "tree_rgb8"
      ]
    },
    "B238": {
      "ipAddress": "10.71.91.231",
      "productId": "symmeTree",
      "versionId": "rev8",
      "deviceId": "71::49::0::47::5b::e7",
      "featureIds": [
        "powerManager",
        "tree_rgb8"
      ]
    },
    "B239": {
      "ipAddress": "10.128.252.199",
      "productId": "symmeTree",
      "versionId": "rev8",
      "deviceId": "82::49::1::80::fc::c7",
      "featureIds": [
        "powerManager",
        "tree_rgb8"
      ]
    },
    "B240": {
      "ipAddress": "10.204.75.231",
      "productId": "symmeTree",
      "versionId": "rev8",
      "deviceId": "67::49::d::cc::4b::e7",
      "featureIds": [
        "powerManager",
        "tree_rgb8"
      ]
    },
    "B241": {
      "ipAddress": "10.15.127.247",
      "productId": "symmeTree",
      "versionId": "rev8",
      "deviceId": "70::49::3::f::7f::f7",
      "featureIds": [
        "powerManager",
        "tree_rgb8"
      ]
    },
    "B242": {
      "ipAddress": "10.108.89.167",
      "productId": "symmeTree",
      "versionId": "rev8",
      "deviceId": "87::49::e::6c::59::a7",
      "featureIds": [
        "powerManager",
        "tree_rgb8"
      ]
    },
    "B243": {
      "ipAddress": "10.151.12.103",
      "productId": "symmeTree",
      "versionId": "rev8",
      "deviceId": "66::66::d::97::c::67",
      "featureIds": [
        "powerManager",
        "tree_rgb8"
      ]
    },
    "B244": {
      "ipAddress": "10.149.191.167",
      "productId": "symmeTree",
      "versionId": "rev8",
      "deviceId": "71::49::0::95::bf::a7",
      "featureIds": [
        "powerManager",
        "tree_rgb8"
      ]
    },
    "B245": {
      "ipAddress": "10.207.109.103",
      "productId": "symmeTree",
      "versionId": "rev8",
      "deviceId": "66::52::c::cf::6d::67",
      "featureIds": [
        "powerManager",
        "tree_rgb8"
      ]
    },
    "B246": {
      "ipAddress": "10.129.148.65",
      "productId": "symmeTree",
      "versionId": "rev8",
      "deviceId": "85::75::f::81::94::41",
      "featureIds": [
        "powerManager",
        "tree_rgb8"
      ]
    },
    "B247": {
      "ipAddress": "10.175.147.7",
      "productId": "symmeTree",
      "versionId": "rev8",
      "deviceId": "80::49::3::af::93::7",
      "featureIds": [
        "powerManager",
        "tree_rgb8"
      ]
    },
    "B248": {
      "ipAddress": "10.129.207.1",
      "productId": "symmeTree",
      "versionId": "rev8",
      "deviceId": "82::75::1::81::cf::1",
      "featureIds": [
        "powerManager",
        "tree_rgb8"
      ]
    },
    "B249": {
      "ipAddress": "10.4.157.227",
      "productId": "symmeTree",
      "versionId": "rev8",
      "deviceId": "52::30::6::4::9d::e3",
      "featureIds": [
        "powerManager",
        "tree_rgb8"
      ]
    },
    "B250": {
      "ipAddress": "10.79.220.71",
      "productId": "symmeTree",
      "versionId": "rev8",
      "deviceId": "88::50::b::4f::dc::47",
      "featureIds": [
        "powerManager",
        "tree_rgb8"
      ]
    },
    "B251": {
      "ipAddress": "10.62.90.135",
      "productId": "symmeTree",
      "versionId": "rev8",
      "deviceId": "83::51::e::3e::5a::87",
      "featureIds": [
        "powerManager",
        "tree_rgb8"
      ]
    },
    "B252": {
      "ipAddress": "10.79.104.199",
      "productId": "symmeTree",
      "versionId": "rev8",
      "deviceId": "78::70::9::4f::68::c7",
      "featureIds": [
        "powerManager",
        "tree_rgb8"
      ]
    },
    "B253": {
      "ipAddress": "10.243.143.215",
      "productId": "symmeTree",
      "versionId": "rev8",
      "deviceId": "78::49::b::f3::8f::d7",
      "featureIds": [
        "powerManager",
        "tree_rgb8"
      ]
    },
    "B254": {
      "ipAddress": "10.57.235.183",
      "productId": "symmeTree",
      "versionId": "rev8",
      "deviceId": "66::50::e::39::eb::b7",
      "featureIds": [
        "powerManager",
        "tree_rgb8"
      ]
    },
    "B255": {
      "ipAddress": "10.169.57.183",
      "productId": "symmeTree",
      "versionId": "rev8",
      "deviceId": "71::49::0::a9::39::b7",
      "featureIds": [
        "powerManager",
        "tree_rgb8"
      ]
    },
    "B256": {
      "ipAddress": "10.106.107.23",
      "productId": "symmeTree",
      "versionId": "rev8",
      "deviceId": "88::49::b::6a::6b::17",
      "featureIds": [
        "powerManager",
        "tree_rgb8"
      ]
    },
    "B257": {
      "ipAddress": "10.14.177.55",
      "productId": "symmeTree",
      "versionId": "rev8",
      "deviceId": "85::51::c::e::b1::37",
      "featureIds": [
        "powerManager",
        "tree_rgb8"
      ]
    },
    "B258": {
      "ipAddress": "10.170.78.23",
      "productId": "symmeTree",
      "versionId": "rev8",
      "deviceId": "85::67::c::aa::4e::17",
      "featureIds": [
        "powerManager",
        "tree_rgb8"
      ]
    },
    "B259": {
      "ipAddress": "10.29.141.23",
      "productId": "symmeTree",
      "versionId": "rev8",
      "deviceId": "88::48::8::1d::8d::17",
      "featureIds": [
        "powerManager",
        "tree_rgb8"
      ]
    },
    "B260": {
      "ipAddress": "10.137.125.87",
      "productId": "symmeTree",
      "versionId": "rev8",
      "deviceId": "82::50::1::89::7d::57",
      "featureIds": [
        "powerManager",
        "tree_rgb8"
      ]
    },
    "B261": {
      "ipAddress": "10.16.80.151",
      "productId": "symmeTree",
      "versionId": "rev8",
      "deviceId": "84::51::f::10::50::97",
      "featureIds": [
        "powerManager",
        "tree_rgb8"
      ]
    },
    "B262": {
      "ipAddress": "10.76.75.103",
      "productId": "symmeTree",
      "versionId": "rev8",
      "deviceId": "65::49::c::4c::4b::67",
      "featureIds": [
        "powerManager",
        "tree_rgb8"
      ]
    },
    "B263": {
      "ipAddress": "10.228.79.215",
      "productId": "symmeTree",
      "versionId": "rev8",
      "deviceId": "65::50::f::e4::4f::d7",
      "featureIds": [
        "powerManager",
        "tree_rgb8"
      ]
    },
    "B264": {
      "ipAddress": "10.233.201.215",
      "productId": "symmeTree",
      "versionId": "rev8",
      "deviceId": "80::48::3::e9::c9::d7",
      "featureIds": [
        "powerManager",
        "tree_rgb8"
      ]
    },
    "B265": {
      "ipAddress": "10.191.146.55",
      "productId": "symmeTree",
      "versionId": "rev8",
      "deviceId": "77::51::d::bf::92::37",
      "featureIds": [
        "powerManager",
        "tree_rgb8"
      ]
    },
    "B266": {
      "ipAddress": "10.144.18.167",
      "productId": "symmeTree",
      "versionId": "rev8",
      "deviceId": "85::48::f::90::12::a7",
      "featureIds": [
        "powerManager",
        "tree_rgb8"
      ]
    },
    "B267": {
      "ipAddress": "10.65.139.103",
      "productId": "symmeTree",
      "versionId": "rev8",
      "deviceId": "82::51::1::41::8b::67",
      "featureIds": [
        "powerManager",
        "tree_rgb8"
      ]
    },
    "B268": {
      "ipAddress": "10.76.76.0",
      "productId": "symmeTree",
      "versionId": "rev8",
      "deviceId": "12::2d::5::4c::4c::0",
      "featureIds": [
        "powerManager",
        "tree_rgb8"
      ]
    },
    "B269": {
      "ipAddress": "10.114.128.119",
      "productId": "symmeTree",
      "versionId": "rev8",
      "deviceId": "65::50::c::72::80::77",
      "featureIds": [
        "powerManager",
        "tree_rgb8"
      ]
    },
    "B270": {
      "ipAddress": "10.148.98.55",
      "productId": "symmeTree",
      "versionId": "rev8",
      "deviceId": "65::52::c::94::62::37",
      "featureIds": [
        "powerManager",
        "tree_rgb8"
      ]
    },
    "B271": {
      "ipAddress": "10.172.93.103",
      "productId": "symmeTree",
      "versionId": "rev8",
      "deviceId": "65::50::c::ac::5d::67",
      "featureIds": [
        "powerManager",
        "tree_rgb8"
      ]
    },
    "B273": {
      "ipAddress": "10.30.46.7",
      "productId": "symmeTree",
      "versionId": "rev8",
      "deviceId": "71::49::3::1e::2e::7",
      "featureIds": [
        "powerManager",
        "tree_rgb8"
      ]
    },
    "B274": {
      "ipAddress": "10.49.110.135",
      "productId": "symmeTree",
      "versionId": "rev8",
      "deviceId": "78::50::8::31::6e::87",
      "featureIds": [
        "powerManager",
        "tree_rgb8"
      ]
    },
    "B275": {
      "ipAddress": "10.27.80.71",
      "productId": "symmeTree",
      "versionId": "rev8",
      "deviceId": "83::51::e::1b::50::47",
      "featureIds": [
        "powerManager",
        "tree_rgb8"
      ]
    },
    "B276": {
      "ipAddress": "10.6.77.7",
      "productId": "symmeTree",
      "versionId": "rev8",
      "deviceId": "83::65::d::6::4d::7",
      "featureIds": [
        "powerManager",
        "tree_rgb8"
      ]
    },
    "B277": {
      "ipAddress": "10.71.127.103",
      "productId": "symmeTree",
      "versionId": "rev8",
      "deviceId": "82::51::1::47::7f::67",
      "featureIds": [
        "powerManager",
        "tree_rgb8"
      ]
    },
    "B278": {
      "ipAddress": "10.45.249.119",
      "productId": "symmeTree",
      "versionId": "rev8",
      "deviceId": "66::50::e::2d::f9::77",
      "featureIds": [
        "powerManager",
        "tree_rgb8"
      ]
    },
    "B279": {
      "ipAddress": "10.192.235.1",
      "productId": "symmeTree",
      "versionId": "rev8",
      "deviceId": "88::78::a::c0::eb::1",
      "featureIds": [
        "powerManager",
        "tree_rgb8"
      ]
    },
    "B280": {
      "ipAddress": "10.238.78.23",
      "productId": "symmeTree",
      "versionId": "rev8",
      "deviceId": "82::48::1::ee::4e::17",
      "featureIds": [
        "powerManager",
        "tree_rgb8"
      ]
    },
    "B281": {
      "ipAddress": "10.6.86.38",
      "productId": "symmeTree",
      "versionId": "18d88a9",
      "deviceId": "87::51::0::6::56::26",
      "featureIds": [
        "powerManager",
        "tree_rgb8"
      ]
    },
    "B282": {
      "ipAddress": "10.16.79.225",
      "productId": "symmeTree",
      "versionId": "rev8",
      "deviceId": "84::78::c::10::4f::e1",
      "featureIds": [
        "powerManager",
        "tree_rgb8"
      ]
    },
    "B283": {
      "ipAddress": "10.149.172.167",
      "productId": "symmeTree",
      "versionId": "rev8",
      "deviceId": "71::49::0::95::ac::a7",
      "featureIds": [
        "powerManager",
        "tree_rgb8"
      ]
    },
    "B284": {
      "ipAddress": "10.7.52.119",
      "productId": "symmeTree",
      "versionId": "rev8",
      "deviceId": "77::50::a::7::34::77",
      "featureIds": [
        "powerManager",
        "tree_rgb8"
      ]
    },
    "B285": {
      "ipAddress": "10.164.180.1",
      "productId": "symmeTree",
      "versionId": "rev8",
      "deviceId": "75::75::c::a4::b4::1",
      "featureIds": [
        "powerManager",
        "tree_rgb8"
      ]
    },
    "B286": {
      "ipAddress": "10.48.241.211",
      "productId": "symmeTree",
      "versionId": "rev8",
      "deviceId": "46::31::a::30::f1::d3",
      "featureIds": [
        "powerManager",
        "tree_rgb8"
      ]
    },
    "B287": {
      "ipAddress": "10.37.94.71",
      "productId": "symmeTree",
      "versionId": "rev8",
      "deviceId": "84::51::c::25::5e::47",
      "featureIds": [
        "powerManager",
        "tree_rgb8"
      ]
    },
    "B289": {
      "ipAddress": "10.36.95.71",
      "productId": "symmeTree",
      "versionId": "rev8",
      "deviceId": "78::51::8::24::5f::47",
      "featureIds": [
        "powerManager",
        "tree_rgb8"
      ]
    },
    "B290": {
      "ipAddress": "10.243.129.195",
      "productId": "symmeTree",
      "versionId": "rev8",
      "deviceId": "58::30::f::f3::81::c3",
      "featureIds": [
        "powerManager",
        "tree_rgb8"
      ]
    },
    "B291": {
      "ipAddress": "10.164.51.199",
      "productId": "symmeTree",
      "versionId": "rev8",
      "deviceId": "82::48::1::a4::33::c7",
      "featureIds": [
        "powerManager",
        "tree_rgb8"
      ]
    },
    "B292": {
      "ipAddress": "10.65.210.167",
      "productId": "symmeTree",
      "versionId": "rev8",
      "deviceId": "82::48::1::41::d2::a7",
      "featureIds": [
        "powerManager",
        "tree_rgb8"
      ]
    },
    "B293": {
      "ipAddress": "10.236.190.55",
      "productId": "symmeTree",
      "versionId": "rev8",
      "deviceId": "75::51::f::ec::be::37",
      "featureIds": [
        "powerManager",
        "tree_rgb8"
      ]
    },
    "B294": {
      "ipAddress": "10.108.83.119",
      "productId": "symmeTree",
      "versionId": "rev8",
      "deviceId": "85::51::c::6c::53::77",
      "featureIds": [
        "powerManager",
        "tree_rgb8"
      ]
    },
    "B295": {
      "ipAddress": "10.241.131.183",
      "productId": "symmeTree",
      "versionId": "rev8",
      "deviceId": "66::50::e::f1::83::b7",
      "featureIds": [
        "powerManager",
        "tree_rgb8"
      ]
    },
    "B296": {
      "ipAddress": "10.160.126.231",
      "productId": "symmeTree",
      "versionId": "rev8",
      "deviceId": "78::70::b::a0::7e::e7",
      "featureIds": [
        "powerManager",
        "tree_rgb8"
      ]
    },
    "B297": {
      "ipAddress": "10.241.202.39",
      "productId": "symmeTree",
      "versionId": "rev8",
      "deviceId": "83::51::e::f1::ca::27",
      "featureIds": [
        "powerManager",
        "tree_rgb8"
      ]
    },
    "J335": {
      "ipAddress": "10.78.176.167",
      "productId": "symmeTree",
      "versionId": "rev8",
      "deviceId": "82::49::1::4e::b0::a7",
      "featureIds": [
        "powerManager",
        "tree_rgb8"
      ]
    },
    "R374": {
      "ipAddress": "10.142.55.97",
      "productId": "symmeTree",
      "versionId": "rev10",
      "deviceId": "85:75:0F:8E:37:61",
      "featureIds": [
        "powerManager",
        "tree_rgb8"
      ]
    },
    "R379": {
      "ipAddress": "10.211.115.247",
      "productId": "symmeTree",
      "versionId": "rev10",
      "deviceId": "75:50:0C:D3:73:F7",
      "featureIds": [
        "powerManager",
        "tree_rgb8"
      ]
    },
<<<<<<< HEAD
    "R382": {
      "ipAddress": "10.205.173.7",
      "productId": "symmeTree",
      "versionId": "rev10",
      "deviceId": "82:51:01:CD:AD:07",
=======
    "R384": {
      "ipAddress": "10.175.73.119",
      "productId": "symmeTree",
      "versionId": "rev10",
      "deviceId": "88:50:0B:AF:49:77",
      "featureIds": [
        "powerManager",
        "tree_rgb8"
      ]
    },
    "R387": {
      "ipAddress": "10.242.72.167",
      "productId": "symmeTree",
      "versionId": "rev10",
      "deviceId": "80:49:00:F2:48:A7",
>>>>>>> 532f640e
      "featureIds": [
        "powerManager",
        "tree_rgb8"
      ]
    },
    "R388": {
      "ipAddress": "10.129.118.59",
      "productId": "symmeTree",
      "versionId": "d07087c",
      "deviceId": "85:75:0F:80:75:31",
      "featureIds": [
        "powerManager",
        "tree_rgb8"
      ]
    },
<<<<<<< HEAD
    "R395": {
      "ipAddress": "10.4.165.55",
      "productId": "symmeTree",
      "versionId": "rev10",
      "deviceId": "71:67:03:04:A5:37",
=======
    "R394": {
      "ipAddress": "10.17.132.199",
      "productId": "symmeTree",
      "versionId": "rev10",
      "deviceId": "70:70:00:11:84:C7",
>>>>>>> 532f640e
      "featureIds": [
        "powerManager",
        "tree_rgb8"
      ]
    },
<<<<<<< HEAD
    "R408": {
      "ipAddress": "10.207.195.151",
      "productId": "symmeTree",
      "versionId": "rev10",
      "deviceId": "78:51:0B:CF:C3:97",
      "featureIds": [
        "powerManager",
        "tree_rgb8"
      ]
    },
    "R410": {
      "ipAddress": "10.176.130.135",
      "productId": "symmeTree",
      "versionId": "rev10",
      "deviceId": "78:49:0B:B0:82:87",
      "featureIds": [
        "powerManager",
        "tree_rgb8"
      ]
    },
    "R411": {
      "ipAddress": "10.238.73.103",
      "productId": "symmeTree",
      "versionId": "rev10",
      "deviceId": "78:51:0A:EE:49:67",
      "featureIds": [
        "powerManager",
        "tree_rgb8"
      ]
    },
    "R412": {
      "ipAddress": "10.191.120.135",
      "productId": "symmeTree",
      "versionId": "rev10",
      "deviceId": "86:48:0D:BF:78:87",
=======
    "R404": {
      "ipAddress": "10.30.128.23",
      "productId": "symmeTree",
      "versionId": "rev10",
      "deviceId": "78:49:08:1E:80:17",
>>>>>>> 532f640e
      "featureIds": [
        "powerManager",
        "tree_rgb8"
      ]
    },
    "R413": {
      "ipAddress": "10.237.66.247",
      "productId": "symmeTree",
      "versionId": "rev10",
      "deviceId": "66:50:0D:ED:42:F7",
      "featureIds": [
        "powerManager",
        "tree_rgb8"
      ]
    },
    "R414": {
      "ipAddress": "10.190.194.87",
      "productId": "symmeTree",
      "versionId": "d07087c",
      "deviceId": "86:51:0C:BE:C2:57",
      "featureIds": [
        "powerManager",
        "tree_rgb8"
      ]
    },
    "R415": {
      "ipAddress": "10.220.73.87",
      "productId": "symmeTree",
      "versionId": "rev10",
      "deviceId": "80:51:02:DC:49:57",
      "featureIds": [
        "powerManager",
        "tree_rgb8"
      ]
    },
    "R416": {
      "ipAddress": "10.189.115.183",
      "productId": "symmeTree",
      "versionId": "rev10",
      "deviceId": "80:49:03:BD:73:B7",
      "featureIds": [
        "powerManager",
        "tree_rgb8"
      ]
    },
    "R418": {
      "ipAddress": "10.126.189.167",
      "productId": "symmeTree",
      "versionId": "d07087c",
      "deviceId": "82:65:01:7E:BD:A7",
      "featureIds": [
        "powerManager",
        "tree_rgb8"
      ]
    },
    "R423": {
      "ipAddress": "10.73.98.55",
      "productId": "symmeTree",
      "versionId": "rev10",
      "deviceId": "86:51:0D:49:62:37",
      "featureIds": [
        "powerManager",
        "tree_rgb8"
      ]
    },
    "R427": {
      "ipAddress": "10.129.17.7",
      "productId": "symmeTree",
      "versionId": "rev10",
      "deviceId": "65:52:0F:81:11:07",
      "featureIds": [
        "powerManager",
        "tree_rgb8"
      ]
    },
<<<<<<< HEAD
    "R434": {
      "ipAddress": "10.142.220.167",
      "productId": "symmeTree",
      "versionId": "rev10",
      "deviceId": "72:70:01:8E:DC:A7",
=======
    "R430": {
      "ipAddress": "10.113.206.39",
      "productId": "symmeTree",
      "versionId": "rev10",
      "deviceId": "88:50:0B:71:CE:27",
      "featureIds": [
        "powerManager",
        "tree_rgb8"
      ]
    },
    "R435": {
      "ipAddress": "10.39.116.135",
      "productId": "symmeTree",
      "versionId": "rev10",
      "deviceId": "78:51:08:27:74:87",
>>>>>>> 532f640e
      "featureIds": [
        "powerManager",
        "tree_rgb8"
      ]
    },
    "R441": {
      "ipAddress": "10.245.200.103",
      "productId": "symmeTree",
      "versionId": "rev10",
      "deviceId": "83:65:0E:F5:C8:67",
      "featureIds": [
        "powerManager",
        "tree_rgb8"
      ]
    },
    "R442": {
      "ipAddress": "10.224.142.215",
      "productId": "symmeTree",
      "versionId": "rev10",
      "deviceId": "65:50:0F:E0:8E:D7",
      "featureIds": [
        "powerManager",
        "tree_rgb8"
      ]
    },
    "R447": {
      "ipAddress": "10.147.8.103",
      "productId": "symmeTree",
      "versionId": "rev10",
      "deviceId": "87:52:0D:93:08:67",
      "featureIds": [
        "powerManager",
        "tree_rgb8"
      ]
    },
    "R463": {
      "ipAddress": "10.189.238.23",
      "productId": "symmeTree",
      "versionId": "rev10",
      "deviceId": "86:48:0D:BD:EE:17",
      "featureIds": [
        "powerManager",
        "tree_rgb8"
      ]
    },
    "R466": {
      "ipAddress": "10.255.98.167",
      "productId": "symmeTree",
      "versionId": "rev10",
      "deviceId": "80:49:00:FF:62:A7",
      "featureIds": [
        "powerManager",
        "tree_rgb8"
      ]
    },
<<<<<<< HEAD
    "R468": {
      "ipAddress": "10.177.79.103",
      "productId": "symmeTree",
      "versionId": "rev10",
      "deviceId": "82:51:01:B1:4F:67",
      "featureIds": [
        "powerManager",
        "tree_rgb8"
      ]
    },
    "R480": {
      "ipAddress": "10.223.140.119",
      "productId": "symmeTree",
      "versionId": "rev10",
      "deviceId": "80:51:00:DF:8C:77",
=======
    "R467": {
      "ipAddress": "10.99.104.23",
      "productId": "symmeTree",
      "versionId": "rev10",
      "deviceId": "80:50:03:63:68:17",
>>>>>>> 532f640e
      "featureIds": [
        "powerManager",
        "tree_rgb8"
      ]
    },
    "R481": {
      "ipAddress": "10.26.178.199",
      "productId": "symmeTree",
      "versionId": "rev10",
      "deviceId": "77:50:0A:1A:B2:C7",
      "featureIds": [
        "powerManager",
        "tree_rgb8"
      ]
    },
    "R482": {
      "ipAddress": "10.77.164.7",
      "productId": "symmeTree",
      "versionId": "rev10",
      "deviceId": "82:65:01:4D:A4:07",
      "featureIds": [
        "powerManager",
        "tree_rgb8"
      ]
    },
    "R484": {
      "ipAddress": "10.82.47.55",
      "productId": "symmeTree",
      "versionId": "rev10",
      "deviceId": "65:49:0C:52:2F:37",
      "featureIds": [
        "powerManager",
        "tree_rgb8"
      ]
    },
    "R485": {
      "ipAddress": "10.19.140.55",
      "productId": "symmeTree",
      "versionId": "rev10",
      "deviceId": "83:50:0E:13:8C:37",
      "featureIds": [
        "powerManager",
        "tree_rgb8"
      ]
    },
    "R486": {
      "ipAddress": "10.158.88.39",
      "productId": "symmeTree",
      "versionId": "rev10",
      "deviceId": "80:50:03:9E:58:27",
      "featureIds": [
        "powerManager",
        "tree_rgb8"
      ]
    },
    "R487": {
      "ipAddress": "10.236.164.71",
      "productId": "symmeTree",
      "versionId": "rev10",
      "deviceId": "82:65:02:EC:A4:47",
      "featureIds": [
        "powerManager",
        "tree_rgb8"
      ]
    },
    "R488": {
      "ipAddress": "10.223.240.7",
      "productId": "symmeTree",
      "versionId": "rev10",
      "deviceId": "82:49:00:DF:F0:07",
      "featureIds": [
        "powerManager",
        "tree_rgb8"
      ]
    },
    "R489": {
      "ipAddress": "10.191.179.231",
      "productId": "symmeTree",
      "versionId": "rev10",
      "deviceId": "86:48:0D:BF:B3:E7",
      "featureIds": [
        "powerManager",
        "tree_rgb8"
      ]
    },
    "R491": {
      "ipAddress": "10.190.84.151",
      "productId": "symmeTree",
      "versionId": "rev10",
      "deviceId": "84:51:0F:BE:54:97",
      "featureIds": [
        "powerManager",
        "tree_rgb8"
      ]
    },
    "R493": {
      "ipAddress": "10.10.49.55",
      "productId": "symmeTree",
      "versionId": "rev10",
      "deviceId": "84:51:0C:0A:31:37",
      "featureIds": [
        "powerManager",
        "tree_rgb8"
      ]
    },
    "R494": {
      "ipAddress": "10.230.147.135",
      "productId": "symmeTree",
      "versionId": "rev10",
      "deviceId": "82:51:02:E6:93:87",
      "featureIds": [
        "powerManager",
        "tree_rgb8"
      ]
    },
    "R495": {
      "ipAddress": "10.61.140.183",
      "productId": "symmeTree",
      "versionId": "rev10",
      "deviceId": "77:50:09:3D:8C:B7",
      "featureIds": [
        "powerManager",
        "tree_rgb8"
      ]
    },
<<<<<<< HEAD
    "R497": {
      "ipAddress": "10.92.61.167",
      "productId": "symmeTree",
      "versionId": "rev10",
      "deviceId": "85:48:0C:5C:3D:A7",
      "featureIds": [
        "powerManager",
        "tree_rgb8"
      ]
    },
    "R498": {
      "ipAddress": "10.178.63.167",
      "productId": "symmeTree",
      "versionId": "rev10",
      "deviceId": "86:48:0D:B2:3F:A7",
=======
    "R496": {
      "ipAddress": "10.113.9.183",
      "productId": "symmeTree",
      "versionId": "rev10",
      "deviceId": "70:49:03:71:09:B7",
>>>>>>> 532f640e
      "featureIds": [
        "powerManager",
        "tree_rgb8"
      ]
    },
    "R499": {
      "ipAddress": "10.3.130.7",
      "productId": "symmeTree",
      "versionId": "rev10",
      "deviceId": "85:51:0C:03:82:07",
      "featureIds": [
        "powerManager",
        "tree_rgb8"
      ]
    },
<<<<<<< HEAD
    "R501": {
      "ipAddress": "10.51.227.87",
      "productId": "symmeTree",
      "versionId": "rev10",
      "deviceId": "75:51:0F:33:E3:57",
=======
    "R500": {
      "ipAddress": "10.123.5.55",
      "productId": "symmeTree",
      "versionId": "rev10",
      "deviceId": "82:65:01:7B:05:37",
      "featureIds": [
        "powerManager",
        "tree_rgb8"
      ]
    },
    "R502": {
      "ipAddress": "10.179.159.7",
      "productId": "symmeTree",
      "versionId": "rev10",
      "deviceId": "87:51:0A:B3:9F:07",
>>>>>>> 532f640e
      "featureIds": [
        "powerManager",
        "tree_rgb8"
      ]
    },
    "R503": {
      "ipAddress": "10.16.147.199",
      "productId": "symmeTree",
      "versionId": "rev10",
      "deviceId": "71:49:00:10:93:C7",
      "featureIds": [
        "powerManager",
        "tree_rgb8"
      ]
    },
    "R504": {
      "ipAddress": "10.254.168.55",
      "productId": "symmeTree",
      "versionId": "rev10",
      "deviceId": "84:51:0F:FE:A8:37",
      "featureIds": [
        "powerManager",
        "tree_rgb8"
      ]
    },
    "R506": {
      "ipAddress": "10.17.106.87",
      "productId": "symmeTree",
      "versionId": "rev10",
      "deviceId": "85:51:0C:11:6A:57",
      "featureIds": [
        "powerManager",
        "tree_rgb8"
      ]
    },
    "R508": {
      "ipAddress": "10.162.162.119",
      "productId": "symmeTree",
      "versionId": "rev10",
      "deviceId": "72:50:00:A2:A2:77",
      "featureIds": [
        "powerManager",
        "tree_rgb8"
      ]
    },
    "R510": {
      "ipAddress": "10.188.14.39",
      "productId": "symmeTree",
      "versionId": "rev10",
      "deviceId": "67:49:0A:BC:0E:27",
      "featureIds": [
        "powerManager",
        "tree_rgb8"
      ]
    },
    "R511": {
      "ipAddress": "10.243.74.87",
      "productId": "symmeTree",
      "versionId": "rev10",
      "deviceId": "83:51:0E:F3:4A:57",
      "featureIds": [
        "powerManager",
        "tree_rgb8"
      ]
    },
    "R512": {
      "ipAddress": "10.2.220.55",
      "productId": "symmeTree",
      "versionId": "rev10",
      "deviceId": "67:49:0A:02:DC:37",
      "featureIds": [
        "powerManager",
        "tree_rgb8"
      ]
    },
    "R513": {
      "ipAddress": "10.200.104.103",
      "productId": "symmeTree",
      "versionId": "rev10",
      "deviceId": "77:51:0A:C8:68:67",
      "featureIds": [
        "powerManager",
        "tree_rgb8"
      ]
    },
    "R516": {
      "ipAddress": "10.205.113.167",
      "productId": "symmeTree",
      "versionId": "rev10",
      "deviceId": "65:50:0C:CD:71:A7",
      "featureIds": [
        "powerManager",
        "tree_rgb8"
      ]
    },
<<<<<<< HEAD
    "R517": {
      "ipAddress": "10.93.115.167",
      "productId": "symmeTree",
      "versionId": "rev10",
      "deviceId": "83:48:0E:5D:73:A7",
=======
    "R521": {
      "ipAddress": "10.231.170.7",
      "productId": "symmeTree",
      "versionId": "rev10",
      "deviceId": "84:51:0F:E7:AA:07",
>>>>>>> 532f640e
      "featureIds": [
        "powerManager",
        "tree_rgb8"
      ]
    },
<<<<<<< HEAD
    "R523": {
      "ipAddress": "10.12.142.103",
      "productId": "symmeTree",
      "versionId": "rev10",
      "deviceId": "82:65:01:0C:8E:67",
=======
    "R524": {
      "ipAddress": "10.143.158.247",
      "productId": "symmeTree",
      "versionId": "rev10",
      "deviceId": "65:52:0F:8F:9E:F7",
>>>>>>> 532f640e
      "featureIds": [
        "powerManager",
        "tree_rgb8"
      ]
    },
<<<<<<< HEAD
    "R525": {
      "ipAddress": "10.127.125.135",
      "productId": "symmeTree",
      "versionId": "rev10",
      "deviceId": "83:51:0E:7F:7D:87",
      "featureIds": [
        "powerManager",
        "tree_rgb8"
      ]
    },
    "R529": {
      "ipAddress": "10.214.93.7",
      "productId": "symmeTree",
      "versionId": "rev10",
      "deviceId": "83:67:0D:D6:5D:07",
=======
    "R530": {
      "ipAddress": "10.66.225.167",
      "productId": "symmeTree",
      "versionId": "rev10",
      "deviceId": "65:51:0C:42:E1:A7",
>>>>>>> 532f640e
      "featureIds": [
        "powerManager",
        "tree_rgb8"
      ]
    },
    "R531": {
      "ipAddress": "10.238.121.199",
      "productId": "symmeTree",
      "versionId": "rev10",
      "deviceId": "66:50:0D:EE:79:C7",
      "featureIds": [
        "powerManager",
        "tree_rgb8"
      ]
    },
    "R532": {
      "ipAddress": "10.114.81.55",
      "productId": "symmeTree",
      "versionId": "rev10",
      "deviceId": "88:51:0B:72:51:37",
      "featureIds": [
        "powerManager",
        "tree_rgb8"
      ]
    },
    "R534": {
      "ipAddress": "10.145.200.227",
      "productId": "symmeTree",
      "versionId": "rev10",
      "deviceId": "53:30:05:91:C8:E3",
      "featureIds": [
        "powerManager",
        "tree_rgb8"
      ]
    },
    "R535": {
      "ipAddress": "10.233.126.183",
      "productId": "symmeTree",
      "versionId": "rev10",
      "deviceId": "86:48:0C:E9:7E:B7",
      "featureIds": [
        "powerManager",
        "tree_rgb8"
      ]
    },
<<<<<<< HEAD
    "R536": {
      "ipAddress": "10.141.120.231",
      "productId": "symmeTree",
      "versionId": "rev10",
      "deviceId": "72:49:00:8D:78:E7",
=======
    "R537": {
      "ipAddress": "10.78.155.103",
      "productId": "symmeTree",
      "versionId": "rev10",
      "deviceId": "80:51:03:4E:9B:67",
>>>>>>> 532f640e
      "featureIds": [
        "powerManager",
        "tree_rgb8"
      ]
    },
<<<<<<< HEAD
    "R539": {
      "ipAddress": "10.38.104.39",
      "productId": "symmeTree",
      "versionId": "rev10",
      "deviceId": "70:52:03:26:68:27",
=======
    "R538": {
      "ipAddress": "10.32.73.103",
      "productId": "symmeTree",
      "versionId": "rev10",
      "deviceId": "67:50:0A:20:49:67",
>>>>>>> 532f640e
      "featureIds": [
        "powerManager",
        "tree_rgb8"
      ]
    },
    "R541": {
      "ipAddress": "10.44.34.135",
      "productId": "symmeTree",
      "versionId": "rev10",
      "deviceId": "82:49:01:2C:22:87",
      "featureIds": [
        "powerManager",
        "tree_rgb8"
      ]
    },
    "R544": {
      "ipAddress": "10.207.15.7",
      "productId": "symmeTree",
      "versionId": "rev10",
      "deviceId": "66:52:0C:CF:0F:07",
      "featureIds": [
        "powerManager",
        "tree_rgb8"
      ]
    },
    "R547": {
      "ipAddress": "10.239.12.17",
      "productId": "symmeTree",
      "versionId": "d07087c",
      "deviceId": "87:48:0D:EE:0B:07",
      "featureIds": [
        "powerManager",
        "tree_rgb8"
      ]
    },
    "R551": {
      "ipAddress": "10.82.238.71",
      "productId": "symmeTree",
      "versionId": "rev10",
      "deviceId": "88:50:0B:52:EE:47",
      "featureIds": [
        "powerManager",
        "tree_rgb8"
      ]
    },
<<<<<<< HEAD
    "R555": {
      "ipAddress": "10.254.110.247",
      "productId": "symmeTree",
      "versionId": "rev10",
      "deviceId": "75:49:0C:FE:6E:F7",
      "featureIds": [
        "powerManager",
        "tree_rgb8"
      ]
    },
    "R558": {
      "ipAddress": "10.254.124.19",
      "productId": "symmeTree",
      "versionId": "rev10",
      "deviceId": "58:30:08:FE:7C:13",
=======
    "R556": {
      "ipAddress": "10.244.138.195",
      "productId": "symmeTree",
      "versionId": "rev10",
      "deviceId": "59:30:08:F4:8A:C3",
>>>>>>> 532f640e
      "featureIds": [
        "powerManager",
        "tree_rgb8"
      ]
    },
    "R560": {
      "ipAddress": "10.156.120.183",
      "productId": "symmeTree",
      "versionId": "d07087c",
      "deviceId": "83:49:0E:9C:78:B7",
      "featureIds": [
        "powerManager",
        "tree_rgb8"
      ]
    },
    "R562": {
      "ipAddress": "10.207.157.55",
      "productId": "symmeTree",
      "versionId": "rev10",
      "deviceId": "72:67:01:CF:9D:37",
      "featureIds": [
        "powerManager",
        "tree_rgb8"
      ]
    },
    "R564": {
      "ipAddress": "10.194.163.39",
      "productId": "symmeTree",
      "versionId": "rev10",
      "deviceId": "83:51:01:C2:A3:27",
      "featureIds": [
        "powerManager",
        "tree_rgb8"
      ]
    },
    "R565": {
      "ipAddress": "10.178.89.215",
      "productId": "symmeTree",
      "versionId": "rev10",
      "deviceId": "89:49:08:B2:59:D7",
      "featureIds": [
        "powerManager",
        "tree_rgb8"
      ]
    },
    "R566": {
      "ipAddress": "10.29.89.157",
      "productId": "symmeTree",
      "versionId": "d07087c",
      "deviceId": "57:30:0E:1C:58:93",
      "featureIds": [
        "powerManager",
        "tree_rgb8"
      ]
    },
    "R567": {
      "ipAddress": "10.146.169.199",
      "productId": "symmeTree",
      "versionId": "rev10",
      "deviceId": "80:49:03:92:A9:C7",
      "featureIds": [
        "powerManager",
        "tree_rgb8"
      ]
    },
    "R568": {
      "ipAddress": "10.131.216.103",
      "productId": "symmeTree",
      "versionId": "rev10",
      "deviceId": "78:52:0B:83:D8:67",
      "featureIds": [
        "powerManager",
        "tree_rgb8"
      ]
    },
    "R574": {
      "ipAddress": "10.32.63.167",
      "productId": "symmeTree",
      "versionId": "rev10",
      "deviceId": "78:50:08:20:3F:A7",
      "featureIds": [
        "powerManager",
        "tree_rgb8"
      ]
    },
    "R575": {
      "ipAddress": "10.167.239.17",
      "productId": "symmeTree",
      "versionId": "rev10",
      "deviceId": "75:75:0C:A7:EF:11",
      "featureIds": [
        "powerManager",
        "tree_rgb8"
      ]
    },
    "R576": {
      "ipAddress": "10.80.2.87",
      "productId": "symmeTree",
      "versionId": "rev10",
      "deviceId": "67:49:0A:50:02:57",
      "featureIds": [
        "powerManager",
        "tree_rgb8"
      ]
    },
    "R577": {
      "ipAddress": "10.131.233.167",
      "productId": "symmeTree",
      "versionId": "rev10",
      "deviceId": "78:70:0B:83:E9:A7",
      "featureIds": [
        "powerManager",
        "tree_rgb8"
      ]
    },
    "R578": {
      "ipAddress": "10.19.216.247",
      "productId": "symmeTree",
      "versionId": "rev10",
      "deviceId": "66:50:0D:13:D8:F7",
      "featureIds": [
        "powerManager",
        "tree_rgb8"
      ]
    },
<<<<<<< HEAD
    "R580": {
      "ipAddress": "10.18.76.215",
      "productId": "symmeTree",
      "versionId": "rev10",
      "deviceId": "66:50:0D:12:4C:D7",
      "featureIds": [
        "powerManager",
        "tree_rgb8"
      ]
    },
    "R583": {
      "ipAddress": "10.239.241.135",
      "productId": "symmeTree",
      "versionId": "rev10",
      "deviceId": "85:49:0C:EF:F1:87",
      "featureIds": [
        "powerManager",
        "tree_rgb8"
      ]
    },
    "R584": {
      "ipAddress": "10.189.243.167",
      "productId": "symmeTree",
      "versionId": "rev10",
      "deviceId": "66:50:0D:BD:F3:A7",
      "featureIds": [
        "powerManager",
        "tree_rgb8"
      ]
    },
    "R585": {
      "ipAddress": "10.28.221.19",
      "productId": "symmeTree",
      "versionId": "rev10",
      "deviceId": "57:30:09:1C:DD:13",
      "featureIds": [
        "powerManager",
        "tree_rgb8"
      ]
    },
    "R586": {
      "ipAddress": "10.77.232.183",
      "productId": "symmeTree",
      "versionId": "rev10",
      "deviceId": "78:50:09:4D:E8:B7",
      "featureIds": [
        "powerManager",
        "tree_rgb8"
      ]
    },
    "R589": {
      "ipAddress": "10.180.120.7",
      "productId": "symmeTree",
      "versionId": "rev10",
      "deviceId": "78:70:0B:B4:78:07",
      "featureIds": [
        "powerManager",
        "tree_rgb8"
      ]
    },
    "R590": {
      "ipAddress": "10.5.178.71",
      "productId": "symmeTree",
      "versionId": "rev10",
      "deviceId": "67:49:0A:05:B2:47",
=======
    "R579": {
      "ipAddress": "10.222.188.119",
      "productId": "symmeTree",
      "versionId": "rev10",
      "deviceId": "84:51:0F:DE:BC:77",
>>>>>>> 532f640e
      "featureIds": [
        "powerManager",
        "tree_rgb8"
      ]
    },
    "R594": {
      "ipAddress": "10.239.41.131",
      "productId": "symmeTree",
      "versionId": "rev10",
      "deviceId": "58:30:0F:EF:29:83",
      "featureIds": [
        "powerManager",
        "tree_rgb8"
      ]
    },
    "R596": {
      "ipAddress": "10.2.174.103",
      "productId": "symmeTree",
      "versionId": "rev10",
      "deviceId": "89:50:08:02:AE:67",
      "featureIds": [
        "powerManager",
        "tree_rgb8"
      ]
    },
    "R597": {
      "ipAddress": "10.211.104.151",
      "productId": "symmeTree",
      "versionId": "rev10",
      "deviceId": "89:49:08:D3:68:97",
      "featureIds": [
        "powerManager",
        "tree_rgb8"
      ]
    },
    "R599": {
      "ipAddress": "10.114.14.39",
      "productId": "symmeTree",
      "versionId": "rev10",
      "deviceId": "65:49:0C:72:0E:27",
      "featureIds": [
        "powerManager",
        "tree_rgb8"
      ]
    },
    "R602": {
      "ipAddress": "10.159.171.247",
      "productId": "symmeTree",
      "versionId": "d07087c",
      "deviceId": "83:49:0E:9F:AB:F7",
      "featureIds": [
        "powerManager",
        "tree_rgb8"
      ]
    },
    "R603": {
      "ipAddress": "10.144.173.7",
      "productId": "symmeTree",
      "versionId": "rev10",
      "deviceId": "84:51:0F:90:AD:07",
      "featureIds": [
        "powerManager",
        "tree_rgb8"
      ]
    },
    "R604": {
      "ipAddress": "10.141.224.199",
      "productId": "symmeTree",
      "versionId": "rev10",
      "deviceId": "82:49:01:8D:E0:C7",
      "featureIds": [
        "powerManager",
        "tree_rgb8"
      ]
    },
    "R605": {
      "ipAddress": "10.93.120.119",
      "productId": "symmeTree",
      "versionId": "d07087c",
      "deviceId": "82:65:01:5D:78:77",
      "featureIds": [
        "powerManager",
        "tree_rgb8"
      ]
    },
<<<<<<< HEAD
    "R606": {
      "ipAddress": "10.80.47.87",
      "productId": "symmeTree",
      "versionId": "rev10",
      "deviceId": "67:49:0A:50:2F:57",
      "featureIds": [
        "powerManager",
        "tree_rgb8"
      ]
    },
    "R607": {
      "ipAddress": "10.160.177.71",
      "productId": "symmeTree",
      "versionId": "rev10",
      "deviceId": "82:51:01:A0:B1:47",
      "featureIds": [
        "powerManager",
        "tree_rgb8"
      ]
    },
    "R609": {
      "ipAddress": "10.20.89.247",
      "productId": "symmeTree",
      "versionId": "rev10",
      "deviceId": "66:49:0E:14:59:F7",
      "featureIds": [
        "powerManager",
        "tree_rgb8"
      ]
    },
    "R611": {
      "ipAddress": "10.45.174.39",
      "productId": "symmeTree",
      "versionId": "rev10",
      "deviceId": "65:49:0C:2D:AE:27",
      "featureIds": [
        "powerManager",
        "tree_rgb8"
      ]
    },
    "R612": {
      "ipAddress": "10.61.156.55",
      "productId": "symmeTree",
      "versionId": "rev10",
      "deviceId": "87:51:09:3D:9C:37",
      "featureIds": [
        "powerManager",
        "tree_rgb8"
      ]
    },
    "R614": {
      "ipAddress": "10.18.169.119",
      "productId": "symmeTree",
      "versionId": "rev10",
      "deviceId": "77:50:09:12:A9:77",
=======
    "R608": {
      "ipAddress": "10.188.90.215",
      "productId": "symmeTree",
      "versionId": "rev10",
      "deviceId": "78:49:0B:BC:5A:D7",
>>>>>>> 532f640e
      "featureIds": [
        "powerManager",
        "tree_rgb8"
      ]
    },
    "R618": {
      "ipAddress": "10.26.88.199",
      "productId": "symmeTree",
      "versionId": "rev10",
      "deviceId": "71:49:03:1A:58:C7",
      "featureIds": [
        "powerManager",
        "tree_rgb8"
      ]
    },
<<<<<<< HEAD
    "R619": {
      "ipAddress": "10.57.72.199",
      "productId": "symmeTree",
      "versionId": "rev10",
      "deviceId": "82:49:02:39:48:C7",
=======
    "R622": {
      "ipAddress": "10.164.218.39",
      "productId": "symmeTree",
      "versionId": "rev10",
      "deviceId": "80:50:03:A4:DA:27",
>>>>>>> 532f640e
      "featureIds": [
        "powerManager",
        "tree_rgb8"
      ]
    },
    "R627": {
      "ipAddress": "10.155.163.151",
      "productId": "symmeTree",
      "versionId": "rev10",
      "deviceId": "84:48:0E:9B:A3:97",
      "featureIds": [
        "powerManager",
        "tree_rgb8"
      ]
    },
    "R628": {
      "ipAddress": "10.241.123.87",
      "productId": "symmeTree",
      "versionId": "rev10",
      "deviceId": "83:65:0E:F1:7B:57",
      "featureIds": [
        "powerManager",
        "tree_rgb8"
      ]
    },
    "R630": {
      "ipAddress": "10.193.63.151",
      "productId": "symmeTree",
      "versionId": "rev10",
      "deviceId": "78:70:0B:C1:3F:97",
      "featureIds": [
        "powerManager",
        "tree_rgb8"
      ]
    },
    "R632": {
      "ipAddress": "10.199.233.39",
      "productId": "symmeTree",
      "versionId": "rev10",
      "deviceId": "77:51:0A:C7:E9:27",
      "featureIds": [
        "powerManager",
        "tree_rgb8"
      ]
    },
    "R633": {
      "ipAddress": "10.192.142.23",
      "productId": "symmeTree",
      "versionId": "rev10",
      "deviceId": "67:70:0D:C0:8E:17",
      "featureIds": [
        "powerManager",
        "tree_rgb8"
      ]
    }
  },
  "macIndex": {
    "12::2a::6::f3::6b::50": {
      "ipAddress": "10.243.107.80",
      "productId": "symmeTree",
      "versionId": "rev8",
      "deviceId": "12::2a::6::f3::6b::50",
      "featureIds": [
        "powerManager",
        "tree_rgb8"
      ]
    },
    "12::2a::8::c::d::50": {
      "ipAddress": "10.12.13.80",
      "productId": "symmeTree",
      "versionId": "rev8",
      "deviceId": "12::2a::8::c::d::50",
      "featureIds": [
        "powerManager",
        "tree_rgb8"
      ]
    },
    "12::2d::5::4c::4c::0": {
      "ipAddress": "10.76.76.0",
      "productId": "symmeTree",
      "versionId": "rev8",
      "deviceId": "12::2d::5::4c::4c::0",
      "featureIds": [
        "powerManager",
        "tree_rgb8"
      ]
    },
    "12::2d::7::a2::4c::0": {
      "ipAddress": "10.162.76.0",
      "productId": "symmeTree",
      "versionId": "rev8",
      "deviceId": "12::2d::7::a2::4c::0",
      "featureIds": [
        "powerManager",
        "tree_rgb8"
      ]
    },
    "32::58::6::b5::a::f3": {
      "ipAddress": "10.181.10.243",
      "productId": "symmeTree",
      "versionId": "rev8",
      "deviceId": "32::58::6::b5::a::f3",
      "featureIds": [
        "powerManager",
        "tree_rgb8"
      ]
    },
    "46::31::a::2e::2c::13": {
      "ipAddress": "10.46.44.19",
      "productId": "symmeTree",
      "versionId": "rev8",
      "deviceId": "46::31::a::2e::2c::13",
      "featureIds": [
        "powerManager",
        "tree_rgb8"
      ]
    },
    "46::31::a::30::f1::d3": {
      "ipAddress": "10.48.241.211",
      "productId": "symmeTree",
      "versionId": "rev8",
      "deviceId": "46::31::a::30::f1::d3",
      "featureIds": [
        "powerManager",
        "tree_rgb8"
      ]
    },
    "53:30:05:91:C8:E3": {
      "ipAddress": "10.145.200.227",
      "productId": "symmeTree",
      "versionId": "rev10",
      "deviceId": "53:30:05:91:C8:E3",
      "featureIds": [
        "powerManager",
        "tree_rgb8"
      ]
    },
    "57:30:09:1C:DD:13": {
      "ipAddress": "10.28.221.19",
      "productId": "symmeTree",
      "versionId": "rev10",
      "deviceId": "57:30:09:1C:DD:13",
      "featureIds": [
        "powerManager",
        "tree_rgb8"
      ]
    },
    "57:30:0E:1C:58:93": {
      "ipAddress": "10.29.89.157",
      "productId": "symmeTree",
      "versionId": "d07087c",
      "deviceId": "57:30:0E:1C:58:93",
      "featureIds": [
        "powerManager",
        "tree_rgb8"
      ]
    },
    "58:30:08:FE:7C:13": {
      "ipAddress": "10.254.124.19",
      "productId": "symmeTree",
      "versionId": "rev10",
      "deviceId": "58:30:08:FE:7C:13",
      "featureIds": [
        "powerManager",
        "tree_rgb8"
      ]
    },
    "58:30:0F:EF:29:83": {
      "ipAddress": "10.239.41.131",
      "productId": "symmeTree",
      "versionId": "rev10",
      "deviceId": "58:30:0F:EF:29:83",
      "featureIds": [
        "powerManager",
        "tree_rgb8"
      ]
    },
    "58::30::f::f3::81::c3": {
      "ipAddress": "10.243.129.195",
      "productId": "symmeTree",
      "versionId": "rev8",
      "deviceId": "58::30::f::f3::81::c3",
      "featureIds": [
        "powerManager",
        "tree_rgb8"
      ]
    },
<<<<<<< HEAD
    "65:49:0C:2D:AE:27": {
      "ipAddress": "10.45.174.39",
      "productId": "symmeTree",
      "versionId": "rev10",
      "deviceId": "65:49:0C:2D:AE:27",
=======
    "59:30:08:F4:8A:C3": {
      "ipAddress": "10.244.138.195",
      "productId": "symmeTree",
      "versionId": "rev10",
      "deviceId": "59:30:08:F4:8A:C3",
>>>>>>> 532f640e
      "featureIds": [
        "powerManager",
        "tree_rgb8"
      ]
    },
    "65:49:0C:52:2F:37": {
      "ipAddress": "10.82.47.55",
      "productId": "symmeTree",
      "versionId": "rev10",
      "deviceId": "65:49:0C:52:2F:37",
      "featureIds": [
        "powerManager",
        "tree_rgb8"
      ]
    },
    "65:49:0C:72:0E:27": {
      "ipAddress": "10.114.14.39",
      "productId": "symmeTree",
      "versionId": "rev10",
      "deviceId": "65:49:0C:72:0E:27",
      "featureIds": [
        "powerManager",
        "tree_rgb8"
      ]
    },
    "65:50:0C:CD:71:A7": {
      "ipAddress": "10.205.113.167",
      "productId": "symmeTree",
      "versionId": "rev10",
      "deviceId": "65:50:0C:CD:71:A7",
      "featureIds": [
        "powerManager",
        "tree_rgb8"
      ]
    },
    "65:50:0F:E0:8E:D7": {
      "ipAddress": "10.224.142.215",
      "productId": "symmeTree",
      "versionId": "rev10",
      "deviceId": "65:50:0F:E0:8E:D7",
      "featureIds": [
        "powerManager",
        "tree_rgb8"
      ]
    },
    "65:51:0C:42:E1:A7": {
      "ipAddress": "10.66.225.167",
      "productId": "symmeTree",
      "versionId": "rev10",
      "deviceId": "65:51:0C:42:E1:A7",
      "featureIds": [
        "powerManager",
        "tree_rgb8"
      ]
    },
    "65:52:0F:81:11:07": {
      "ipAddress": "10.129.17.7",
      "productId": "symmeTree",
      "versionId": "rev10",
      "deviceId": "65:52:0F:81:11:07",
      "featureIds": [
        "powerManager",
        "tree_rgb8"
      ]
    },
    "65:52:0F:8F:9E:F7": {
      "ipAddress": "10.143.158.247",
      "productId": "symmeTree",
      "versionId": "rev10",
      "deviceId": "65:52:0F:8F:9E:F7",
      "featureIds": [
        "powerManager",
        "tree_rgb8"
      ]
    },
    "65::49::c::23::e3::17": {
      "ipAddress": "10.35.227.23",
      "productId": "symmeTree",
      "versionId": "rev8",
      "deviceId": "65::49::c::23::e3::17",
      "featureIds": [
        "powerManager",
        "tree_rgb8"
      ]
    },
    "65::49::c::2c::3f::77": {
      "ipAddress": "10.44.63.119",
      "productId": "symmeTree",
      "versionId": "rev8",
      "deviceId": "65::49::c::2c::3f::77",
      "featureIds": [
        "powerManager",
        "tree_rgb8"
      ]
    },
    "65::49::c::4c::4b::67": {
      "ipAddress": "10.76.75.103",
      "productId": "symmeTree",
      "versionId": "rev8",
      "deviceId": "65::49::c::4c::4b::67",
      "featureIds": [
        "powerManager",
        "tree_rgb8"
      ]
    },
    "65::49::c::85::b::37": {
      "ipAddress": "10.133.11.55",
      "productId": "symmeTree",
      "versionId": "rev8",
      "deviceId": "65::49::c::85::b::37",
      "featureIds": [
        "powerManager",
        "tree_rgb8"
      ]
    },
    "65::50::c::72::80::77": {
      "ipAddress": "10.114.128.119",
      "productId": "symmeTree",
      "versionId": "rev8",
      "deviceId": "65::50::c::72::80::77",
      "featureIds": [
        "powerManager",
        "tree_rgb8"
      ]
    },
    "65::50::c::ac::5d::67": {
      "ipAddress": "10.172.93.103",
      "productId": "symmeTree",
      "versionId": "rev8",
      "deviceId": "65::50::c::ac::5d::67",
      "featureIds": [
        "powerManager",
        "tree_rgb8"
      ]
    },
    "65::51::c::53::8::b7": {
      "ipAddress": "10.83.8.183",
      "productId": "symmeTree",
      "versionId": "rev8",
      "deviceId": "65::51::c::53::8::b7",
      "featureIds": [
        "powerManager",
        "tree_rgb8"
      ]
    },
    "65::51::f::df::24::77": {
      "ipAddress": "10.223.36.119",
      "productId": "symmeTree",
      "versionId": "rev8",
      "deviceId": "65::51::f::df::24::77",
      "featureIds": [
        "powerManager",
        "tree_rgb8"
      ]
    },
    "65::65::c::4d::54::57": {
      "ipAddress": "10.77.84.87",
      "productId": "symmeTree",
      "versionId": "rev8",
      "deviceId": "65::65::c::4d::54::57",
      "featureIds": [
        "powerManager",
        "tree_rgb8"
      ]
    },
    "66:49:0E:14:59:F7": {
      "ipAddress": "10.20.89.247",
      "productId": "symmeTree",
      "versionId": "rev10",
      "deviceId": "66:49:0E:14:59:F7",
      "featureIds": [
        "powerManager",
        "tree_rgb8"
      ]
    },
    "66:50:0D:12:4C:D7": {
      "ipAddress": "10.18.76.215",
      "productId": "symmeTree",
      "versionId": "rev10",
      "deviceId": "66:50:0D:12:4C:D7",
      "featureIds": [
        "powerManager",
        "tree_rgb8"
      ]
    },
    "66:50:0D:13:D8:F7": {
      "ipAddress": "10.19.216.247",
      "productId": "symmeTree",
      "versionId": "rev10",
      "deviceId": "66:50:0D:13:D8:F7",
      "featureIds": [
        "powerManager",
        "tree_rgb8"
      ]
    },
    "66:50:0D:BD:F3:A7": {
      "ipAddress": "10.189.243.167",
      "productId": "symmeTree",
      "versionId": "rev10",
      "deviceId": "66:50:0D:BD:F3:A7",
      "featureIds": [
        "powerManager",
        "tree_rgb8"
      ]
    },
    "66:50:0D:ED:42:F7": {
      "ipAddress": "10.237.66.247",
      "productId": "symmeTree",
      "versionId": "rev10",
      "deviceId": "66:50:0D:ED:42:F7",
      "featureIds": [
        "powerManager",
        "tree_rgb8"
      ]
    },
    "66:50:0D:EE:79:C7": {
      "ipAddress": "10.238.121.199",
      "productId": "symmeTree",
      "versionId": "rev10",
      "deviceId": "66:50:0D:EE:79:C7",
      "featureIds": [
        "powerManager",
        "tree_rgb8"
      ]
    },
    "66:52:0C:CF:0F:07": {
      "ipAddress": "10.207.15.7",
      "productId": "symmeTree",
      "versionId": "rev10",
      "deviceId": "66:52:0C:CF:0F:07",
      "featureIds": [
        "powerManager",
        "tree_rgb8"
      ]
    },
    "66::49::d::b0::9::27": {
      "ipAddress": "10.176.9.39",
      "productId": "symmeTree",
      "versionId": "rev8",
      "deviceId": "66::49::d::b0::9::27",
      "featureIds": [
        "powerManager",
        "tree_rgb8"
      ]
    },
    "66::50::d::63::d3::d7": {
      "ipAddress": "10.99.211.215",
      "productId": "symmeTree",
      "versionId": "rev8",
      "deviceId": "66::50::d::63::d3::d7",
      "featureIds": [
        "powerManager",
        "tree_rgb8"
      ]
    },
    "66::50::e::2d::f9::77": {
      "ipAddress": "10.45.249.119",
      "productId": "symmeTree",
      "versionId": "rev8",
      "deviceId": "66::50::e::2d::f9::77",
      "featureIds": [
        "powerManager",
        "tree_rgb8"
      ]
    },
    "66::50::e::39::eb::b7": {
      "ipAddress": "10.57.235.183",
      "productId": "symmeTree",
      "versionId": "rev8",
      "deviceId": "66::50::e::39::eb::b7",
      "featureIds": [
        "powerManager",
        "tree_rgb8"
      ]
    },
    "66::50::e::f1::83::b7": {
      "ipAddress": "10.241.131.183",
      "productId": "symmeTree",
      "versionId": "rev8",
      "deviceId": "66::50::e::f1::83::b7",
      "featureIds": [
        "powerManager",
        "tree_rgb8"
      ]
    },
    "66::51::f::40::49::a7": {
      "ipAddress": "10.64.73.167",
      "productId": "symmeTree",
      "versionId": "rev8",
      "deviceId": "66::51::f::40::49::a7",
      "featureIds": [
        "powerManager",
        "tree_rgb8"
      ]
    },
    "66::52::c::cf::6d::67": {
      "ipAddress": "10.207.109.103",
      "productId": "symmeTree",
      "versionId": "rev8",
      "deviceId": "66::52::c::cf::6d::67",
      "featureIds": [
        "powerManager",
        "tree_rgb8"
      ]
    },
    "66::52::e::0::b8::27": {
      "ipAddress": "10.0.184.39",
      "productId": "symmeTree",
      "versionId": "rev8",
      "deviceId": "66::52::e::0::b8::27",
      "featureIds": [
        "powerManager",
        "tree_rgb8"
      ]
    },
    "66::66::d::97::c::67": {
      "ipAddress": "10.151.12.103",
      "productId": "symmeTree",
      "versionId": "rev8",
      "deviceId": "66::66::d::97::c::67",
      "featureIds": [
        "powerManager",
        "tree_rgb8"
      ]
    },
<<<<<<< HEAD
    "67:49:0A:05:B2:47": {
      "ipAddress": "10.5.178.71",
      "productId": "symmeTree",
      "versionId": "rev10",
      "deviceId": "67:49:0A:05:B2:47",
=======
    "67:49:0A:02:DC:37": {
      "ipAddress": "10.2.220.55",
      "productId": "symmeTree",
      "versionId": "rev10",
      "deviceId": "67:49:0A:02:DC:37",
>>>>>>> 532f640e
      "featureIds": [
        "powerManager",
        "tree_rgb8"
      ]
    },
    "67:49:0A:50:02:57": {
      "ipAddress": "10.80.2.87",
      "productId": "symmeTree",
      "versionId": "rev10",
      "deviceId": "67:49:0A:50:02:57",
      "featureIds": [
        "powerManager",
        "tree_rgb8"
      ]
    },
    "67:49:0A:50:2F:57": {
      "ipAddress": "10.80.47.87",
      "productId": "symmeTree",
      "versionId": "rev10",
      "deviceId": "67:49:0A:50:2F:57",
      "featureIds": [
        "powerManager",
        "tree_rgb8"
      ]
    },
    "67:49:0A:BC:0E:27": {
      "ipAddress": "10.188.14.39",
      "productId": "symmeTree",
      "versionId": "rev10",
      "deviceId": "67:49:0A:BC:0E:27",
      "featureIds": [
        "powerManager",
        "tree_rgb8"
      ]
    },
<<<<<<< HEAD
    "67:70:0D:C0:8E:17": {
      "ipAddress": "10.192.142.23",
      "productId": "symmeTree",
      "versionId": "rev10",
      "deviceId": "67:70:0D:C0:8E:17",
=======
    "67:50:0A:20:49:67": {
      "ipAddress": "10.32.73.103",
      "productId": "symmeTree",
      "versionId": "rev10",
      "deviceId": "67:50:0A:20:49:67",
>>>>>>> 532f640e
      "featureIds": [
        "powerManager",
        "tree_rgb8"
      ]
    },
    "67::49::9::f2::db::27": {
      "ipAddress": "10.242.219.39",
      "productId": "symmeTree",
      "versionId": "rev8",
      "deviceId": "67::49::9::f2::db::27",
      "featureIds": [
        "powerManager",
        "tree_rgb8"
      ]
    },
    "67::49::a::ae::8f::7": {
      "ipAddress": "10.174.143.7",
      "productId": "symmeTree",
      "versionId": "rev8",
      "deviceId": "67::49::a::ae::8f::7",
      "featureIds": [
        "powerManager",
        "tree_rgb8"
      ]
    },
    "67::49::d::cc::4b::e7": {
      "ipAddress": "10.204.75.231",
      "productId": "symmeTree",
      "versionId": "rev8",
      "deviceId": "67::49::d::cc::4b::e7",
      "featureIds": [
        "powerManager",
        "tree_rgb8"
      ]
    },
    "67::75::a::dd::7b::a1": {
      "ipAddress": "10.221.123.161",
      "productId": "symmeTree",
      "versionId": "rev8",
      "deviceId": "67::75::a::dd::7b::a1",
      "featureIds": [
        "powerManager",
        "tree_rgb8"
      ]
    },
    "67::80::9::1c::48::b1": {
      "ipAddress": "10.28.72.177",
      "productId": "symmeTree",
      "versionId": "rev8",
      "deviceId": "67::80::9::1c::48::b1",
      "featureIds": [
        "powerManager",
        "tree_rgb8"
      ]
    },
    "67::80::9::1d::db::81": {
      "ipAddress": "10.29.219.129",
      "productId": "symmeTree",
      "versionId": "rev8",
      "deviceId": "67::80::9::1d::db::81",
      "featureIds": [
        "powerManager",
        "tree_rgb8"
      ]
    },
<<<<<<< HEAD
    "70:52:03:26:68:27": {
      "ipAddress": "10.38.104.39",
      "productId": "symmeTree",
      "versionId": "rev10",
      "deviceId": "70:52:03:26:68:27",
=======
    "70:49:03:71:09:B7": {
      "ipAddress": "10.113.9.183",
      "productId": "symmeTree",
      "versionId": "rev10",
      "deviceId": "70:49:03:71:09:B7",
      "featureIds": [
        "powerManager",
        "tree_rgb8"
      ]
    },
    "70:70:00:11:84:C7": {
      "ipAddress": "10.17.132.199",
      "productId": "symmeTree",
      "versionId": "rev10",
      "deviceId": "70:70:00:11:84:C7",
>>>>>>> 532f640e
      "featureIds": [
        "powerManager",
        "tree_rgb8"
      ]
    },
    "70::49::3::71::fb::7": {
      "ipAddress": "10.113.251.7",
      "productId": "symmeTree",
      "versionId": "rev8",
      "deviceId": "70::49::3::71::fb::7",
      "featureIds": [
        "powerManager",
        "tree_rgb8"
      ]
    },
    "70::49::3::f::7f::f7": {
      "ipAddress": "10.15.127.247",
      "productId": "symmeTree",
      "versionId": "rev8",
      "deviceId": "70::49::3::f::7f::f7",
      "featureIds": [
        "powerManager",
        "tree_rgb8"
      ]
    },
    "71:49:00:10:93:C7": {
      "ipAddress": "10.16.147.199",
      "productId": "symmeTree",
      "versionId": "rev10",
      "deviceId": "71:49:00:10:93:C7",
      "featureIds": [
        "powerManager",
        "tree_rgb8"
      ]
    },
    "71:49:03:1A:58:C7": {
      "ipAddress": "10.26.88.199",
      "productId": "symmeTree",
      "versionId": "rev10",
      "deviceId": "71:49:03:1A:58:C7",
      "featureIds": [
        "powerManager",
        "tree_rgb8"
      ]
    },
    "71:67:03:04:A5:37": {
      "ipAddress": "10.4.165.55",
      "productId": "symmeTree",
      "versionId": "rev10",
      "deviceId": "71:67:03:04:A5:37",
      "featureIds": [
        "powerManager",
        "tree_rgb8"
      ]
    },
    "71::49::0::95::ac::a7": {
      "ipAddress": "10.149.172.167",
      "productId": "symmeTree",
      "versionId": "rev8",
      "deviceId": "71::49::0::95::ac::a7",
      "featureIds": [
        "powerManager",
        "tree_rgb8"
      ]
    },
    "71::49::3::1e::2e::7": {
      "ipAddress": "10.30.46.7",
      "productId": "symmeTree",
      "versionId": "rev8",
      "deviceId": "71::49::3::1e::2e::7",
      "featureIds": [
        "powerManager",
        "tree_rgb8"
      ]
    },
    "71::67::0::b1::9f::27": {
      "ipAddress": "10.177.159.39",
      "productId": "symmeTree",
      "versionId": "rev8",
      "deviceId": "71::67::0::b1::9f::27",
      "featureIds": [
        "powerManager",
        "tree_rgb8"
      ]
    },
    "72:49:00:8D:78:E7": {
      "ipAddress": "10.141.120.231",
      "productId": "symmeTree",
      "versionId": "rev10",
      "deviceId": "72:49:00:8D:78:E7",
      "featureIds": [
        "powerManager",
        "tree_rgb8"
      ]
    },
    "72:50:00:A2:A2:77": {
      "ipAddress": "10.162.162.119",
      "productId": "symmeTree",
      "versionId": "rev10",
      "deviceId": "72:50:00:A2:A2:77",
      "featureIds": [
        "powerManager",
        "tree_rgb8"
      ]
    },
    "72:67:01:CF:9D:37": {
      "ipAddress": "10.207.157.55",
      "productId": "symmeTree",
      "versionId": "rev10",
      "deviceId": "72:67:01:CF:9D:37",
      "featureIds": [
        "powerManager",
        "tree_rgb8"
      ]
    },
    "72:70:01:8E:DC:A7": {
      "ipAddress": "10.142.220.167",
      "productId": "symmeTree",
      "versionId": "rev10",
      "deviceId": "72:70:01:8E:DC:A7",
      "featureIds": [
        "powerManager",
        "tree_rgb8"
      ]
    },
    "75:49:0C:FE:6E:F7": {
      "ipAddress": "10.254.110.247",
      "productId": "symmeTree",
      "versionId": "rev10",
      "deviceId": "75:49:0C:FE:6E:F7",
      "featureIds": [
        "powerManager",
        "tree_rgb8"
      ]
    },
    "75:50:0C:D3:73:F7": {
      "ipAddress": "10.211.115.247",
      "productId": "symmeTree",
      "versionId": "rev10",
      "deviceId": "75:50:0C:D3:73:F7",
      "featureIds": [
        "powerManager",
        "tree_rgb8"
      ]
    },
    "75:51:0F:33:E3:57": {
      "ipAddress": "10.51.227.87",
      "productId": "symmeTree",
      "versionId": "rev10",
      "deviceId": "75:51:0F:33:E3:57",
      "featureIds": [
        "powerManager",
        "tree_rgb8"
      ]
    },
    "75:75:0C:A7:EF:11": {
      "ipAddress": "10.167.239.17",
      "productId": "symmeTree",
      "versionId": "rev10",
      "deviceId": "75:75:0C:A7:EF:11",
      "featureIds": [
        "powerManager",
        "tree_rgb8"
      ]
    },
    "75::49::c::81::3e::b7": {
      "ipAddress": "10.129.62.183",
      "productId": "symmeTree",
      "versionId": "rev8",
      "deviceId": "75::49::c::81::3e::b7",
      "featureIds": [
        "powerManager",
        "tree_rgb8"
      ]
    },
    "75::49::f::d::4f::c7": {
      "ipAddress": "10.13.79.199",
      "productId": "symmeTree",
      "versionId": "rev8",
      "deviceId": "75::49::f::d::4f::c7",
      "featureIds": [
        "powerManager",
        "tree_rgb8"
      ]
    },
    "75::50::c::f1::aa::67": {
      "ipAddress": "10.241.170.103",
      "productId": "symmeTree",
      "versionId": "rev8",
      "deviceId": "75::50::c::f1::aa::67",
      "featureIds": [
        "powerManager",
        "tree_rgb8"
      ]
    },
    "75::51::f::ec::73::37": {
      "ipAddress": "10.236.115.55",
      "productId": "symmeTree",
      "versionId": "rev8",
      "deviceId": "75::51::f::ec::73::37",
      "featureIds": [
        "powerManager",
        "tree_rgb8"
      ]
    },
    "75::51::f::ec::be::37": {
      "ipAddress": "10.236.190.55",
      "productId": "symmeTree",
      "versionId": "rev8",
      "deviceId": "75::51::f::ec::be::37",
      "featureIds": [
        "powerManager",
        "tree_rgb8"
      ]
    },
    "75::75::c::a4::b4::1": {
      "ipAddress": "10.164.180.1",
      "productId": "symmeTree",
      "versionId": "rev8",
      "deviceId": "75::75::c::a4::b4::1",
      "featureIds": [
        "powerManager",
        "tree_rgb8"
      ]
    },
    "75::75::c::b1::be::11": {
      "ipAddress": "10.177.190.17",
      "productId": "symmeTree",
      "versionId": "rev8",
      "deviceId": "75::75::c::b1::be::11",
      "featureIds": [
        "powerManager",
        "tree_rgb8"
      ]
    },
    "77:50:09:12:A9:77": {
      "ipAddress": "10.18.169.119",
      "productId": "symmeTree",
      "versionId": "rev10",
      "deviceId": "77:50:09:12:A9:77",
      "featureIds": [
        "powerManager",
        "tree_rgb8"
      ]
    },
    "77:50:09:3D:8C:B7": {
      "ipAddress": "10.61.140.183",
      "productId": "symmeTree",
      "versionId": "rev10",
      "deviceId": "77:50:09:3D:8C:B7",
      "featureIds": [
        "powerManager",
        "tree_rgb8"
      ]
    },
    "77:50:0A:1A:B2:C7": {
      "ipAddress": "10.26.178.199",
      "productId": "symmeTree",
      "versionId": "rev10",
      "deviceId": "77:50:0A:1A:B2:C7",
      "featureIds": [
        "powerManager",
        "tree_rgb8"
      ]
    },
    "77:51:0A:C7:E9:27": {
      "ipAddress": "10.199.233.39",
      "productId": "symmeTree",
      "versionId": "rev10",
      "deviceId": "77:51:0A:C7:E9:27",
      "featureIds": [
        "powerManager",
        "tree_rgb8"
      ]
    },
    "77:51:0A:C8:68:67": {
      "ipAddress": "10.200.104.103",
      "productId": "symmeTree",
      "versionId": "rev10",
      "deviceId": "77:51:0A:C8:68:67",
      "featureIds": [
        "powerManager",
        "tree_rgb8"
      ]
    },
    "77::49::a::fd::5f::a7": {
      "ipAddress": "10.253.95.167",
      "productId": "symmeTree",
      "versionId": "rev8",
      "deviceId": "77::49::a::fd::5f::a7",
      "featureIds": [
        "powerManager",
        "tree_rgb8"
      ]
    },
    "77::50::a::17::5e::d7": {
      "ipAddress": "10.23.94.215",
      "productId": "symmeTree",
      "versionId": "rev8",
      "deviceId": "77::50::a::17::5e::d7",
      "featureIds": [
        "powerManager",
        "tree_rgb8"
      ]
    },
    "77::50::a::5e::b4::67": {
      "ipAddress": "10.94.180.103",
      "productId": "symmeTree",
      "versionId": "rev8",
      "deviceId": "77::50::a::5e::b4::67",
      "featureIds": [
        "powerManager",
        "tree_rgb8"
      ]
    },
    "77::50::a::7::34::77": {
      "ipAddress": "10.7.52.119",
      "productId": "symmeTree",
      "versionId": "rev8",
      "deviceId": "77::50::a::7::34::77",
      "featureIds": [
        "powerManager",
        "tree_rgb8"
      ]
    },
    "77::50::d::c6::c8::f7": {
      "ipAddress": "10.198.200.247",
      "productId": "symmeTree",
      "versionId": "rev8",
      "deviceId": "77::50::d::c6::c8::f7",
      "featureIds": [
        "powerManager",
        "tree_rgb8"
      ]
    },
    "77::50::d::d9::3a::d7": {
      "ipAddress": "10.217.58.215",
      "productId": "symmeTree",
      "versionId": "rev8",
      "deviceId": "77::50::d::d9::3a::d7",
      "featureIds": [
        "powerManager",
        "tree_rgb8"
      ]
    },
    "77::50::d::db::90::e7": {
      "ipAddress": "10.219.144.231",
      "productId": "symmeTree",
      "versionId": "rev8",
      "deviceId": "77::50::d::db::90::e7",
      "featureIds": [
        "powerManager",
        "tree_rgb8"
      ]
    },
    "77::51::a::c3::e::87": {
      "ipAddress": "10.195.14.135",
      "productId": "symmeTree",
      "versionId": "rev8",
      "deviceId": "77::51::a::c3::e::87",
      "featureIds": [
        "powerManager",
        "tree_rgb8"
      ]
    },
    "77::51::d::bf::92::37": {
      "ipAddress": "10.191.146.55",
      "productId": "symmeTree",
      "versionId": "rev8",
      "deviceId": "77::51::d::bf::92::37",
      "featureIds": [
        "powerManager",
        "tree_rgb8"
      ]
    },
    "77::75::9::e4::17::1": {
      "ipAddress": "10.228.23.1",
      "productId": "symmeTree",
      "versionId": "rev8",
      "deviceId": "77::75::9::e4::17::1",
      "featureIds": [
        "powerManager",
        "tree_rgb8"
      ]
    },
<<<<<<< HEAD
    "78:49:0B:B0:82:87": {
      "ipAddress": "10.176.130.135",
      "productId": "symmeTree",
      "versionId": "rev10",
      "deviceId": "78:49:0B:B0:82:87",
=======
    "78:49:08:1E:80:17": {
      "ipAddress": "10.30.128.23",
      "productId": "symmeTree",
      "versionId": "rev10",
      "deviceId": "78:49:08:1E:80:17",
      "featureIds": [
        "powerManager",
        "tree_rgb8"
      ]
    },
    "78:49:0B:BC:5A:D7": {
      "ipAddress": "10.188.90.215",
      "productId": "symmeTree",
      "versionId": "rev10",
      "deviceId": "78:49:0B:BC:5A:D7",
>>>>>>> 532f640e
      "featureIds": [
        "powerManager",
        "tree_rgb8"
      ]
    },
    "78:50:08:20:3F:A7": {
      "ipAddress": "10.32.63.167",
      "productId": "symmeTree",
      "versionId": "rev10",
      "deviceId": "78:50:08:20:3F:A7",
      "featureIds": [
        "powerManager",
        "tree_rgb8"
      ]
    },
<<<<<<< HEAD
    "78:50:09:4D:E8:B7": {
      "ipAddress": "10.77.232.183",
      "productId": "symmeTree",
      "versionId": "rev10",
      "deviceId": "78:50:09:4D:E8:B7",
      "featureIds": [
        "powerManager",
        "tree_rgb8"
      ]
    },
    "78:51:0A:EE:49:67": {
      "ipAddress": "10.238.73.103",
      "productId": "symmeTree",
      "versionId": "rev10",
      "deviceId": "78:51:0A:EE:49:67",
      "featureIds": [
        "powerManager",
        "tree_rgb8"
      ]
    },
    "78:51:0B:CF:C3:97": {
      "ipAddress": "10.207.195.151",
      "productId": "symmeTree",
      "versionId": "rev10",
      "deviceId": "78:51:0B:CF:C3:97",
=======
    "78:51:08:27:74:87": {
      "ipAddress": "10.39.116.135",
      "productId": "symmeTree",
      "versionId": "rev10",
      "deviceId": "78:51:08:27:74:87",
>>>>>>> 532f640e
      "featureIds": [
        "powerManager",
        "tree_rgb8"
      ]
    },
    "78:52:0B:83:D8:67": {
      "ipAddress": "10.131.216.103",
      "productId": "symmeTree",
      "versionId": "rev10",
      "deviceId": "78:52:0B:83:D8:67",
      "featureIds": [
        "powerManager",
        "tree_rgb8"
      ]
    },
    "78:70:0B:83:E9:A7": {
      "ipAddress": "10.131.233.167",
      "productId": "symmeTree",
      "versionId": "rev10",
      "deviceId": "78:70:0B:83:E9:A7",
      "featureIds": [
        "powerManager",
        "tree_rgb8"
      ]
    },
    "78:70:0B:B4:78:07": {
      "ipAddress": "10.180.120.7",
      "productId": "symmeTree",
      "versionId": "rev10",
      "deviceId": "78:70:0B:B4:78:07",
      "featureIds": [
        "powerManager",
        "tree_rgb8"
      ]
    },
    "78:70:0B:C1:3F:97": {
      "ipAddress": "10.193.63.151",
      "productId": "symmeTree",
      "versionId": "rev10",
      "deviceId": "78:70:0B:C1:3F:97",
      "featureIds": [
        "powerManager",
        "tree_rgb8"
      ]
    },
    "78::50::8::31::6e::87": {
      "ipAddress": "10.49.110.135",
      "productId": "symmeTree",
      "versionId": "rev8",
      "deviceId": "78::50::8::31::6e::87",
      "featureIds": [
        "powerManager",
        "tree_rgb8"
      ]
    },
    "78::50::a::af::92::87": {
      "ipAddress": "10.175.146.135",
      "productId": "symmeTree",
      "versionId": "rev8",
      "deviceId": "78::50::a::af::92::87",
      "featureIds": [
        "powerManager",
        "tree_rgb8"
      ]
    },
    "78::50::a::be::3a::c7": {
      "ipAddress": "10.190.58.199",
      "productId": "symmeTree",
      "versionId": "rev8",
      "deviceId": "78::50::a::be::3a::c7",
      "featureIds": [
        "powerManager",
        "tree_rgb8"
      ]
    },
    "78::50::b::fb::79::e7": {
      "ipAddress": "10.251.121.231",
      "productId": "symmeTree",
      "versionId": "rev8",
      "deviceId": "78::50::b::fb::79::e7",
      "featureIds": [
        "powerManager",
        "tree_rgb8"
      ]
    },
    "78::51::8::24::5f::47": {
      "ipAddress": "10.36.95.71",
      "productId": "symmeTree",
      "versionId": "rev8",
      "deviceId": "78::51::8::24::5f::47",
      "featureIds": [
        "powerManager",
        "tree_rgb8"
      ]
    },
    "78::51::b::44::59::87": {
      "ipAddress": "10.68.89.135",
      "productId": "symmeTree",
      "versionId": "rev8",
      "deviceId": "78::51::b::44::59::87",
      "featureIds": [
        "powerManager",
        "tree_rgb8"
      ]
    },
    "78::70::9::4f::68::c7": {
      "ipAddress": "10.79.104.199",
      "productId": "symmeTree",
      "versionId": "rev8",
      "deviceId": "78::70::9::4f::68::c7",
      "featureIds": [
        "powerManager",
        "tree_rgb8"
      ]
    },
    "78::70::b::a0::7e::e7": {
      "ipAddress": "10.160.126.231",
      "productId": "symmeTree",
      "versionId": "rev8",
      "deviceId": "78::70::b::a0::7e::e7",
      "featureIds": [
        "powerManager",
        "tree_rgb8"
      ]
    },
    "78::70::b::ed::49::87": {
      "ipAddress": "10.237.73.135",
      "productId": "symmeTree",
      "versionId": "rev8",
      "deviceId": "78::70::b::ed::49::87",
      "featureIds": [
        "powerManager",
        "tree_rgb8"
      ]
    },
    "78::70::b::f7::4::17": {
      "ipAddress": "10.247.4.23",
      "productId": "symmeTree",
      "versionId": "rev8",
      "deviceId": "78::70::b::f7::4::17",
      "featureIds": [
        "powerManager",
        "tree_rgb8"
      ]
    },
    "80:49:00:F2:48:A7": {
      "ipAddress": "10.242.72.167",
      "productId": "symmeTree",
      "versionId": "rev10",
      "deviceId": "80:49:00:F2:48:A7",
      "featureIds": [
        "powerManager",
        "tree_rgb8"
      ]
    },
    "80:49:00:FF:62:A7": {
      "ipAddress": "10.255.98.167",
      "productId": "symmeTree",
      "versionId": "rev10",
      "deviceId": "80:49:00:FF:62:A7",
      "featureIds": [
        "powerManager",
        "tree_rgb8"
      ]
    },
    "80:49:03:92:A9:C7": {
      "ipAddress": "10.146.169.199",
      "productId": "symmeTree",
      "versionId": "rev10",
      "deviceId": "80:49:03:92:A9:C7",
      "featureIds": [
        "powerManager",
        "tree_rgb8"
      ]
    },
<<<<<<< HEAD
    "80:49:03:BD:73:B7": {
      "ipAddress": "10.189.115.183",
      "productId": "symmeTree",
      "versionId": "rev10",
      "deviceId": "80:49:03:BD:73:B7",
=======
    "80:50:03:63:68:17": {
      "ipAddress": "10.99.104.23",
      "productId": "symmeTree",
      "versionId": "rev10",
      "deviceId": "80:50:03:63:68:17",
>>>>>>> 532f640e
      "featureIds": [
        "powerManager",
        "tree_rgb8"
      ]
    },
    "80:50:03:9E:58:27": {
      "ipAddress": "10.158.88.39",
      "productId": "symmeTree",
      "versionId": "rev10",
      "deviceId": "80:50:03:9E:58:27",
      "featureIds": [
        "powerManager",
        "tree_rgb8"
      ]
    },
<<<<<<< HEAD
    "80:51:00:DF:8C:77": {
      "ipAddress": "10.223.140.119",
      "productId": "symmeTree",
      "versionId": "rev10",
      "deviceId": "80:51:00:DF:8C:77",
=======
    "80:50:03:A4:DA:27": {
      "ipAddress": "10.164.218.39",
      "productId": "symmeTree",
      "versionId": "rev10",
      "deviceId": "80:50:03:A4:DA:27",
>>>>>>> 532f640e
      "featureIds": [
        "powerManager",
        "tree_rgb8"
      ]
    },
    "80:51:02:DC:49:57": {
      "ipAddress": "10.220.73.87",
      "productId": "symmeTree",
      "versionId": "rev10",
      "deviceId": "80:51:02:DC:49:57",
      "featureIds": [
        "powerManager",
        "tree_rgb8"
      ]
    },
    "80:51:03:4E:9B:67": {
      "ipAddress": "10.78.155.103",
      "productId": "symmeTree",
      "versionId": "rev10",
      "deviceId": "80:51:03:4E:9B:67",
      "featureIds": [
        "powerManager",
        "tree_rgb8"
      ]
    },
    "80::49::3::3d::13::7": {
      "ipAddress": "10.61.19.7",
      "productId": "symmeTree",
      "versionId": "rev8",
      "deviceId": "80::49::3::3d::13::7",
      "featureIds": [
        "powerManager",
        "tree_rgb8"
      ]
    },
    "80::49::3::af::93::7": {
      "ipAddress": "10.175.147.7",
      "productId": "symmeTree",
      "versionId": "rev8",
      "deviceId": "80::49::3::af::93::7",
      "featureIds": [
        "powerManager",
        "tree_rgb8"
      ]
    },
    "80::50::3::c1::ee::17": {
      "ipAddress": "10.193.238.23",
      "productId": "symmeTree",
      "versionId": "rev8",
      "deviceId": "80::50::3::c1::ee::17",
      "featureIds": [
        "powerManager",
        "tree_rgb8"
      ]
    },
    "80::51::2::90::69::27": {
      "ipAddress": "10.144.105.39",
      "productId": "symmeTree",
      "versionId": "rev8",
      "deviceId": "80::51::2::90::69::27",
      "featureIds": [
        "powerManager",
        "tree_rgb8"
      ]
    },
    "80::51::3::30::9d::7": {
      "ipAddress": "10.48.157.7",
      "productId": "symmeTree",
      "versionId": "rev8",
      "deviceId": "80::51::3::30::9d::7",
      "featureIds": [
        "powerManager",
        "tree_rgb8"
      ]
    },
    "80::67::0::0::6a::77": {
      "ipAddress": "10.0.106.119",
      "productId": "symmeTree",
      "versionId": "rev8",
      "deviceId": "80::67::0::0::6a::77",
      "featureIds": [
        "powerManager",
        "tree_rgb8"
      ]
    },
    "82:49:00:DF:F0:07": {
      "ipAddress": "10.223.240.7",
      "productId": "symmeTree",
      "versionId": "rev10",
      "deviceId": "82:49:00:DF:F0:07",
      "featureIds": [
        "powerManager",
        "tree_rgb8"
      ]
    },
    "82:49:01:2C:22:87": {
      "ipAddress": "10.44.34.135",
      "productId": "symmeTree",
      "versionId": "rev10",
      "deviceId": "82:49:01:2C:22:87",
      "featureIds": [
        "powerManager",
        "tree_rgb8"
      ]
    },
<<<<<<< HEAD
    "82:49:01:8D:E0:C7": {
      "ipAddress": "10.141.224.199",
      "productId": "symmeTree",
      "versionId": "rev10",
      "deviceId": "82:49:01:8D:E0:C7",
      "featureIds": [
        "powerManager",
        "tree_rgb8"
      ]
    },
    "82:49:02:39:48:C7": {
      "ipAddress": "10.57.72.199",
      "productId": "symmeTree",
      "versionId": "rev10",
      "deviceId": "82:49:02:39:48:C7",
      "featureIds": [
        "powerManager",
        "tree_rgb8"
      ]
    },
    "82:51:01:A0:B1:47": {
      "ipAddress": "10.160.177.71",
      "productId": "symmeTree",
      "versionId": "rev10",
      "deviceId": "82:51:01:A0:B1:47",
      "featureIds": [
        "powerManager",
        "tree_rgb8"
      ]
    },
    "82:51:01:B1:4F:67": {
      "ipAddress": "10.177.79.103",
      "productId": "symmeTree",
      "versionId": "rev10",
      "deviceId": "82:51:01:B1:4F:67",
      "featureIds": [
        "powerManager",
        "tree_rgb8"
      ]
    },
    "82:51:01:CD:AD:07": {
      "ipAddress": "10.205.173.7",
      "productId": "symmeTree",
      "versionId": "rev10",
      "deviceId": "82:51:01:CD:AD:07",
      "featureIds": [
        "powerManager",
        "tree_rgb8"
      ]
    },
    "82:65:01:0C:8E:67": {
      "ipAddress": "10.12.142.103",
      "productId": "symmeTree",
      "versionId": "rev10",
      "deviceId": "82:65:01:0C:8E:67",
=======
    "82:51:02:E6:93:87": {
      "ipAddress": "10.230.147.135",
      "productId": "symmeTree",
      "versionId": "rev10",
      "deviceId": "82:51:02:E6:93:87",
>>>>>>> 532f640e
      "featureIds": [
        "powerManager",
        "tree_rgb8"
      ]
    },
    "82:65:01:4D:A4:07": {
      "ipAddress": "10.77.164.7",
      "productId": "symmeTree",
      "versionId": "rev10",
      "deviceId": "82:65:01:4D:A4:07",
      "featureIds": [
        "powerManager",
        "tree_rgb8"
      ]
    },
    "82:65:01:5D:78:77": {
      "ipAddress": "10.93.120.119",
      "productId": "symmeTree",
      "versionId": "d07087c",
      "deviceId": "82:65:01:5D:78:77",
      "featureIds": [
        "powerManager",
        "tree_rgb8"
      ]
    },
    "82:65:01:7B:05:37": {
      "ipAddress": "10.123.5.55",
      "productId": "symmeTree",
      "versionId": "rev10",
      "deviceId": "82:65:01:7B:05:37",
      "featureIds": [
        "powerManager",
        "tree_rgb8"
      ]
    },
    "82:65:01:7E:BD:A7": {
      "ipAddress": "10.126.189.167",
      "productId": "symmeTree",
      "versionId": "d07087c",
      "deviceId": "82:65:01:7E:BD:A7",
      "featureIds": [
        "powerManager",
        "tree_rgb8"
      ]
    },
    "82:65:02:EC:A4:47": {
      "ipAddress": "10.236.164.71",
      "productId": "symmeTree",
      "versionId": "rev10",
      "deviceId": "82:65:02:EC:A4:47",
      "featureIds": [
        "powerManager",
        "tree_rgb8"
      ]
    },
    "82::48::1::a4::33::c7": {
      "ipAddress": "10.164.51.199",
      "productId": "symmeTree",
      "versionId": "rev8",
      "deviceId": "82::48::1::a4::33::c7",
      "featureIds": [
        "powerManager",
        "tree_rgb8"
      ]
    },
    "82::49::1::4c::3b::7": {
      "ipAddress": "10.76.59.7",
      "productId": "symmeTree",
      "versionId": "rev8",
      "deviceId": "82::49::1::4c::3b::7",
      "featureIds": [
        "powerManager",
        "tree_rgb8"
      ]
    },
    "82::49::1::4e::b0::a7": {
      "ipAddress": "10.78.176.167",
      "productId": "symmeTree",
      "versionId": "rev8",
      "deviceId": "82::49::1::4e::b0::a7",
      "featureIds": [
        "powerManager",
        "tree_rgb8"
      ]
    },
    "82::51::1::1::ba::7": {
      "ipAddress": "10.1.186.7",
      "productId": "symmeTree",
      "versionId": "rev8",
      "deviceId": "82::51::1::1::ba::7",
      "featureIds": [
        "powerManager",
        "tree_rgb8"
      ]
    },
    "82::51::1::41::8b::67": {
      "ipAddress": "10.65.139.103",
      "productId": "symmeTree",
      "versionId": "rev8",
      "deviceId": "82::51::1::41::8b::67",
      "featureIds": [
        "powerManager",
        "tree_rgb8"
      ]
    },
    "82::51::1::47::7f::67": {
      "ipAddress": "10.71.127.103",
      "productId": "symmeTree",
      "versionId": "rev8",
      "deviceId": "82::51::1::47::7f::67",
      "featureIds": [
        "powerManager",
        "tree_rgb8"
      ]
    },
    "82::51::1::47::8c::97": {
      "ipAddress": "10.71.140.151",
      "productId": "symmeTree",
      "versionId": "rev8",
      "deviceId": "82::51::1::47::8c::97",
      "featureIds": [
        "powerManager",
        "tree_rgb8"
      ]
    },
    "82::51::2::53::ed::27": {
      "ipAddress": "10.83.237.39",
      "productId": "symmeTree",
      "versionId": "rev8",
      "deviceId": "82::51::2::53::ed::27",
      "featureIds": [
        "powerManager",
        "tree_rgb8"
      ]
    },
    "82::65::1::7d::8f::67": {
      "ipAddress": "10.125.143.103",
      "productId": "symmeTree",
      "versionId": "rev8",
      "deviceId": "82::65::1::7d::8f::67",
      "featureIds": [
        "powerManager",
        "tree_rgb8"
      ]
    },
    "82::75::1::81::cf::1": {
      "ipAddress": "10.129.207.1",
      "productId": "symmeTree",
      "versionId": "rev8",
      "deviceId": "82::75::1::81::cf::1",
      "featureIds": [
        "powerManager",
        "tree_rgb8"
      ]
    },
    "82::75::1::dd::2b::1": {
      "ipAddress": "10.221.43.1",
      "productId": "symmeTree",
      "versionId": "rev8",
      "deviceId": "82::75::1::dd::2b::1",
      "featureIds": [
        "powerManager",
        "tree_rgb8"
      ]
    },
    "82::78::1::21::1b::a1": {
      "ipAddress": "10.33.27.161",
      "productId": "symmeTree",
      "versionId": "rev8",
      "deviceId": "82::78::1::21::1b::a1",
      "featureIds": [
        "powerManager",
        "tree_rgb8"
      ]
    },
    "83:48:0E:5D:73:A7": {
      "ipAddress": "10.93.115.167",
      "productId": "symmeTree",
      "versionId": "rev10",
      "deviceId": "83:48:0E:5D:73:A7",
      "featureIds": [
        "powerManager",
        "tree_rgb8"
      ]
    },
    "83:49:0E:9C:78:B7": {
      "ipAddress": "10.156.120.183",
      "productId": "symmeTree",
      "versionId": "d07087c",
      "deviceId": "83:49:0E:9C:78:B7",
      "featureIds": [
        "powerManager",
        "tree_rgb8"
      ]
    },
    "83:49:0E:9F:AB:F7": {
      "ipAddress": "10.159.171.247",
      "productId": "symmeTree",
      "versionId": "d07087c",
      "deviceId": "83:49:0E:9F:AB:F7",
      "featureIds": [
        "powerManager",
        "tree_rgb8"
      ]
    },
    "83:50:0E:13:8C:37": {
      "ipAddress": "10.19.140.55",
      "productId": "symmeTree",
      "versionId": "rev10",
      "deviceId": "83:50:0E:13:8C:37",
      "featureIds": [
        "powerManager",
        "tree_rgb8"
      ]
    },
    "83:51:01:C2:A3:27": {
      "ipAddress": "10.194.163.39",
      "productId": "symmeTree",
      "versionId": "rev10",
      "deviceId": "83:51:01:C2:A3:27",
      "featureIds": [
        "powerManager",
        "tree_rgb8"
      ]
    },
    "83:51:0E:7F:7D:87": {
      "ipAddress": "10.127.125.135",
      "productId": "symmeTree",
      "versionId": "rev10",
      "deviceId": "83:51:0E:7F:7D:87",
      "featureIds": [
        "powerManager",
        "tree_rgb8"
      ]
    },
    "83:51:0E:F3:4A:57": {
      "ipAddress": "10.243.74.87",
      "productId": "symmeTree",
      "versionId": "rev10",
      "deviceId": "83:51:0E:F3:4A:57",
      "featureIds": [
        "powerManager",
        "tree_rgb8"
      ]
    },
    "83:65:0E:F1:7B:57": {
      "ipAddress": "10.241.123.87",
      "productId": "symmeTree",
      "versionId": "rev10",
      "deviceId": "83:65:0E:F1:7B:57",
      "featureIds": [
        "powerManager",
        "tree_rgb8"
      ]
    },
    "83:65:0E:F5:C8:67": {
      "ipAddress": "10.245.200.103",
      "productId": "symmeTree",
      "versionId": "rev10",
      "deviceId": "83:65:0E:F5:C8:67",
      "featureIds": [
        "powerManager",
        "tree_rgb8"
      ]
    },
    "83:67:0D:D6:5D:07": {
      "ipAddress": "10.214.93.7",
      "productId": "symmeTree",
      "versionId": "rev10",
      "deviceId": "83:67:0D:D6:5D:07",
      "featureIds": [
        "powerManager",
        "tree_rgb8"
      ]
    },
    "83::48::e::3c::bd::d7": {
      "ipAddress": "10.60.189.215",
      "productId": "symmeTree",
      "versionId": "rev8",
      "deviceId": "83::48::e::3c::bd::d7",
      "featureIds": [
        "powerManager",
        "tree_rgb8"
      ]
    },
    "83::48::e::5c::7f::17": {
      "ipAddress": "10.92.127.23",
      "productId": "symmeTree",
      "versionId": "rev8",
      "deviceId": "83::48::e::5c::7f::17",
      "featureIds": [
        "powerManager",
        "tree_rgb8"
      ]
    },
    "83::48::e::5e::ea::7": {
      "ipAddress": "10.94.234.7",
      "productId": "symmeTree",
      "versionId": "rev8",
      "deviceId": "83::48::e::5e::ea::7",
      "featureIds": [
        "powerManager",
        "tree_rgb8"
      ]
    },
    "83::49::d::f4::db::d7": {
      "ipAddress": "10.244.219.215",
      "productId": "symmeTree",
      "versionId": "rev8",
      "deviceId": "83::49::d::f4::db::d7",
      "featureIds": [
        "powerManager",
        "tree_rgb8"
      ]
    },
    "83::51::1::c3::83::17": {
      "ipAddress": "10.195.131.23",
      "productId": "symmeTree",
      "versionId": "rev8",
      "deviceId": "83::51::1::c3::83::17",
      "featureIds": [
        "powerManager",
        "tree_rgb8"
      ]
    },
    "83::51::1::d1::c9::27": {
      "ipAddress": "10.209.201.39",
      "productId": "symmeTree",
      "versionId": "rev8",
      "deviceId": "83::51::1::d1::c9::27",
      "featureIds": [
        "powerManager",
        "tree_rgb8"
      ]
    },
    "83::51::1::f1::43::77": {
      "ipAddress": "10.241.67.119",
      "productId": "symmeTree",
      "versionId": "rev8",
      "deviceId": "83::51::1::f1::43::77",
      "featureIds": [
        "powerManager",
        "tree_rgb8"
      ]
    },
    "83::51::e::1b::50::47": {
      "ipAddress": "10.27.80.71",
      "productId": "symmeTree",
      "versionId": "rev8",
      "deviceId": "83::51::e::1b::50::47",
      "featureIds": [
        "powerManager",
        "tree_rgb8"
      ]
    },
    "83::51::e::3e::5a::87": {
      "ipAddress": "10.62.90.135",
      "productId": "symmeTree",
      "versionId": "rev8",
      "deviceId": "83::51::e::3e::5a::87",
      "featureIds": [
        "powerManager",
        "tree_rgb8"
      ]
    },
    "83::51::e::d8::73::87": {
      "ipAddress": "10.216.115.135",
      "productId": "symmeTree",
      "versionId": "rev8",
      "deviceId": "83::51::e::d8::73::87",
      "featureIds": [
        "powerManager",
        "tree_rgb8"
      ]
    },
    "83::51::e::f0::8d::97": {
      "ipAddress": "10.240.141.151",
      "productId": "symmeTree",
      "versionId": "rev8",
      "deviceId": "83::51::e::f0::8d::97",
      "featureIds": [
        "powerManager",
        "tree_rgb8"
      ]
    },
    "83::51::e::f1::ca::27": {
      "ipAddress": "10.241.202.39",
      "productId": "symmeTree",
      "versionId": "rev8",
      "deviceId": "83::51::e::f1::ca::27",
      "featureIds": [
        "powerManager",
        "tree_rgb8"
      ]
    },
    "83::65::d::6::4d::7": {
      "ipAddress": "10.6.77.7",
      "productId": "symmeTree",
      "versionId": "rev8",
      "deviceId": "83::65::d::6::4d::7",
      "featureIds": [
        "powerManager",
        "tree_rgb8"
      ]
    },
    "83::65::e::bc::19::37": {
      "ipAddress": "10.188.25.55",
      "productId": "symmeTree",
      "versionId": "rev8",
      "deviceId": "83::65::e::bc::19::37",
      "featureIds": [
        "powerManager",
        "tree_rgb8"
      ]
    },
    "83::67::e::61::45::37": {
      "ipAddress": "10.97.69.55",
      "productId": "symmeTree",
      "versionId": "rev8",
      "deviceId": "83::67::e::61::45::37",
      "featureIds": [
        "powerManager",
        "tree_rgb8"
      ]
    },
    "83::70::e::2a::b7::47": {
      "ipAddress": "10.42.183.71",
      "productId": "symmeTree",
      "versionId": "rev8",
      "deviceId": "83::70::e::2a::b7::47",
      "featureIds": [
        "powerManager",
        "tree_rgb8"
      ]
    },
    "84:48:0E:9B:A3:97": {
      "ipAddress": "10.155.163.151",
      "productId": "symmeTree",
      "versionId": "rev10",
      "deviceId": "84:48:0E:9B:A3:97",
      "featureIds": [
        "powerManager",
        "tree_rgb8"
      ]
    },
    "84:51:0C:0A:31:37": {
      "ipAddress": "10.10.49.55",
      "productId": "symmeTree",
      "versionId": "rev10",
      "deviceId": "84:51:0C:0A:31:37",
      "featureIds": [
        "powerManager",
        "tree_rgb8"
      ]
    },
    "84:51:0F:90:AD:07": {
      "ipAddress": "10.144.173.7",
      "productId": "symmeTree",
      "versionId": "rev10",
      "deviceId": "84:51:0F:90:AD:07",
      "featureIds": [
        "powerManager",
        "tree_rgb8"
      ]
    },
<<<<<<< HEAD
    "84:51:0F:BE:54:97": {
      "ipAddress": "10.190.84.151",
      "productId": "symmeTree",
      "versionId": "rev10",
      "deviceId": "84:51:0F:BE:54:97",
=======
    "84:51:0F:DE:BC:77": {
      "ipAddress": "10.222.188.119",
      "productId": "symmeTree",
      "versionId": "rev10",
      "deviceId": "84:51:0F:DE:BC:77",
      "featureIds": [
        "powerManager",
        "tree_rgb8"
      ]
    },
    "84:51:0F:E7:AA:07": {
      "ipAddress": "10.231.170.7",
      "productId": "symmeTree",
      "versionId": "rev10",
      "deviceId": "84:51:0F:E7:AA:07",
>>>>>>> 532f640e
      "featureIds": [
        "powerManager",
        "tree_rgb8"
      ]
    },
    "84:51:0F:FE:A8:37": {
      "ipAddress": "10.254.168.55",
      "productId": "symmeTree",
      "versionId": "rev10",
      "deviceId": "84:51:0F:FE:A8:37",
      "featureIds": [
        "powerManager",
        "tree_rgb8"
      ]
    },
    "84::48::c::f9::bf::a7": {
      "ipAddress": "10.249.191.167",
      "productId": "symmeTree",
      "versionId": "rev8",
      "deviceId": "84::48::c::f9::bf::a7",
      "featureIds": [
        "powerManager",
        "tree_rgb8"
      ]
    },
    "84::49::f::0::b3::b7": {
      "ipAddress": "10.0.179.183",
      "productId": "symmeTree",
      "versionId": "rev8",
      "deviceId": "84::49::f::0::b3::b7",
      "featureIds": [
        "powerManager",
        "tree_rgb8"
      ]
    },
    "84::51::c::25::5e::47": {
      "ipAddress": "10.37.94.71",
      "productId": "symmeTree",
      "versionId": "rev8",
      "deviceId": "84::51::c::25::5e::47",
      "featureIds": [
        "powerManager",
        "tree_rgb8"
      ]
    },
    "84::51::f::10::50::97": {
      "ipAddress": "10.16.80.151",
      "productId": "symmeTree",
      "versionId": "rev8",
      "deviceId": "84::51::f::10::50::97",
      "featureIds": [
        "powerManager",
        "tree_rgb8"
      ]
    },
    "84::51::f::20::d::67": {
      "ipAddress": "10.32.13.103",
      "productId": "symmeTree",
      "versionId": "rev8",
      "deviceId": "84::51::f::20::d::67",
      "featureIds": [
        "powerManager",
        "tree_rgb8"
      ]
    },
    "84::51::f::bf::8d::67": {
      "ipAddress": "10.191.141.103",
      "productId": "symmeTree",
      "versionId": "rev8",
      "deviceId": "84::51::f::bf::8d::67",
      "featureIds": [
        "powerManager",
        "tree_rgb8"
      ]
    },
    "84::51::f::ce::b9::27": {
      "ipAddress": "10.206.185.39",
      "productId": "symmeTree",
      "versionId": "rev8",
      "deviceId": "84::51::f::ce::b9::27",
      "featureIds": [
        "powerManager",
        "tree_rgb8"
      ]
    },
    "84::51::f::dd::61::37": {
      "ipAddress": "10.221.97.55",
      "productId": "symmeTree",
      "versionId": "rev8",
      "deviceId": "84::51::f::dd::61::37",
      "featureIds": [
        "powerManager",
        "tree_rgb8"
      ]
    },
    "85:48:0C:5C:3D:A7": {
      "ipAddress": "10.92.61.167",
      "productId": "symmeTree",
      "versionId": "rev10",
      "deviceId": "85:48:0C:5C:3D:A7",
      "featureIds": [
        "powerManager",
        "tree_rgb8"
      ]
    },
    "85:49:0C:EF:F1:87": {
      "ipAddress": "10.239.241.135",
      "productId": "symmeTree",
      "versionId": "rev10",
      "deviceId": "85:49:0C:EF:F1:87",
      "featureIds": [
        "powerManager",
        "tree_rgb8"
      ]
    },
    "85:51:0C:03:82:07": {
      "ipAddress": "10.3.130.7",
      "productId": "symmeTree",
      "versionId": "rev10",
      "deviceId": "85:51:0C:03:82:07",
      "featureIds": [
        "powerManager",
        "tree_rgb8"
      ]
    },
    "85:51:0C:11:6A:57": {
      "ipAddress": "10.17.106.87",
      "productId": "symmeTree",
      "versionId": "rev10",
      "deviceId": "85:51:0C:11:6A:57",
      "featureIds": [
        "powerManager",
        "tree_rgb8"
      ]
    },
    "85:75:0F:80:75:31": {
      "ipAddress": "10.129.118.59",
      "productId": "symmeTree",
      "versionId": "d07087c",
      "deviceId": "85:75:0F:80:75:31",
      "featureIds": [
        "powerManager",
        "tree_rgb8"
      ]
    },
    "85:75:0F:8E:37:61": {
      "ipAddress": "10.142.55.97",
      "productId": "symmeTree",
      "versionId": "rev10",
      "deviceId": "85:75:0F:8E:37:61",
      "featureIds": [
        "powerManager",
        "tree_rgb8"
      ]
    },
    "85::48::c::c1::a1::87": {
      "ipAddress": "10.193.161.135",
      "productId": "symmeTree",
      "versionId": "rev8",
      "deviceId": "85::48::c::c1::a1::87",
      "featureIds": [
        "powerManager",
        "tree_rgb8"
      ]
    },
    "85::48::f::90::12::a7": {
      "ipAddress": "10.144.18.167",
      "productId": "symmeTree",
      "versionId": "rev8",
      "deviceId": "85::48::f::90::12::a7",
      "featureIds": [
        "powerManager",
        "tree_rgb8"
      ]
    },
    "85::51::c::6c::53::77": {
      "ipAddress": "10.108.83.119",
      "productId": "symmeTree",
      "versionId": "rev8",
      "deviceId": "85::51::c::6c::53::77",
      "featureIds": [
        "powerManager",
        "tree_rgb8"
      ]
    },
    "85::51::c::e::b1::37": {
      "ipAddress": "10.14.177.55",
      "productId": "symmeTree",
      "versionId": "rev8",
      "deviceId": "85::51::c::e::b1::37",
      "featureIds": [
        "powerManager",
        "tree_rgb8"
      ]
    },
    "85::67::c::aa::4e::17": {
      "ipAddress": "10.170.78.23",
      "productId": "symmeTree",
      "versionId": "rev8",
      "deviceId": "85::67::c::aa::4e::17",
      "featureIds": [
        "powerManager",
        "tree_rgb8"
      ]
    },
    "85::75::f::81::94::41": {
      "ipAddress": "10.129.148.65",
      "productId": "symmeTree",
      "versionId": "rev8",
      "deviceId": "85::75::f::81::94::41",
      "featureIds": [
        "powerManager",
        "tree_rgb8"
      ]
    },
    "86:48:0C:E9:7E:B7": {
      "ipAddress": "10.233.126.183",
      "productId": "symmeTree",
      "versionId": "rev10",
      "deviceId": "86:48:0C:E9:7E:B7",
      "featureIds": [
        "powerManager",
        "tree_rgb8"
      ]
    },
    "86:48:0D:B2:3F:A7": {
      "ipAddress": "10.178.63.167",
      "productId": "symmeTree",
      "versionId": "rev10",
      "deviceId": "86:48:0D:B2:3F:A7",
      "featureIds": [
        "powerManager",
        "tree_rgb8"
      ]
    },
    "86:48:0D:BD:EE:17": {
      "ipAddress": "10.189.238.23",
      "productId": "symmeTree",
      "versionId": "rev10",
      "deviceId": "86:48:0D:BD:EE:17",
      "featureIds": [
        "powerManager",
        "tree_rgb8"
      ]
    },
    "86:48:0D:BF:78:87": {
      "ipAddress": "10.191.120.135",
      "productId": "symmeTree",
      "versionId": "rev10",
      "deviceId": "86:48:0D:BF:78:87",
      "featureIds": [
        "powerManager",
        "tree_rgb8"
      ]
    },
    "86:48:0D:BF:B3:E7": {
      "ipAddress": "10.191.179.231",
      "productId": "symmeTree",
      "versionId": "rev10",
      "deviceId": "86:48:0D:BF:B3:E7",
      "featureIds": [
        "powerManager",
        "tree_rgb8"
      ]
    },
    "86:51:0C:BE:C2:57": {
      "ipAddress": "10.190.194.87",
      "productId": "symmeTree",
      "versionId": "d07087c",
      "deviceId": "86:51:0C:BE:C2:57",
      "featureIds": [
        "powerManager",
        "tree_rgb8"
      ]
    },
    "86:51:0D:49:62:37": {
      "ipAddress": "10.73.98.55",
      "productId": "symmeTree",
      "versionId": "rev10",
      "deviceId": "86:51:0D:49:62:37",
      "featureIds": [
        "powerManager",
        "tree_rgb8"
      ]
    },
    "86::49::c::c4::fd::87": {
      "ipAddress": "10.196.253.135",
      "productId": "symmeTree",
      "versionId": "rev8",
      "deviceId": "86::49::c::c4::fd::87",
      "featureIds": [
        "powerManager",
        "tree_rgb8"
      ]
    },
    "86::49::d::42::29::17": {
      "ipAddress": "10.66.41.23",
      "productId": "symmeTree",
      "versionId": "rev8",
      "deviceId": "86::49::d::42::29::17",
      "featureIds": [
        "powerManager",
        "tree_rgb8"
      ]
    },
    "87:48:0D:EE:0B:07": {
      "ipAddress": "10.239.12.17",
      "productId": "symmeTree",
      "versionId": "d07087c",
      "deviceId": "87:48:0D:EE:0B:07",
      "featureIds": [
        "powerManager",
        "tree_rgb8"
      ]
    },
<<<<<<< HEAD
    "87:51:09:3D:9C:37": {
      "ipAddress": "10.61.156.55",
      "productId": "symmeTree",
      "versionId": "rev10",
      "deviceId": "87:51:09:3D:9C:37",
=======
    "87:51:0A:B3:9F:07": {
      "ipAddress": "10.179.159.7",
      "productId": "symmeTree",
      "versionId": "rev10",
      "deviceId": "87:51:0A:B3:9F:07",
>>>>>>> 532f640e
      "featureIds": [
        "powerManager",
        "tree_rgb8"
      ]
    },
    "87:52:0D:93:08:67": {
      "ipAddress": "10.147.8.103",
      "productId": "symmeTree",
      "versionId": "rev10",
      "deviceId": "87:52:0D:93:08:67",
      "featureIds": [
        "powerManager",
        "tree_rgb8"
      ]
    },
    "87::48::a::cd::ef::b7": {
      "ipAddress": "10.205.239.183",
      "productId": "symmeTree",
      "versionId": "rev8",
      "deviceId": "87::48::a::cd::ef::b7",
      "featureIds": [
        "powerManager",
        "tree_rgb8"
      ]
    },
    "87::49::e::6c::59::a7": {
      "ipAddress": "10.108.89.167",
      "productId": "symmeTree",
      "versionId": "rev8",
      "deviceId": "87::49::e::6c::59::a7",
      "featureIds": [
        "powerManager",
        "tree_rgb8"
      ]
    },
    "87::52::d::93::c9::27": {
      "ipAddress": "10.147.201.39",
      "productId": "symmeTree",
      "versionId": "rev8",
      "deviceId": "87::52::d::93::c9::27",
      "featureIds": [
        "powerManager",
        "tree_rgb8"
      ]
    },
    "87::52::d::f3::c3::7": {
      "ipAddress": "10.243.195.7",
      "productId": "symmeTree",
      "versionId": "rev8",
      "deviceId": "87::52::d::f3::c3::7",
      "featureIds": [
        "powerManager",
        "tree_rgb8"
      ]
    },
    "87::66::a::f0::ba::27": {
      "ipAddress": "10.240.186.39",
      "productId": "symmeTree",
      "versionId": "rev8",
      "deviceId": "87::66::a::f0::ba::27",
      "featureIds": [
        "powerManager",
        "tree_rgb8"
      ]
    },
    "87::75::d::d4::6b::61": {
      "ipAddress": "10.212.107.97",
      "productId": "symmeTree",
      "versionId": "rev8",
      "deviceId": "87::75::d::d4::6b::61",
      "featureIds": [
        "powerManager",
        "tree_rgb8"
      ]
    },
    "87::80::a::9d::7a::81": {
      "ipAddress": "10.157.122.129",
      "productId": "symmeTree",
      "versionId": "rev8",
      "deviceId": "87::80::a::9d::7a::81",
      "featureIds": [
        "powerManager",
        "tree_rgb8"
      ]
    },
    "88:50:0B:52:EE:47": {
      "ipAddress": "10.82.238.71",
      "productId": "symmeTree",
      "versionId": "rev10",
      "deviceId": "88:50:0B:52:EE:47",
      "featureIds": [
        "powerManager",
        "tree_rgb8"
      ]
    },
    "88:50:0B:71:CE:27": {
      "ipAddress": "10.113.206.39",
      "productId": "symmeTree",
      "versionId": "rev10",
      "deviceId": "88:50:0B:71:CE:27",
      "featureIds": [
        "powerManager",
        "tree_rgb8"
      ]
    },
    "88:50:0B:AF:49:77": {
      "ipAddress": "10.175.73.119",
      "productId": "symmeTree",
      "versionId": "rev10",
      "deviceId": "88:50:0B:AF:49:77",
      "featureIds": [
        "powerManager",
        "tree_rgb8"
      ]
    },
    "88:51:0B:72:51:37": {
      "ipAddress": "10.114.81.55",
      "productId": "symmeTree",
      "versionId": "rev10",
      "deviceId": "88:51:0B:72:51:37",
      "featureIds": [
        "powerManager",
        "tree_rgb8"
      ]
    },
    "88::48::b::7f::7e::a7": {
      "ipAddress": "10.127.126.167",
      "productId": "symmeTree",
      "versionId": "rev8",
      "deviceId": "88::48::b::7f::7e::a7",
      "featureIds": [
        "powerManager",
        "tree_rgb8"
      ]
    },
    "88::48::b::7f::9::a7": {
      "ipAddress": "10.127.9.167",
      "productId": "symmeTree",
      "versionId": "rev8",
      "deviceId": "88::48::b::7f::9::a7",
      "featureIds": [
        "powerManager",
        "tree_rgb8"
      ]
    },
    "88::49::b::4e::9e::97": {
      "ipAddress": "10.78.158.151",
      "productId": "symmeTree",
      "versionId": "rev8",
      "deviceId": "88::49::b::4e::9e::97",
      "featureIds": [
        "powerManager",
        "tree_rgb8"
      ]
    },
    "88::49::b::6a::6b::17": {
      "ipAddress": "10.106.107.23",
      "productId": "symmeTree",
      "versionId": "rev8",
      "deviceId": "88::49::b::6a::6b::17",
      "featureIds": [
        "powerManager",
        "tree_rgb8"
      ]
    },
    "88::50::8::f3::cc::17": {
      "ipAddress": "10.243.204.23",
      "productId": "symmeTree",
      "versionId": "rev8",
      "deviceId": "88::50::8::f3::cc::17",
      "featureIds": [
        "powerManager",
        "tree_rgb8"
      ]
    },
    "88::50::8::fe::29::97": {
      "ipAddress": "10.254.41.151",
      "productId": "symmeTree",
      "versionId": "rev8",
      "deviceId": "88::50::8::fe::29::97",
      "featureIds": [
        "powerManager",
        "tree_rgb8"
      ]
    },
    "88::50::b::4f::dc::47": {
      "ipAddress": "10.79.220.71",
      "productId": "symmeTree",
      "versionId": "rev8",
      "deviceId": "88::50::b::4f::dc::47",
      "featureIds": [
        "powerManager",
        "tree_rgb8"
      ]
    },
    "88::50::b::70::88::27": {
      "ipAddress": "10.112.136.39",
      "productId": "symmeTree",
      "versionId": "rev8",
      "deviceId": "88::50::b::70::88::27",
      "featureIds": [
        "powerManager",
        "tree_rgb8"
      ]
    },
    "88::50::b::b2::d8::37": {
      "ipAddress": "10.178.216.55",
      "productId": "symmeTree",
      "versionId": "rev8",
      "deviceId": "88::50::b::b2::d8::37",
      "featureIds": [
        "powerManager",
        "tree_rgb8"
      ]
    },
    "88::51::b::20::af::37": {
      "ipAddress": "10.32.175.55",
      "productId": "symmeTree",
      "versionId": "rev8",
      "deviceId": "88::51::b::20::af::37",
      "featureIds": [
        "powerManager",
        "tree_rgb8"
      ]
    },
    "88::75::b::be::ce::71": {
      "ipAddress": "10.190.206.113",
      "productId": "symmeTree",
      "versionId": "rev8",
      "deviceId": "88::75::b::be::ce::71",
      "featureIds": [
        "powerManager",
        "tree_rgb8"
      ]
    },
    "88::78::a::c0::eb::1": {
      "ipAddress": "10.192.235.1",
      "productId": "symmeTree",
      "versionId": "rev8",
      "deviceId": "88::78::a::c0::eb::1",
      "featureIds": [
        "powerManager",
        "tree_rgb8"
      ]
    },
    "89:49:08:B2:59:D7": {
      "ipAddress": "10.178.89.215",
      "productId": "symmeTree",
      "versionId": "rev10",
      "deviceId": "89:49:08:B2:59:D7",
      "featureIds": [
        "powerManager",
        "tree_rgb8"
      ]
    },
    "89:49:08:D3:68:97": {
      "ipAddress": "10.211.104.151",
      "productId": "symmeTree",
      "versionId": "rev10",
      "deviceId": "89:49:08:D3:68:97",
      "featureIds": [
        "powerManager",
        "tree_rgb8"
      ]
    },
    "89:50:08:02:AE:67": {
      "ipAddress": "10.2.174.103",
      "productId": "symmeTree",
      "versionId": "rev10",
      "deviceId": "89:50:08:02:AE:67",
      "featureIds": [
        "powerManager",
        "tree_rgb8"
      ]
    },
    "89::48::8::e1::bc::e7": {
      "ipAddress": "10.225.188.231",
      "productId": "symmeTree",
      "versionId": "rev8",
      "deviceId": "89::48::8::e1::bc::e7",
      "featureIds": [
        "powerManager",
        "tree_rgb8"
      ]
    },
    "89::48::b::c3::7c::f7": {
      "ipAddress": "10.195.124.247",
      "productId": "symmeTree",
      "versionId": "rev8",
      "deviceId": "89::48::b::c3::7c::f7",
      "featureIds": [
        "powerManager",
        "tree_rgb8"
      ]
    },
    "89::50::8::83::5e::47": {
      "ipAddress": "10.131.94.71",
      "productId": "symmeTree",
      "versionId": "rev8",
      "deviceId": "89::50::8::83::5e::47",
      "featureIds": [
        "powerManager",
        "tree_rgb8"
      ]
    },
    "89::66::b::a1::4a::37": {
      "ipAddress": "10.161.74.55",
      "productId": "symmeTree",
      "versionId": "rev8",
      "deviceId": "89::66::b::a1::4a::37",
      "featureIds": [
        "powerManager",
        "tree_rgb8"
      ]
    }
  }
}<|MERGE_RESOLUTION|>--- conflicted
+++ resolved
@@ -15,11 +15,8 @@
     "58:30:08:FE:7C:13": "R558",
     "58:30:0F:EF:29:83": "R594",
     "58::30::f::f3::81::c3": "B290",
-<<<<<<< HEAD
+    "59:30:08:F4:8A:C3": "R556",
     "65:49:0C:2D:AE:27": "R611",
-=======
-    "59:30:08:F4:8A:C3": "R556",
->>>>>>> 532f640e
     "65:49:0C:52:2F:37": "R484",
     "65:49:0C:72:0E:27": "R599",
     "65:50:0C:CD:71:A7": "R516",
@@ -54,19 +51,13 @@
     "66::52::c::cf::6d::67": "B245",
     "66::52::e::0::b8::27": "318",
     "66::66::d::97::c::67": "B243",
-<<<<<<< HEAD
+    "67:49:0A:02:DC:37": "R512",
     "67:49:0A:05:B2:47": "R590",
-=======
-    "67:49:0A:02:DC:37": "R512",
->>>>>>> 532f640e
     "67:49:0A:50:02:57": "R576",
     "67:49:0A:50:2F:57": "R606",
     "67:49:0A:BC:0E:27": "R510",
-<<<<<<< HEAD
+    "67:50:0A:20:49:67": "R538",
     "67:70:0D:C0:8E:17": "R633",
-=======
-    "67:50:0A:20:49:67": "R538",
->>>>>>> 532f640e
     "67::49::9::f2::db::27": "371",
     "67::49::a::ae::8f::7": "341",
     "67::49::d::cc::4b::e7": "B240",
@@ -74,12 +65,9 @@
     "67::80::9::1c::48::b1": "311",
     "67::80::9::1d::db::81": "337",
     "67::82::9::f::ae::71": "B226",
-<<<<<<< HEAD
-    "70:52:03:26:68:27": "R539",
-=======
     "70:49:03:71:09:B7": "R496",
     "70:70:00:11:84:C7": "R394",
->>>>>>> 532f640e
+    "70:52:03:26:68:27": "R539",
     "70::49::3::71::fb::7": "370",
     "70::49::3::f::7f::f7": "B241",
     "71:49:00:10:93:C7": "R503",
@@ -121,18 +109,14 @@
     "77::51::a::c3::e::87": "340",
     "77::51::d::bf::92::37": "B265",
     "77::75::9::e4::17::1": "B216",
-<<<<<<< HEAD
+    "78:49:08:1E:80:17": "R404",
+    "78:49:0B:BC:5A:D7": "R608",
     "78:49:0B:B0:82:87": "R410",
     "78:50:08:20:3F:A7": "R574",
+    "78:51:08:27:74:87": "R435",
     "78:50:09:4D:E8:B7": "R586",
     "78:51:0A:EE:49:67": "R411",
     "78:51:0B:CF:C3:97": "R408",
-=======
-    "78:49:08:1E:80:17": "R404",
-    "78:49:0B:BC:5A:D7": "R608",
-    "78:50:08:20:3F:A7": "R574",
-    "78:51:08:27:74:87": "R435",
->>>>>>> 532f640e
     "78:52:0B:83:D8:67": "R568",
     "78:70:0B:83:E9:A7": "R577",
     "78:70:0B:B4:78:07": "R589",
@@ -151,15 +135,11 @@
     "80:49:00:F2:48:A7": "R387",
     "80:49:00:FF:62:A7": "R466",
     "80:49:03:92:A9:C7": "R567",
-<<<<<<< HEAD
+    "80:50:03:63:68:17": "R467",
     "80:49:03:BD:73:B7": "R416",
     "80:50:03:9E:58:27": "R486",
+    "80:50:03:A4:DA:27": "R622",
     "80:51:00:DF:8C:77": "R480",
-=======
-    "80:50:03:63:68:17": "R467",
-    "80:50:03:9E:58:27": "R486",
-    "80:50:03:A4:DA:27": "R622",
->>>>>>> 532f640e
     "80:51:02:DC:49:57": "R415",
     "80:51:03:4E:9B:67": "R537",
     "80::48::3::e9::c9::d7": "B264",
@@ -171,16 +151,13 @@
     "80::67::0::0::6a::77": "B233",
     "82:49:00:DF:F0:07": "R488",
     "82:49:01:2C:22:87": "R541",
-<<<<<<< HEAD
+    "82:51:02:E6:93:87": "R494",
     "82:49:01:8D:E0:C7": "R604",
     "82:49:02:39:48:C7": "R619",
     "82:51:01:A0:B1:47": "R607",
     "82:51:01:B1:4F:67": "R468",
     "82:51:01:CD:AD:07": "R382",
     "82:65:01:0C:8E:67": "R523",
-=======
-    "82:51:02:E6:93:87": "R494",
->>>>>>> 532f640e
     "82:65:01:4D:A4:07": "R482",
     "82:65:01:5D:78:77": "R605",
     "82:65:01:7B:05:37": "R500",
@@ -231,12 +208,9 @@
     "84:48:0E:9B:A3:97": "R627",
     "84:51:0C:0A:31:37": "R493",
     "84:51:0F:90:AD:07": "R603",
-<<<<<<< HEAD
-    "84:51:0F:BE:54:97": "R491",
-=======
     "84:51:0F:DE:BC:77": "R579",
     "84:51:0F:E7:AA:07": "R521",
->>>>>>> 532f640e
+    "84:51:0F:BE:54:97": "R491",
     "84:51:0F:FE:A8:37": "R504",
     "84::48::c::f9::bf::a7": "348",
     "84::49::f::0::b3::b7": "333",
@@ -269,11 +243,8 @@
     "86::49::c::c4::fd::87": "346",
     "86::49::d::42::29::17": "353",
     "87:48:0D:EE:0B:07": "R547",
-<<<<<<< HEAD
+    "87:51:0A:B3:9F:07": "R502",
     "87:51:09:3D:9C:37": "R612",
-=======
-    "87:51:0A:B3:9F:07": "R502",
->>>>>>> 532f640e
     "87:52:0D:93:08:67": "R447",
     "87::48::a::cd::ef::b7": "361",
     "87::49::e::6c::59::a7": "B242",
@@ -1930,29 +1901,31 @@
         "tree_rgb8"
       ]
     },
-<<<<<<< HEAD
+    "R384": {
+      "ipAddress": "10.175.73.119",
+      "productId": "symmeTree",
+      "versionId": "rev10",
+      "deviceId": "88:50:0B:AF:49:77",
+      "featureIds": [
+        "powerManager",
+        "tree_rgb8"
+      ]
+    },
+    "R387": {
+      "ipAddress": "10.242.72.167",
+      "productId": "symmeTree",
+      "versionId": "rev10",
+      "deviceId": "80:49:00:F2:48:A7",
+      "featureIds": [
+        "powerManager",
+        "tree_rgb8"
+      ]
+    },
     "R382": {
       "ipAddress": "10.205.173.7",
       "productId": "symmeTree",
       "versionId": "rev10",
       "deviceId": "82:51:01:CD:AD:07",
-=======
-    "R384": {
-      "ipAddress": "10.175.73.119",
-      "productId": "symmeTree",
-      "versionId": "rev10",
-      "deviceId": "88:50:0B:AF:49:77",
-      "featureIds": [
-        "powerManager",
-        "tree_rgb8"
-      ]
-    },
-    "R387": {
-      "ipAddress": "10.242.72.167",
-      "productId": "symmeTree",
-      "versionId": "rev10",
-      "deviceId": "80:49:00:F2:48:A7",
->>>>>>> 532f640e
       "featureIds": [
         "powerManager",
         "tree_rgb8"
@@ -1968,25 +1941,36 @@
         "tree_rgb8"
       ]
     },
-<<<<<<< HEAD
+    "R394": {
+      "ipAddress": "10.17.132.199",
+      "productId": "symmeTree",
+      "versionId": "rev10",
+      "deviceId": "70:70:00:11:84:C7",
+      "featureIds": [
+        "powerManager",
+        "tree_rgb8"
+      ]
+    },
+    "R404": {
+      "ipAddress": "10.30.128.23",
+      "productId": "symmeTree",
+      "versionId": "rev10",
+      "deviceId": "78:49:08:1E:80:17",
+      "featureIds": [
+        "powerManager",
+        "tree_rgb8"
+      ]
+    },
     "R395": {
       "ipAddress": "10.4.165.55",
       "productId": "symmeTree",
       "versionId": "rev10",
       "deviceId": "71:67:03:04:A5:37",
-=======
-    "R394": {
-      "ipAddress": "10.17.132.199",
-      "productId": "symmeTree",
-      "versionId": "rev10",
-      "deviceId": "70:70:00:11:84:C7",
->>>>>>> 532f640e
-      "featureIds": [
-        "powerManager",
-        "tree_rgb8"
-      ]
-    },
-<<<<<<< HEAD
+      "featureIds": [
+        "powerManager",
+        "tree_rgb8"
+      ]
+    },
     "R408": {
       "ipAddress": "10.207.195.151",
       "productId": "symmeTree",
@@ -2022,13 +2006,6 @@
       "productId": "symmeTree",
       "versionId": "rev10",
       "deviceId": "86:48:0D:BF:78:87",
-=======
-    "R404": {
-      "ipAddress": "10.30.128.23",
-      "productId": "symmeTree",
-      "versionId": "rev10",
-      "deviceId": "78:49:08:1E:80:17",
->>>>>>> 532f640e
       "featureIds": [
         "powerManager",
         "tree_rgb8"
@@ -2104,29 +2081,31 @@
         "tree_rgb8"
       ]
     },
-<<<<<<< HEAD
+    "R430": {
+      "ipAddress": "10.113.206.39",
+      "productId": "symmeTree",
+      "versionId": "rev10",
+      "deviceId": "88:50:0B:71:CE:27",
+      "featureIds": [
+        "powerManager",
+        "tree_rgb8"
+      ]
+    },
+    "R435": {
+      "ipAddress": "10.39.116.135",
+      "productId": "symmeTree",
+      "versionId": "rev10",
+      "deviceId": "78:51:08:27:74:87",
+      "featureIds": [
+        "powerManager",
+        "tree_rgb8"
+      ]
+    },
     "R434": {
       "ipAddress": "10.142.220.167",
       "productId": "symmeTree",
       "versionId": "rev10",
       "deviceId": "72:70:01:8E:DC:A7",
-=======
-    "R430": {
-      "ipAddress": "10.113.206.39",
-      "productId": "symmeTree",
-      "versionId": "rev10",
-      "deviceId": "88:50:0B:71:CE:27",
-      "featureIds": [
-        "powerManager",
-        "tree_rgb8"
-      ]
-    },
-    "R435": {
-      "ipAddress": "10.39.116.135",
-      "productId": "symmeTree",
-      "versionId": "rev10",
-      "deviceId": "78:51:08:27:74:87",
->>>>>>> 532f640e
       "featureIds": [
         "powerManager",
         "tree_rgb8"
@@ -2182,7 +2161,16 @@
         "tree_rgb8"
       ]
     },
-<<<<<<< HEAD
+    "R467": {
+      "ipAddress": "10.99.104.23",
+      "productId": "symmeTree",
+      "versionId": "rev10",
+      "deviceId": "80:50:03:63:68:17",
+      "featureIds": [
+        "powerManager",
+        "tree_rgb8"
+      ]
+    },
     "R468": {
       "ipAddress": "10.177.79.103",
       "productId": "symmeTree",
@@ -2198,13 +2186,6 @@
       "productId": "symmeTree",
       "versionId": "rev10",
       "deviceId": "80:51:00:DF:8C:77",
-=======
-    "R467": {
-      "ipAddress": "10.99.104.23",
-      "productId": "symmeTree",
-      "versionId": "rev10",
-      "deviceId": "80:50:03:63:68:17",
->>>>>>> 532f640e
       "featureIds": [
         "powerManager",
         "tree_rgb8"
@@ -2330,7 +2311,16 @@
         "tree_rgb8"
       ]
     },
-<<<<<<< HEAD
+    "R496": {
+      "ipAddress": "10.113.9.183",
+      "productId": "symmeTree",
+      "versionId": "rev10",
+      "deviceId": "70:49:03:71:09:B7",
+      "featureIds": [
+        "powerManager",
+        "tree_rgb8"
+      ]
+    },
     "R497": {
       "ipAddress": "10.92.61.167",
       "productId": "symmeTree",
@@ -2346,13 +2336,6 @@
       "productId": "symmeTree",
       "versionId": "rev10",
       "deviceId": "86:48:0D:B2:3F:A7",
-=======
-    "R496": {
-      "ipAddress": "10.113.9.183",
-      "productId": "symmeTree",
-      "versionId": "rev10",
-      "deviceId": "70:49:03:71:09:B7",
->>>>>>> 532f640e
       "featureIds": [
         "powerManager",
         "tree_rgb8"
@@ -2368,29 +2351,31 @@
         "tree_rgb8"
       ]
     },
-<<<<<<< HEAD
+    "R500": {
+      "ipAddress": "10.123.5.55",
+      "productId": "symmeTree",
+      "versionId": "rev10",
+      "deviceId": "82:65:01:7B:05:37",
+      "featureIds": [
+        "powerManager",
+        "tree_rgb8"
+      ]
+    },
+    "R502": {
+      "ipAddress": "10.179.159.7",
+      "productId": "symmeTree",
+      "versionId": "rev10",
+      "deviceId": "87:51:0A:B3:9F:07",
+      "featureIds": [
+        "powerManager",
+        "tree_rgb8"
+      ]
+    },
     "R501": {
       "ipAddress": "10.51.227.87",
       "productId": "symmeTree",
       "versionId": "rev10",
       "deviceId": "75:51:0F:33:E3:57",
-=======
-    "R500": {
-      "ipAddress": "10.123.5.55",
-      "productId": "symmeTree",
-      "versionId": "rev10",
-      "deviceId": "82:65:01:7B:05:37",
-      "featureIds": [
-        "powerManager",
-        "tree_rgb8"
-      ]
-    },
-    "R502": {
-      "ipAddress": "10.179.159.7",
-      "productId": "symmeTree",
-      "versionId": "rev10",
-      "deviceId": "87:51:0A:B3:9F:07",
->>>>>>> 532f640e
       "featureIds": [
         "powerManager",
         "tree_rgb8"
@@ -2486,43 +2471,56 @@
         "tree_rgb8"
       ]
     },
-<<<<<<< HEAD
+    "R521": {
+      "ipAddress": "10.231.170.7",
+      "productId": "symmeTree",
+      "versionId": "rev10",
+      "deviceId": "84:51:0F:E7:AA:07",
+      "featureIds": [
+        "powerManager",
+        "tree_rgb8"
+      ]
+    },
+    "R524": {
+      "ipAddress": "10.143.158.247",
+      "productId": "symmeTree",
+      "versionId": "rev10",
+      "deviceId": "65:52:0F:8F:9E:F7",
+      "featureIds": [
+        "powerManager",
+        "tree_rgb8"
+      ]
+    },
+    "R530": {
+      "ipAddress": "10.66.225.167",
+      "productId": "symmeTree",
+      "versionId": "rev10",
+      "deviceId": "65:51:0C:42:E1:A7",
+      "featureIds": [
+        "powerManager",
+        "tree_rgb8"
+      ]
+    },
     "R517": {
       "ipAddress": "10.93.115.167",
       "productId": "symmeTree",
       "versionId": "rev10",
       "deviceId": "83:48:0E:5D:73:A7",
-=======
-    "R521": {
-      "ipAddress": "10.231.170.7",
-      "productId": "symmeTree",
-      "versionId": "rev10",
-      "deviceId": "84:51:0F:E7:AA:07",
->>>>>>> 532f640e
-      "featureIds": [
-        "powerManager",
-        "tree_rgb8"
-      ]
-    },
-<<<<<<< HEAD
+      "featureIds": [
+        "powerManager",
+        "tree_rgb8"
+      ]
+    },
     "R523": {
       "ipAddress": "10.12.142.103",
       "productId": "symmeTree",
       "versionId": "rev10",
       "deviceId": "82:65:01:0C:8E:67",
-=======
-    "R524": {
-      "ipAddress": "10.143.158.247",
-      "productId": "symmeTree",
-      "versionId": "rev10",
-      "deviceId": "65:52:0F:8F:9E:F7",
->>>>>>> 532f640e
-      "featureIds": [
-        "powerManager",
-        "tree_rgb8"
-      ]
-    },
-<<<<<<< HEAD
+      "featureIds": [
+        "powerManager",
+        "tree_rgb8"
+      ]
+    },
     "R525": {
       "ipAddress": "10.127.125.135",
       "productId": "symmeTree",
@@ -2538,13 +2536,6 @@
       "productId": "symmeTree",
       "versionId": "rev10",
       "deviceId": "83:67:0D:D6:5D:07",
-=======
-    "R530": {
-      "ipAddress": "10.66.225.167",
-      "productId": "symmeTree",
-      "versionId": "rev10",
-      "deviceId": "65:51:0C:42:E1:A7",
->>>>>>> 532f640e
       "featureIds": [
         "powerManager",
         "tree_rgb8"
@@ -2590,37 +2581,41 @@
         "tree_rgb8"
       ]
     },
-<<<<<<< HEAD
+    "R537": {
+      "ipAddress": "10.78.155.103",
+      "productId": "symmeTree",
+      "versionId": "rev10",
+      "deviceId": "80:51:03:4E:9B:67",
+      "featureIds": [
+        "powerManager",
+        "tree_rgb8"
+      ]
+    },
+    "R538": {
+      "ipAddress": "10.32.73.103",
+      "productId": "symmeTree",
+      "versionId": "rev10",
+      "deviceId": "67:50:0A:20:49:67",
+      "featureIds": [
+        "powerManager",
+        "tree_rgb8"
+      ]
+    },
     "R536": {
       "ipAddress": "10.141.120.231",
       "productId": "symmeTree",
       "versionId": "rev10",
       "deviceId": "72:49:00:8D:78:E7",
-=======
-    "R537": {
-      "ipAddress": "10.78.155.103",
-      "productId": "symmeTree",
-      "versionId": "rev10",
-      "deviceId": "80:51:03:4E:9B:67",
->>>>>>> 532f640e
-      "featureIds": [
-        "powerManager",
-        "tree_rgb8"
-      ]
-    },
-<<<<<<< HEAD
+      "featureIds": [
+        "powerManager",
+        "tree_rgb8"
+      ]
+    },
     "R539": {
       "ipAddress": "10.38.104.39",
       "productId": "symmeTree",
       "versionId": "rev10",
       "deviceId": "70:52:03:26:68:27",
-=======
-    "R538": {
-      "ipAddress": "10.32.73.103",
-      "productId": "symmeTree",
-      "versionId": "rev10",
-      "deviceId": "67:50:0A:20:49:67",
->>>>>>> 532f640e
       "featureIds": [
         "powerManager",
         "tree_rgb8"
@@ -2666,7 +2661,16 @@
         "tree_rgb8"
       ]
     },
-<<<<<<< HEAD
+    "R556": {
+      "ipAddress": "10.244.138.195",
+      "productId": "symmeTree",
+      "versionId": "rev10",
+      "deviceId": "59:30:08:F4:8A:C3",
+      "featureIds": [
+        "powerManager",
+        "tree_rgb8"
+      ]
+    },
     "R555": {
       "ipAddress": "10.254.110.247",
       "productId": "symmeTree",
@@ -2682,13 +2686,6 @@
       "productId": "symmeTree",
       "versionId": "rev10",
       "deviceId": "58:30:08:FE:7C:13",
-=======
-    "R556": {
-      "ipAddress": "10.244.138.195",
-      "productId": "symmeTree",
-      "versionId": "rev10",
-      "deviceId": "59:30:08:F4:8A:C3",
->>>>>>> 532f640e
       "featureIds": [
         "powerManager",
         "tree_rgb8"
@@ -2814,7 +2811,16 @@
         "tree_rgb8"
       ]
     },
-<<<<<<< HEAD
+    "R579": {
+      "ipAddress": "10.222.188.119",
+      "productId": "symmeTree",
+      "versionId": "rev10",
+      "deviceId": "84:51:0F:DE:BC:77",
+      "featureIds": [
+        "powerManager",
+        "tree_rgb8"
+      ]
+    },
     "R580": {
       "ipAddress": "10.18.76.215",
       "productId": "symmeTree",
@@ -2880,13 +2886,6 @@
       "productId": "symmeTree",
       "versionId": "rev10",
       "deviceId": "67:49:0A:05:B2:47",
-=======
-    "R579": {
-      "ipAddress": "10.222.188.119",
-      "productId": "symmeTree",
-      "versionId": "rev10",
-      "deviceId": "84:51:0F:DE:BC:77",
->>>>>>> 532f640e
       "featureIds": [
         "powerManager",
         "tree_rgb8"
@@ -2972,7 +2971,16 @@
         "tree_rgb8"
       ]
     },
-<<<<<<< HEAD
+    "R608": {
+      "ipAddress": "10.188.90.215",
+      "productId": "symmeTree",
+      "versionId": "rev10",
+      "deviceId": "78:49:0B:BC:5A:D7",
+      "featureIds": [
+        "powerManager",
+        "tree_rgb8"
+      ]
+    },
     "R606": {
       "ipAddress": "10.80.47.87",
       "productId": "symmeTree",
@@ -3028,13 +3036,6 @@
       "productId": "symmeTree",
       "versionId": "rev10",
       "deviceId": "77:50:09:12:A9:77",
-=======
-    "R608": {
-      "ipAddress": "10.188.90.215",
-      "productId": "symmeTree",
-      "versionId": "rev10",
-      "deviceId": "78:49:0B:BC:5A:D7",
->>>>>>> 532f640e
       "featureIds": [
         "powerManager",
         "tree_rgb8"
@@ -3050,19 +3051,21 @@
         "tree_rgb8"
       ]
     },
-<<<<<<< HEAD
+    "R622": {
+      "ipAddress": "10.164.218.39",
+      "productId": "symmeTree",
+      "versionId": "rev10",
+      "deviceId": "80:50:03:A4:DA:27",
+      "featureIds": [
+        "powerManager",
+        "tree_rgb8"
+      ]
+    },
     "R619": {
       "ipAddress": "10.57.72.199",
       "productId": "symmeTree",
       "versionId": "rev10",
       "deviceId": "82:49:02:39:48:C7",
-=======
-    "R622": {
-      "ipAddress": "10.164.218.39",
-      "productId": "symmeTree",
-      "versionId": "rev10",
-      "deviceId": "80:50:03:A4:DA:27",
->>>>>>> 532f640e
       "featureIds": [
         "powerManager",
         "tree_rgb8"
@@ -3250,19 +3253,21 @@
         "tree_rgb8"
       ]
     },
-<<<<<<< HEAD
+    "59:30:08:F4:8A:C3": {
+      "ipAddress": "10.244.138.195",
+      "productId": "symmeTree",
+      "versionId": "rev10",
+      "deviceId": "59:30:08:F4:8A:C3",
+      "featureIds": [
+        "powerManager",
+        "tree_rgb8"
+      ]
+    },
     "65:49:0C:2D:AE:27": {
       "ipAddress": "10.45.174.39",
       "productId": "symmeTree",
       "versionId": "rev10",
       "deviceId": "65:49:0C:2D:AE:27",
-=======
-    "59:30:08:F4:8A:C3": {
-      "ipAddress": "10.244.138.195",
-      "productId": "symmeTree",
-      "versionId": "rev10",
-      "deviceId": "59:30:08:F4:8A:C3",
->>>>>>> 532f640e
       "featureIds": [
         "powerManager",
         "tree_rgb8"
@@ -3588,19 +3593,21 @@
         "tree_rgb8"
       ]
     },
-<<<<<<< HEAD
+    "67:49:0A:02:DC:37": {
+      "ipAddress": "10.2.220.55",
+      "productId": "symmeTree",
+      "versionId": "rev10",
+      "deviceId": "67:49:0A:02:DC:37",
+      "featureIds": [
+        "powerManager",
+        "tree_rgb8"
+      ]
+    },
     "67:49:0A:05:B2:47": {
       "ipAddress": "10.5.178.71",
       "productId": "symmeTree",
       "versionId": "rev10",
       "deviceId": "67:49:0A:05:B2:47",
-=======
-    "67:49:0A:02:DC:37": {
-      "ipAddress": "10.2.220.55",
-      "productId": "symmeTree",
-      "versionId": "rev10",
-      "deviceId": "67:49:0A:02:DC:37",
->>>>>>> 532f640e
       "featureIds": [
         "powerManager",
         "tree_rgb8"
@@ -3636,19 +3643,21 @@
         "tree_rgb8"
       ]
     },
-<<<<<<< HEAD
+    "67:50:0A:20:49:67": {
+      "ipAddress": "10.32.73.103",
+      "productId": "symmeTree",
+      "versionId": "rev10",
+      "deviceId": "67:50:0A:20:49:67",
+      "featureIds": [
+        "powerManager",
+        "tree_rgb8"
+      ]
+    },
     "67:70:0D:C0:8E:17": {
       "ipAddress": "10.192.142.23",
       "productId": "symmeTree",
       "versionId": "rev10",
       "deviceId": "67:70:0D:C0:8E:17",
-=======
-    "67:50:0A:20:49:67": {
-      "ipAddress": "10.32.73.103",
-      "productId": "symmeTree",
-      "versionId": "rev10",
-      "deviceId": "67:50:0A:20:49:67",
->>>>>>> 532f640e
       "featureIds": [
         "powerManager",
         "tree_rgb8"
@@ -3714,29 +3723,31 @@
         "tree_rgb8"
       ]
     },
-<<<<<<< HEAD
+    "70:49:03:71:09:B7": {
+      "ipAddress": "10.113.9.183",
+      "productId": "symmeTree",
+      "versionId": "rev10",
+      "deviceId": "70:49:03:71:09:B7",
+      "featureIds": [
+        "powerManager",
+        "tree_rgb8"
+      ]
+    },
+    "70:70:00:11:84:C7": {
+      "ipAddress": "10.17.132.199",
+      "productId": "symmeTree",
+      "versionId": "rev10",
+      "deviceId": "70:70:00:11:84:C7",
+      "featureIds": [
+        "powerManager",
+        "tree_rgb8"
+      ]
+    },
     "70:52:03:26:68:27": {
       "ipAddress": "10.38.104.39",
       "productId": "symmeTree",
       "versionId": "rev10",
       "deviceId": "70:52:03:26:68:27",
-=======
-    "70:49:03:71:09:B7": {
-      "ipAddress": "10.113.9.183",
-      "productId": "symmeTree",
-      "versionId": "rev10",
-      "deviceId": "70:49:03:71:09:B7",
-      "featureIds": [
-        "powerManager",
-        "tree_rgb8"
-      ]
-    },
-    "70:70:00:11:84:C7": {
-      "ipAddress": "10.17.132.199",
-      "productId": "symmeTree",
-      "versionId": "rev10",
-      "deviceId": "70:70:00:11:84:C7",
->>>>>>> 532f640e
       "featureIds": [
         "powerManager",
         "tree_rgb8"
@@ -4122,29 +4133,31 @@
         "tree_rgb8"
       ]
     },
-<<<<<<< HEAD
+    "78:49:08:1E:80:17": {
+      "ipAddress": "10.30.128.23",
+      "productId": "symmeTree",
+      "versionId": "rev10",
+      "deviceId": "78:49:08:1E:80:17",
+      "featureIds": [
+        "powerManager",
+        "tree_rgb8"
+      ]
+    },
+    "78:49:0B:BC:5A:D7": {
+      "ipAddress": "10.188.90.215",
+      "productId": "symmeTree",
+      "versionId": "rev10",
+      "deviceId": "78:49:0B:BC:5A:D7",
+      "featureIds": [
+        "powerManager",
+        "tree_rgb8"
+      ]
+    },
     "78:49:0B:B0:82:87": {
       "ipAddress": "10.176.130.135",
       "productId": "symmeTree",
       "versionId": "rev10",
       "deviceId": "78:49:0B:B0:82:87",
-=======
-    "78:49:08:1E:80:17": {
-      "ipAddress": "10.30.128.23",
-      "productId": "symmeTree",
-      "versionId": "rev10",
-      "deviceId": "78:49:08:1E:80:17",
-      "featureIds": [
-        "powerManager",
-        "tree_rgb8"
-      ]
-    },
-    "78:49:0B:BC:5A:D7": {
-      "ipAddress": "10.188.90.215",
-      "productId": "symmeTree",
-      "versionId": "rev10",
-      "deviceId": "78:49:0B:BC:5A:D7",
->>>>>>> 532f640e
       "featureIds": [
         "powerManager",
         "tree_rgb8"
@@ -4160,7 +4173,16 @@
         "tree_rgb8"
       ]
     },
-<<<<<<< HEAD
+    "78:51:08:27:74:87": {
+      "ipAddress": "10.39.116.135",
+      "productId": "symmeTree",
+      "versionId": "rev10",
+      "deviceId": "78:51:08:27:74:87",
+      "featureIds": [
+        "powerManager",
+        "tree_rgb8"
+      ]
+    },
     "78:50:09:4D:E8:B7": {
       "ipAddress": "10.77.232.183",
       "productId": "symmeTree",
@@ -4186,13 +4208,6 @@
       "productId": "symmeTree",
       "versionId": "rev10",
       "deviceId": "78:51:0B:CF:C3:97",
-=======
-    "78:51:08:27:74:87": {
-      "ipAddress": "10.39.116.135",
-      "productId": "symmeTree",
-      "versionId": "rev10",
-      "deviceId": "78:51:08:27:74:87",
->>>>>>> 532f640e
       "featureIds": [
         "powerManager",
         "tree_rgb8"
@@ -4368,19 +4383,21 @@
         "tree_rgb8"
       ]
     },
-<<<<<<< HEAD
+    "80:50:03:63:68:17": {
+      "ipAddress": "10.99.104.23",
+      "productId": "symmeTree",
+      "versionId": "rev10",
+      "deviceId": "80:50:03:63:68:17",
+      "featureIds": [
+        "powerManager",
+        "tree_rgb8"
+      ]
+    },
     "80:49:03:BD:73:B7": {
       "ipAddress": "10.189.115.183",
       "productId": "symmeTree",
       "versionId": "rev10",
       "deviceId": "80:49:03:BD:73:B7",
-=======
-    "80:50:03:63:68:17": {
-      "ipAddress": "10.99.104.23",
-      "productId": "symmeTree",
-      "versionId": "rev10",
-      "deviceId": "80:50:03:63:68:17",
->>>>>>> 532f640e
       "featureIds": [
         "powerManager",
         "tree_rgb8"
@@ -4396,19 +4413,21 @@
         "tree_rgb8"
       ]
     },
-<<<<<<< HEAD
+    "80:50:03:A4:DA:27": {
+      "ipAddress": "10.164.218.39",
+      "productId": "symmeTree",
+      "versionId": "rev10",
+      "deviceId": "80:50:03:A4:DA:27",
+      "featureIds": [
+        "powerManager",
+        "tree_rgb8"
+      ]
+    },
     "80:51:00:DF:8C:77": {
       "ipAddress": "10.223.140.119",
       "productId": "symmeTree",
       "versionId": "rev10",
       "deviceId": "80:51:00:DF:8C:77",
-=======
-    "80:50:03:A4:DA:27": {
-      "ipAddress": "10.164.218.39",
-      "productId": "symmeTree",
-      "versionId": "rev10",
-      "deviceId": "80:50:03:A4:DA:27",
->>>>>>> 532f640e
       "featureIds": [
         "powerManager",
         "tree_rgb8"
@@ -4514,7 +4533,16 @@
         "tree_rgb8"
       ]
     },
-<<<<<<< HEAD
+    "82:51:02:E6:93:87": {
+      "ipAddress": "10.230.147.135",
+      "productId": "symmeTree",
+      "versionId": "rev10",
+      "deviceId": "82:51:02:E6:93:87",
+      "featureIds": [
+        "powerManager",
+        "tree_rgb8"
+      ]
+    },
     "82:49:01:8D:E0:C7": {
       "ipAddress": "10.141.224.199",
       "productId": "symmeTree",
@@ -4570,13 +4598,6 @@
       "productId": "symmeTree",
       "versionId": "rev10",
       "deviceId": "82:65:01:0C:8E:67",
-=======
-    "82:51:02:E6:93:87": {
-      "ipAddress": "10.230.147.135",
-      "productId": "symmeTree",
-      "versionId": "rev10",
-      "deviceId": "82:51:02:E6:93:87",
->>>>>>> 532f640e
       "featureIds": [
         "powerManager",
         "tree_rgb8"
@@ -5042,29 +5063,31 @@
         "tree_rgb8"
       ]
     },
-<<<<<<< HEAD
+    "84:51:0F:DE:BC:77": {
+      "ipAddress": "10.222.188.119",
+      "productId": "symmeTree",
+      "versionId": "rev10",
+      "deviceId": "84:51:0F:DE:BC:77",
+      "featureIds": [
+        "powerManager",
+        "tree_rgb8"
+      ]
+    },
+    "84:51:0F:E7:AA:07": {
+      "ipAddress": "10.231.170.7",
+      "productId": "symmeTree",
+      "versionId": "rev10",
+      "deviceId": "84:51:0F:E7:AA:07",
+      "featureIds": [
+        "powerManager",
+        "tree_rgb8"
+      ]
+    },
     "84:51:0F:BE:54:97": {
       "ipAddress": "10.190.84.151",
       "productId": "symmeTree",
       "versionId": "rev10",
       "deviceId": "84:51:0F:BE:54:97",
-=======
-    "84:51:0F:DE:BC:77": {
-      "ipAddress": "10.222.188.119",
-      "productId": "symmeTree",
-      "versionId": "rev10",
-      "deviceId": "84:51:0F:DE:BC:77",
-      "featureIds": [
-        "powerManager",
-        "tree_rgb8"
-      ]
-    },
-    "84:51:0F:E7:AA:07": {
-      "ipAddress": "10.231.170.7",
-      "productId": "symmeTree",
-      "versionId": "rev10",
-      "deviceId": "84:51:0F:E7:AA:07",
->>>>>>> 532f640e
       "featureIds": [
         "powerManager",
         "tree_rgb8"
@@ -5380,19 +5403,21 @@
         "tree_rgb8"
       ]
     },
-<<<<<<< HEAD
+    "87:51:0A:B3:9F:07": {
+      "ipAddress": "10.179.159.7",
+      "productId": "symmeTree",
+      "versionId": "rev10",
+      "deviceId": "87:51:0A:B3:9F:07",
+      "featureIds": [
+        "powerManager",
+        "tree_rgb8"
+      ]
+    },
     "87:51:09:3D:9C:37": {
       "ipAddress": "10.61.156.55",
       "productId": "symmeTree",
       "versionId": "rev10",
       "deviceId": "87:51:09:3D:9C:37",
-=======
-    "87:51:0A:B3:9F:07": {
-      "ipAddress": "10.179.159.7",
-      "productId": "symmeTree",
-      "versionId": "rev10",
-      "deviceId": "87:51:0A:B3:9F:07",
->>>>>>> 532f640e
       "featureIds": [
         "powerManager",
         "tree_rgb8"
