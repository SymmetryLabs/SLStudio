--- conflicted
+++ resolved
@@ -9,23 +9,18 @@
     "46::31::a::2e::2c::13": "326",
     "46::31::a::30::f1::d3": "B286",
     "52::30::6::4::9d::e3": "B249",
-<<<<<<< HEAD
+    "53:30:05:91:C8:E3": "R534",
     "57:30:09:1C:DD:13": "R585",
     "57:30:0E:1C:58:93": "R566",
+    "58:30:0F:EF:29:83": "R594",
     "58:30:08:FE:7C:13": "R558",
-    "58::30::f::f3::81::c3": "B290",
-    "65:49:0C:2D:AE:27": "R611",
-    "65:49:0C:72:0E:27": "R599",
-=======
-    "53:30:05:91:C8:E3": "R534",
-    "57:30:0E:1C:58:93": "R566",
-    "58:30:0F:EF:29:83": "R594",
     "58::30::f::f3::81::c3": "B290",
     "65:49:0C:52:2F:37": "R484",
     "65:50:0C:CD:71:A7": "R516",
     "65:50:0F:E0:8E:D7": "R442",
     "65:52:0F:81:11:07": "R427",
->>>>>>> 6c10b1b5
+    "65:49:0C:2D:AE:27": "R611",
+    "65:49:0C:72:0E:27": "R599",
     "65::49::c::23::e3::17": "B218",
     "65::49::c::2c::3f::77": "399x",
     "65::49::c::4c::4b::67": "B262",
@@ -37,16 +32,13 @@
     "65::51::f::df::24::77": "363",
     "65::52::c::94::62::37": "B270",
     "65::65::c::4d::54::57": "399y",
-<<<<<<< HEAD
+    "66:50:0D:13:D8:F7": "R578",
+    "66:50:0D:ED:42:F7": "R413",
+    "66:50:0D:EE:79:C7": "R531",
     "66:49:0E:14:59:F7": "R609",
     "66:50:0D:12:4C:D7": "R580",
     "66:50:0D:BD:F3:A7": "R584",
     "66:52:0C:CF:0F:07": "R544",
-=======
-    "66:50:0D:13:D8:F7": "R578",
-    "66:50:0D:ED:42:F7": "R413",
-    "66:50:0D:EE:79:C7": "R531",
->>>>>>> 6c10b1b5
     "66::49::d::b0::9::27": "B235",
     "66::50::d::63::d3::d7": "364",
     "66::50::e::2d::f9::77": "B278",
@@ -56,14 +48,11 @@
     "66::52::c::cf::6d::67": "B245",
     "66::52::e::0::b8::27": "318",
     "66::66::d::97::c::67": "B243",
-<<<<<<< HEAD
+    "67:49:0A:50:02:57": "R576",
+    "67:49:0A:BC:0E:27": "R510",
     "67:49:0A:05:B2:47": "R590",
     "67:49:0A:50:2F:57": "R606",
     "67:70:0D:C0:8E:17": "R633",
-=======
-    "67:49:0A:50:02:57": "R576",
-    "67:49:0A:BC:0E:27": "R510",
->>>>>>> 6c10b1b5
     "67::49::9::f2::db::27": "371",
     "67::49::a::ae::8f::7": "341",
     "67::49::d::cc::4b::e7": "B240",
@@ -73,12 +62,9 @@
     "67::82::9::f::ae::71": "B226",
     "70::49::3::71::fb::7": "370",
     "70::49::3::f::7f::f7": "B241",
-<<<<<<< HEAD
-    "71:67:03:04:A5:37": "R395",
-=======
     "71:49:00:10:93:C7": "R503",
     "71:49:03:1A:58:C7": "R618",
->>>>>>> 6c10b1b5
+    "71:67:03:04:A5:37": "R395",
     "71::49::0::47::5b::e7": "B238",
     "71::49::0::95::ac::a7": "B283",
     "71::49::0::95::bf::a7": "B244",
@@ -86,15 +72,12 @@
     "71::49::3::1e::2e::7": "B273",
     "71::67::0::b1::9f::27": "303",
     "72:50:00:A2:A2:77": "R508",
-<<<<<<< HEAD
+    "72:67:01:CF:9D:37": "R562",
+    "75:50:0C:D3:73:F7": "R379",
     "72:70:01:8E:DC:A7": "R434",
     "75:49:0C:FE:6E:F7": "R555",
     "75:51:0F:33:E3:57": "R501",
     "75:75:0C:A7:EF:11": "R575",
-=======
-    "72:67:01:CF:9D:37": "R562",
-    "75:50:0C:D3:73:F7": "R379",
->>>>>>> 6c10b1b5
     "75::49::c::81::3e::b7": "B228",
     "75::49::f::d::4f::c7": "B220",
     "75::50::c::f1::aa::67": "302",
@@ -102,13 +85,10 @@
     "75::51::f::ec::be::37": "B293",
     "75::75::c::a4::b4::1": "B285",
     "75::75::c::b1::be::11": "305",
-<<<<<<< HEAD
-    "77:50:09:12:A9:77": "R614",
-=======
     "77:50:09:3D:8C:B7": "R495",
     "77:50:0A:1A:B2:C7": "R481",
     "77:51:0A:C7:E9:27": "R632",
->>>>>>> 6c10b1b5
+    "77:50:09:12:A9:77": "R614",
     "77::49::a::fd::5f::a7": "315",
     "77::50::a::17::5e::d7": "342",
     "77::50::a::5e::b4::67": "314",
@@ -119,18 +99,15 @@
     "77::51::a::c3::e::87": "340",
     "77::51::d::bf::92::37": "B265",
     "77::75::9::e4::17::1": "B216",
-<<<<<<< HEAD
+    "78:50:08:20:3F:A7": "R574",
+    "78:52:0B:83:D8:67": "R568",
+    "78:70:0B:C1:3F:97": "R630",
     "78:49:0B:B0:82:87": "R410",
     "78:50:09:4D:E8:B7": "R586",
     "78:51:0A:EE:49:67": "R411",
     "78:51:0B:CF:C3:97": "R408",
     "78:70:0B:83:E9:A7": "R577",
     "78:70:0B:B4:78:07": "R589",
-=======
-    "78:50:08:20:3F:A7": "R574",
-    "78:52:0B:83:D8:67": "R568",
-    "78:70:0B:C1:3F:97": "R630",
->>>>>>> 6c10b1b5
     "78::49::b::f3::8f::d7": "B253",
     "78::50::8::31::6e::87": "B274",
     "78::50::a::af::92::87": "355",
@@ -142,15 +119,12 @@
     "78::70::b::a0::7e::e7": "B296",
     "78::70::b::ed::49::87": "B230",
     "78::70::b::f7::4::17": "304",
-<<<<<<< HEAD
-    "80:49:03:BD:73:B7": "R416",
-    "80:51:00:DF:8C:77": "R480",
-=======
     "80:49:00:FF:62:A7": "R466",
     "80:49:03:92:A9:C7": "R567",
     "80:50:03:9E:58:27": "R486",
     "80:51:02:DC:49:57": "R415",
->>>>>>> 6c10b1b5
+    "80:49:03:BD:73:B7": "R416",
+    "80:51:00:DF:8C:77": "R480",
     "80::48::3::e9::c9::d7": "B264",
     "80::49::3::3d::13::7": "328",
     "80::49::3::af::93::7": "B247",
@@ -160,14 +134,11 @@
     "80::67::0::0::6a::77": "B233",
     "82:49:00:DF:F0:07": "R488",
     "82:49:01:2C:22:87": "R541",
-<<<<<<< HEAD
+    "82:65:01:4D:A4:07": "R482",
     "82:49:01:8D:E0:C7": "R604",
     "82:49:02:39:48:C7": "R619",
     "82:51:01:A0:B1:47": "R607",
     "82:51:01:B1:4F:67": "R468",
-=======
-    "82:65:01:4D:A4:07": "R482",
->>>>>>> 6c10b1b5
     "82:65:01:5D:78:77": "R605",
     "82:65:01:7E:BD:A7": "R418",
     "82::48::1::41::d2::a7": "B292",
@@ -188,14 +159,11 @@
     "82::78::1::21::1b::a1": "352",
     "83:49:0E:9C:78:B7": "R560",
     "83:49:0E:9F:AB:F7": "R602",
-<<<<<<< HEAD
-    "83:51:01:C2:A3:27": "R564",
-    "83:65:0E:F1:7B:57": "R628",
-=======
     "83:50:0E:13:8C:37": "R485",
     "83:51:0E:F3:4A:57": "R511",
     "83:65:0E:F5:C8:67": "R441",
->>>>>>> 6c10b1b5
+    "83:51:01:C2:A3:27": "R564",
+    "83:65:0E:F1:7B:57": "R628",
     "83::48::e::3c::bd::d7": "B222",
     "83::48::e::5c::7f::17": "399z",
     "83::48::e::5e::ea::7": "399w",
@@ -225,13 +193,10 @@
     "84::51::f::ce::b9::27": "368",
     "84::51::f::dd::61::37": "B237",
     "84::78::c::10::4f::e1": "B282",
-<<<<<<< HEAD
+    "85:51:0C:03:82:07": "R499",
+    "85:51:0C:11:6A:57": "R506",
     "85:48:0C:5C:3D:A7": "R497",
     "85:49:0C:EF:F1:87": "R583",
-=======
-    "85:51:0C:03:82:07": "R499",
-    "85:51:0C:11:6A:57": "R506",
->>>>>>> 6c10b1b5
     "85:75:0F:80:75:31": "R388",
     "85:75:0F:8E:37:61": "R374",
     "85::48::c::c1::a1::87": "358",
@@ -240,22 +205,16 @@
     "85::51::c::e::b1::37": "B257",
     "85::67::c::aa::4e::17": "B258",
     "85::75::f::81::94::41": "B246",
-<<<<<<< HEAD
+    "86:48:0C:E9:7E:B7": "R535",
     "86:48:0D:B2:3F:A7": "R498",
     "86:48:0D:BD:EE:17": "R463",
     "86:48:0D:BF:78:87": "R412",
-=======
-    "86:48:0C:E9:7E:B7": "R535",
->>>>>>> 6c10b1b5
     "86:51:0C:BE:C2:57": "R414",
     "86::49::c::c4::fd::87": "346",
     "86::49::d::42::29::17": "353",
     "87:48:0D:EE:0B:07": "R547",
-<<<<<<< HEAD
+    "87:52:0D:93:08:67": "R447",
     "87:51:09:3D:9C:37": "R612",
-=======
-    "87:52:0D:93:08:67": "R447",
->>>>>>> 6c10b1b5
     "87::48::a::cd::ef::b7": "361",
     "87::49::e::6c::59::a7": "B242",
     "87::51::0::6::56::26": "B281",
@@ -1887,19 +1846,21 @@
         "tree_rgb8"
       ]
     },
-<<<<<<< HEAD
+    "R379": {
+      "ipAddress": "10.211.115.247",
+      "productId": "symmeTree",
+      "versionId": "rev10",
+      "deviceId": "75:50:0C:D3:73:F7",
+      "featureIds": [
+        "powerManager",
+        "tree_rgb8"
+      ]
+    },
     "R374": {
       "ipAddress": "10.142.55.97",
       "productId": "symmeTree",
       "versionId": "rev10",
       "deviceId": "85:75:0F:8E:37:61",
-=======
-    "R379": {
-      "ipAddress": "10.211.115.247",
-      "productId": "symmeTree",
-      "versionId": "rev10",
-      "deviceId": "75:50:0C:D3:73:F7",
->>>>>>> 6c10b1b5
       "featureIds": [
         "powerManager",
         "tree_rgb8"
@@ -1915,7 +1876,16 @@
         "tree_rgb8"
       ]
     },
-<<<<<<< HEAD
+    "R413": {
+      "ipAddress": "10.237.66.247",
+      "productId": "symmeTree",
+      "versionId": "rev10",
+      "deviceId": "66:50:0D:ED:42:F7",
+      "featureIds": [
+        "powerManager",
+        "tree_rgb8"
+      ]
+    },
     "R395": {
       "ipAddress": "10.4.165.55",
       "productId": "symmeTree",
@@ -1961,13 +1931,6 @@
       "productId": "symmeTree",
       "versionId": "rev10",
       "deviceId": "86:48:0D:BF:78:87",
-=======
-    "R413": {
-      "ipAddress": "10.237.66.247",
-      "productId": "symmeTree",
-      "versionId": "rev10",
-      "deviceId": "66:50:0D:ED:42:F7",
->>>>>>> 6c10b1b5
       "featureIds": [
         "powerManager",
         "tree_rgb8"
@@ -1983,19 +1946,21 @@
         "tree_rgb8"
       ]
     },
-<<<<<<< HEAD
+    "R415": {
+      "ipAddress": "10.220.73.87",
+      "productId": "symmeTree",
+      "versionId": "rev10",
+      "deviceId": "80:51:02:DC:49:57",
+      "featureIds": [
+        "powerManager",
+        "tree_rgb8"
+      ]
+    },
     "R416": {
       "ipAddress": "10.189.115.183",
       "productId": "symmeTree",
       "versionId": "rev10",
       "deviceId": "80:49:03:BD:73:B7",
-=======
-    "R415": {
-      "ipAddress": "10.220.73.87",
-      "productId": "symmeTree",
-      "versionId": "rev10",
-      "deviceId": "80:51:02:DC:49:57",
->>>>>>> 6c10b1b5
       "featureIds": [
         "powerManager",
         "tree_rgb8"
@@ -2011,227 +1976,241 @@
         "tree_rgb8"
       ]
     },
-<<<<<<< HEAD
+    "R427": {
+      "ipAddress": "10.129.17.7",
+      "productId": "symmeTree",
+      "versionId": "rev10",
+      "deviceId": "65:52:0F:81:11:07",
+      "featureIds": [
+        "powerManager",
+        "tree_rgb8"
+      ]
+    },
+    "R441": {
+      "ipAddress": "10.245.200.103",
+      "productId": "symmeTree",
+      "versionId": "rev10",
+      "deviceId": "83:65:0E:F5:C8:67",
+      "featureIds": [
+        "powerManager",
+        "tree_rgb8"
+      ]
+    },
+    "R442": {
+      "ipAddress": "10.224.142.215",
+      "productId": "symmeTree",
+      "versionId": "rev10",
+      "deviceId": "65:50:0F:E0:8E:D7",
+      "featureIds": [
+        "powerManager",
+        "tree_rgb8"
+      ]
+    },
+    "R447": {
+      "ipAddress": "10.147.8.103",
+      "productId": "symmeTree",
+      "versionId": "rev10",
+      "deviceId": "87:52:0D:93:08:67",
+      "featureIds": [
+        "powerManager",
+        "tree_rgb8"
+      ]
+    },
+    "R466": {
+      "ipAddress": "10.255.98.167",
+      "productId": "symmeTree",
+      "versionId": "rev10",
+      "deviceId": "80:49:00:FF:62:A7",
+      "featureIds": [
+        "powerManager",
+        "tree_rgb8"
+      ]
+    },
+    "R481": {
+      "ipAddress": "10.26.178.199",
+      "productId": "symmeTree",
+      "versionId": "rev10",
+      "deviceId": "77:50:0A:1A:B2:C7",
+      "featureIds": [
+        "powerManager",
+        "tree_rgb8"
+      ]
+    },
+    "R482": {
+      "ipAddress": "10.77.164.7",
+      "productId": "symmeTree",
+      "versionId": "rev10",
+      "deviceId": "82:65:01:4D:A4:07",
+      "featureIds": [
+        "powerManager",
+        "tree_rgb8"
+      ]
+    },
+    "R484": {
+      "ipAddress": "10.82.47.55",
+      "productId": "symmeTree",
+      "versionId": "rev10",
+      "deviceId": "65:49:0C:52:2F:37",
+      "featureIds": [
+        "powerManager",
+        "tree_rgb8"
+      ]
+    },
+    "R485": {
+      "ipAddress": "10.19.140.55",
+      "productId": "symmeTree",
+      "versionId": "rev10",
+      "deviceId": "83:50:0E:13:8C:37",
+      "featureIds": [
+        "powerManager",
+        "tree_rgb8"
+      ]
+    },
+    "R486": {
+      "ipAddress": "10.158.88.39",
+      "productId": "symmeTree",
+      "versionId": "rev10",
+      "deviceId": "80:50:03:9E:58:27",
+      "featureIds": [
+        "powerManager",
+        "tree_rgb8"
+      ]
+    },
+    "R488": {
+      "ipAddress": "10.223.240.7",
+      "productId": "symmeTree",
+      "versionId": "rev10",
+      "deviceId": "82:49:00:DF:F0:07",
+      "featureIds": [
+        "powerManager",
+        "tree_rgb8"
+      ]
+    },
+    "R493": {
+      "ipAddress": "10.10.49.55",
+      "productId": "symmeTree",
+      "versionId": "rev10",
+      "deviceId": "84:51:0C:0A:31:37",
+      "featureIds": [
+        "powerManager",
+        "tree_rgb8"
+      ]
+    },
+    "R495": {
+      "ipAddress": "10.61.140.183",
+      "productId": "symmeTree",
+      "versionId": "rev10",
+      "deviceId": "77:50:09:3D:8C:B7",
+      "featureIds": [
+        "powerManager",
+        "tree_rgb8"
+      ]
+    },
+    "R499": {
+      "ipAddress": "10.3.130.7",
+      "productId": "symmeTree",
+      "versionId": "rev10",
+      "deviceId": "85:51:0C:03:82:07",
+      "featureIds": [
+        "powerManager",
+        "tree_rgb8"
+      ]
+    },
+    "R503": {
+      "ipAddress": "10.16.147.199",
+      "productId": "symmeTree",
+      "versionId": "rev10",
+      "deviceId": "71:49:00:10:93:C7",
+      "featureIds": [
+        "powerManager",
+        "tree_rgb8"
+      ]
+    },
+    "R504": {
+      "ipAddress": "10.254.168.55",
+      "productId": "symmeTree",
+      "versionId": "rev10",
+      "deviceId": "84:51:0F:FE:A8:37",
+      "featureIds": [
+        "powerManager",
+        "tree_rgb8"
+      ]
+    },
+    "R506": {
+      "ipAddress": "10.17.106.87",
+      "productId": "symmeTree",
+      "versionId": "rev10",
+      "deviceId": "85:51:0C:11:6A:57",
+      "featureIds": [
+        "powerManager",
+        "tree_rgb8"
+      ]
+    },
     "R434": {
       "ipAddress": "10.142.220.167",
       "productId": "symmeTree",
       "versionId": "rev10",
       "deviceId": "72:70:01:8E:DC:A7",
-=======
-    "R427": {
-      "ipAddress": "10.129.17.7",
-      "productId": "symmeTree",
-      "versionId": "rev10",
-      "deviceId": "65:52:0F:81:11:07",
->>>>>>> 6c10b1b5
-      "featureIds": [
-        "powerManager",
-        "tree_rgb8"
-      ]
-    },
-<<<<<<< HEAD
+      "featureIds": [
+        "powerManager",
+        "tree_rgb8"
+      ]
+    },
     "R463": {
       "ipAddress": "10.189.238.23",
       "productId": "symmeTree",
       "versionId": "rev10",
       "deviceId": "86:48:0D:BD:EE:17",
-=======
-    "R441": {
-      "ipAddress": "10.245.200.103",
-      "productId": "symmeTree",
-      "versionId": "rev10",
-      "deviceId": "83:65:0E:F5:C8:67",
->>>>>>> 6c10b1b5
-      "featureIds": [
-        "powerManager",
-        "tree_rgb8"
-      ]
-    },
-<<<<<<< HEAD
+      "featureIds": [
+        "powerManager",
+        "tree_rgb8"
+      ]
+    },
     "R468": {
       "ipAddress": "10.177.79.103",
       "productId": "symmeTree",
       "versionId": "rev10",
       "deviceId": "82:51:01:B1:4F:67",
-=======
-    "R442": {
-      "ipAddress": "10.224.142.215",
-      "productId": "symmeTree",
-      "versionId": "rev10",
-      "deviceId": "65:50:0F:E0:8E:D7",
->>>>>>> 6c10b1b5
-      "featureIds": [
-        "powerManager",
-        "tree_rgb8"
-      ]
-    },
-<<<<<<< HEAD
+      "featureIds": [
+        "powerManager",
+        "tree_rgb8"
+      ]
+    },
     "R480": {
       "ipAddress": "10.223.140.119",
       "productId": "symmeTree",
       "versionId": "rev10",
       "deviceId": "80:51:00:DF:8C:77",
-=======
-    "R447": {
-      "ipAddress": "10.147.8.103",
-      "productId": "symmeTree",
-      "versionId": "rev10",
-      "deviceId": "87:52:0D:93:08:67",
->>>>>>> 6c10b1b5
-      "featureIds": [
-        "powerManager",
-        "tree_rgb8"
-      ]
-    },
-<<<<<<< HEAD
+      "featureIds": [
+        "powerManager",
+        "tree_rgb8"
+      ]
+    },
     "R497": {
       "ipAddress": "10.92.61.167",
       "productId": "symmeTree",
       "versionId": "rev10",
       "deviceId": "85:48:0C:5C:3D:A7",
-=======
-    "R466": {
-      "ipAddress": "10.255.98.167",
-      "productId": "symmeTree",
-      "versionId": "rev10",
-      "deviceId": "80:49:00:FF:62:A7",
->>>>>>> 6c10b1b5
-      "featureIds": [
-        "powerManager",
-        "tree_rgb8"
-      ]
-    },
-<<<<<<< HEAD
+      "featureIds": [
+        "powerManager",
+        "tree_rgb8"
+      ]
+    },
     "R498": {
       "ipAddress": "10.178.63.167",
       "productId": "symmeTree",
       "versionId": "rev10",
       "deviceId": "86:48:0D:B2:3F:A7",
-=======
-    "R481": {
-      "ipAddress": "10.26.178.199",
-      "productId": "symmeTree",
-      "versionId": "rev10",
-      "deviceId": "77:50:0A:1A:B2:C7",
->>>>>>> 6c10b1b5
-      "featureIds": [
-        "powerManager",
-        "tree_rgb8"
-      ]
-    },
-<<<<<<< HEAD
+      "featureIds": [
+        "powerManager",
+        "tree_rgb8"
+      ]
+    },
     "R501": {
       "ipAddress": "10.51.227.87",
       "productId": "symmeTree",
       "versionId": "rev10",
       "deviceId": "75:51:0F:33:E3:57",
-=======
-    "R482": {
-      "ipAddress": "10.77.164.7",
-      "productId": "symmeTree",
-      "versionId": "rev10",
-      "deviceId": "82:65:01:4D:A4:07",
-      "featureIds": [
-        "powerManager",
-        "tree_rgb8"
-      ]
-    },
-    "R484": {
-      "ipAddress": "10.82.47.55",
-      "productId": "symmeTree",
-      "versionId": "rev10",
-      "deviceId": "65:49:0C:52:2F:37",
-      "featureIds": [
-        "powerManager",
-        "tree_rgb8"
-      ]
-    },
-    "R485": {
-      "ipAddress": "10.19.140.55",
-      "productId": "symmeTree",
-      "versionId": "rev10",
-      "deviceId": "83:50:0E:13:8C:37",
-      "featureIds": [
-        "powerManager",
-        "tree_rgb8"
-      ]
-    },
-    "R486": {
-      "ipAddress": "10.158.88.39",
-      "productId": "symmeTree",
-      "versionId": "rev10",
-      "deviceId": "80:50:03:9E:58:27",
-      "featureIds": [
-        "powerManager",
-        "tree_rgb8"
-      ]
-    },
-    "R488": {
-      "ipAddress": "10.223.240.7",
-      "productId": "symmeTree",
-      "versionId": "rev10",
-      "deviceId": "82:49:00:DF:F0:07",
-      "featureIds": [
-        "powerManager",
-        "tree_rgb8"
-      ]
-    },
-    "R493": {
-      "ipAddress": "10.10.49.55",
-      "productId": "symmeTree",
-      "versionId": "rev10",
-      "deviceId": "84:51:0C:0A:31:37",
-      "featureIds": [
-        "powerManager",
-        "tree_rgb8"
-      ]
-    },
-    "R495": {
-      "ipAddress": "10.61.140.183",
-      "productId": "symmeTree",
-      "versionId": "rev10",
-      "deviceId": "77:50:09:3D:8C:B7",
-      "featureIds": [
-        "powerManager",
-        "tree_rgb8"
-      ]
-    },
-    "R499": {
-      "ipAddress": "10.3.130.7",
-      "productId": "symmeTree",
-      "versionId": "rev10",
-      "deviceId": "85:51:0C:03:82:07",
-      "featureIds": [
-        "powerManager",
-        "tree_rgb8"
-      ]
-    },
-    "R503": {
-      "ipAddress": "10.16.147.199",
-      "productId": "symmeTree",
-      "versionId": "rev10",
-      "deviceId": "71:49:00:10:93:C7",
-      "featureIds": [
-        "powerManager",
-        "tree_rgb8"
-      ]
-    },
-    "R504": {
-      "ipAddress": "10.254.168.55",
-      "productId": "symmeTree",
-      "versionId": "rev10",
-      "deviceId": "84:51:0F:FE:A8:37",
-      "featureIds": [
-        "powerManager",
-        "tree_rgb8"
-      ]
-    },
-    "R506": {
-      "ipAddress": "10.17.106.87",
-      "productId": "symmeTree",
-      "versionId": "rev10",
-      "deviceId": "85:51:0C:11:6A:57",
->>>>>>> 6c10b1b5
       "featureIds": [
         "powerManager",
         "tree_rgb8"
@@ -2337,7 +2316,16 @@
         "tree_rgb8"
       ]
     },
-<<<<<<< HEAD
+    "R551": {
+      "ipAddress": "10.82.238.71",
+      "productId": "symmeTree",
+      "versionId": "rev10",
+      "deviceId": "88:50:0B:52:EE:47",
+      "featureIds": [
+        "powerManager",
+        "tree_rgb8"
+      ]
+    },
     "R555": {
       "ipAddress": "10.254.110.247",
       "productId": "symmeTree",
@@ -2353,13 +2341,6 @@
       "productId": "symmeTree",
       "versionId": "rev10",
       "deviceId": "58:30:08:FE:7C:13",
-=======
-    "R551": {
-      "ipAddress": "10.82.238.71",
-      "productId": "symmeTree",
-      "versionId": "rev10",
-      "deviceId": "88:50:0B:52:EE:47",
->>>>>>> 6c10b1b5
       "featureIds": [
         "powerManager",
         "tree_rgb8"
@@ -2375,19 +2356,21 @@
         "tree_rgb8"
       ]
     },
-<<<<<<< HEAD
+    "R562": {
+      "ipAddress": "10.207.157.55",
+      "productId": "symmeTree",
+      "versionId": "rev10",
+      "deviceId": "72:67:01:CF:9D:37",
+      "featureIds": [
+        "powerManager",
+        "tree_rgb8"
+      ]
+    },
     "R564": {
       "ipAddress": "10.194.163.39",
       "productId": "symmeTree",
       "versionId": "rev10",
       "deviceId": "83:51:01:C2:A3:27",
-=======
-    "R562": {
-      "ipAddress": "10.207.157.55",
-      "productId": "symmeTree",
-      "versionId": "rev10",
-      "deviceId": "72:67:01:CF:9D:37",
->>>>>>> 6c10b1b5
       "featureIds": [
         "powerManager",
         "tree_rgb8"
@@ -2413,97 +2396,116 @@
         "tree_rgb8"
       ]
     },
-<<<<<<< HEAD
+    "R567": {
+      "ipAddress": "10.146.169.199",
+      "productId": "symmeTree",
+      "versionId": "rev10",
+      "deviceId": "80:49:03:92:A9:C7",
+      "featureIds": [
+        "powerManager",
+        "tree_rgb8"
+      ]
+    },
+    "R568": {
+      "ipAddress": "10.131.216.103",
+      "productId": "symmeTree",
+      "versionId": "rev10",
+      "deviceId": "78:52:0B:83:D8:67",
+      "featureIds": [
+        "powerManager",
+        "tree_rgb8"
+      ]
+    },
+    "R574": {
+      "ipAddress": "10.32.63.167",
+      "productId": "symmeTree",
+      "versionId": "rev10",
+      "deviceId": "78:50:08:20:3F:A7",
+      "featureIds": [
+        "powerManager",
+        "tree_rgb8"
+      ]
+    },
+    "R576": {
+      "ipAddress": "10.80.2.87",
+      "productId": "symmeTree",
+      "versionId": "rev10",
+      "deviceId": "67:49:0A:50:02:57",
+      "featureIds": [
+        "powerManager",
+        "tree_rgb8"
+      ]
+    },
+    "R578": {
+      "ipAddress": "10.19.216.247",
+      "productId": "symmeTree",
+      "versionId": "rev10",
+      "deviceId": "66:50:0D:13:D8:F7",
+      "featureIds": [
+        "powerManager",
+        "tree_rgb8"
+      ]
+    },
+    "R594": {
+      "ipAddress": "10.239.41.131",
+      "productId": "symmeTree",
+      "versionId": "rev10",
+      "deviceId": "58:30:0F:EF:29:83",
+      "featureIds": [
+        "powerManager",
+        "tree_rgb8"
+      ]
+    },
     "R575": {
       "ipAddress": "10.167.239.17",
       "productId": "symmeTree",
       "versionId": "rev10",
       "deviceId": "75:75:0C:A7:EF:11",
-=======
-    "R567": {
-      "ipAddress": "10.146.169.199",
-      "productId": "symmeTree",
-      "versionId": "rev10",
-      "deviceId": "80:49:03:92:A9:C7",
->>>>>>> 6c10b1b5
-      "featureIds": [
-        "powerManager",
-        "tree_rgb8"
-      ]
-    },
-<<<<<<< HEAD
+      "featureIds": [
+        "powerManager",
+        "tree_rgb8"
+      ]
+    },
     "R577": {
       "ipAddress": "10.131.233.167",
       "productId": "symmeTree",
       "versionId": "rev10",
       "deviceId": "78:70:0B:83:E9:A7",
-=======
-    "R568": {
-      "ipAddress": "10.131.216.103",
-      "productId": "symmeTree",
-      "versionId": "rev10",
-      "deviceId": "78:52:0B:83:D8:67",
->>>>>>> 6c10b1b5
-      "featureIds": [
-        "powerManager",
-        "tree_rgb8"
-      ]
-    },
-<<<<<<< HEAD
+      "featureIds": [
+        "powerManager",
+        "tree_rgb8"
+      ]
+    },
     "R580": {
       "ipAddress": "10.18.76.215",
       "productId": "symmeTree",
       "versionId": "rev10",
       "deviceId": "66:50:0D:12:4C:D7",
-=======
-    "R574": {
-      "ipAddress": "10.32.63.167",
-      "productId": "symmeTree",
-      "versionId": "rev10",
-      "deviceId": "78:50:08:20:3F:A7",
->>>>>>> 6c10b1b5
-      "featureIds": [
-        "powerManager",
-        "tree_rgb8"
-      ]
-    },
-<<<<<<< HEAD
+      "featureIds": [
+        "powerManager",
+        "tree_rgb8"
+      ]
+    },
     "R583": {
       "ipAddress": "10.239.241.135",
       "productId": "symmeTree",
       "versionId": "rev10",
       "deviceId": "85:49:0C:EF:F1:87",
-=======
-    "R576": {
-      "ipAddress": "10.80.2.87",
-      "productId": "symmeTree",
-      "versionId": "rev10",
-      "deviceId": "67:49:0A:50:02:57",
->>>>>>> 6c10b1b5
-      "featureIds": [
-        "powerManager",
-        "tree_rgb8"
-      ]
-    },
-<<<<<<< HEAD
+      "featureIds": [
+        "powerManager",
+        "tree_rgb8"
+      ]
+    },
     "R584": {
       "ipAddress": "10.189.243.167",
       "productId": "symmeTree",
       "versionId": "rev10",
       "deviceId": "66:50:0D:BD:F3:A7",
-=======
-    "R578": {
-      "ipAddress": "10.19.216.247",
-      "productId": "symmeTree",
-      "versionId": "rev10",
-      "deviceId": "66:50:0D:13:D8:F7",
->>>>>>> 6c10b1b5
-      "featureIds": [
-        "powerManager",
-        "tree_rgb8"
-      ]
-    },
-<<<<<<< HEAD
+      "featureIds": [
+        "powerManager",
+        "tree_rgb8"
+      ]
+    },
     "R585": {
       "ipAddress": "10.28.221.19",
       "productId": "symmeTree",
@@ -2559,13 +2561,6 @@
       "productId": "symmeTree",
       "versionId": "rev10",
       "deviceId": "65:49:0C:72:0E:27",
-=======
-    "R594": {
-      "ipAddress": "10.239.41.131",
-      "productId": "symmeTree",
-      "versionId": "rev10",
-      "deviceId": "58:30:0F:EF:29:83",
->>>>>>> 6c10b1b5
       "featureIds": [
         "powerManager",
         "tree_rgb8"
@@ -2611,61 +2606,76 @@
         "tree_rgb8"
       ]
     },
-<<<<<<< HEAD
+    "R618": {
+      "ipAddress": "10.26.88.199",
+      "productId": "symmeTree",
+      "versionId": "rev10",
+      "deviceId": "71:49:03:1A:58:C7",
+      "featureIds": [
+        "powerManager",
+        "tree_rgb8"
+      ]
+    },
+    "R627": {
+      "ipAddress": "10.155.163.151",
+      "productId": "symmeTree",
+      "versionId": "rev10",
+      "deviceId": "84:48:0E:9B:A3:97",
+      "featureIds": [
+        "powerManager",
+        "tree_rgb8"
+      ]
+    },
+    "R630": {
+      "ipAddress": "10.193.63.151",
+      "productId": "symmeTree",
+      "versionId": "rev10",
+      "deviceId": "78:70:0B:C1:3F:97",
+      "featureIds": [
+        "powerManager",
+        "tree_rgb8"
+      ]
+    },
+    "R632": {
+      "ipAddress": "10.199.233.39",
+      "productId": "symmeTree",
+      "versionId": "rev10",
+      "deviceId": "77:51:0A:C7:E9:27",
+      "featureIds": [
+        "powerManager",
+        "tree_rgb8"
+      ]
+    },
     "R606": {
       "ipAddress": "10.80.47.87",
       "productId": "symmeTree",
       "versionId": "rev10",
       "deviceId": "67:49:0A:50:2F:57",
-=======
-    "R618": {
-      "ipAddress": "10.26.88.199",
-      "productId": "symmeTree",
-      "versionId": "rev10",
-      "deviceId": "71:49:03:1A:58:C7",
->>>>>>> 6c10b1b5
-      "featureIds": [
-        "powerManager",
-        "tree_rgb8"
-      ]
-    },
-<<<<<<< HEAD
+      "featureIds": [
+        "powerManager",
+        "tree_rgb8"
+      ]
+    },
     "R607": {
       "ipAddress": "10.160.177.71",
       "productId": "symmeTree",
       "versionId": "rev10",
       "deviceId": "82:51:01:A0:B1:47",
-=======
-    "R627": {
-      "ipAddress": "10.155.163.151",
-      "productId": "symmeTree",
-      "versionId": "rev10",
-      "deviceId": "84:48:0E:9B:A3:97",
->>>>>>> 6c10b1b5
-      "featureIds": [
-        "powerManager",
-        "tree_rgb8"
-      ]
-    },
-<<<<<<< HEAD
+      "featureIds": [
+        "powerManager",
+        "tree_rgb8"
+      ]
+    },
     "R609": {
       "ipAddress": "10.20.89.247",
       "productId": "symmeTree",
       "versionId": "rev10",
       "deviceId": "66:49:0E:14:59:F7",
-=======
-    "R630": {
-      "ipAddress": "10.193.63.151",
-      "productId": "symmeTree",
-      "versionId": "rev10",
-      "deviceId": "78:70:0B:C1:3F:97",
->>>>>>> 6c10b1b5
-      "featureIds": [
-        "powerManager",
-        "tree_rgb8"
-      ]
-    },
-<<<<<<< HEAD
+      "featureIds": [
+        "powerManager",
+        "tree_rgb8"
+      ]
+    },
     "R611": {
       "ipAddress": "10.45.174.39",
       "productId": "symmeTree",
@@ -2721,13 +2731,6 @@
       "productId": "symmeTree",
       "versionId": "rev10",
       "deviceId": "67:70:0D:C0:8E:17",
-=======
-    "R632": {
-      "ipAddress": "10.199.233.39",
-      "productId": "symmeTree",
-      "versionId": "rev10",
-      "deviceId": "77:51:0A:C7:E9:27",
->>>>>>> 6c10b1b5
       "featureIds": [
         "powerManager",
         "tree_rgb8"
@@ -2815,6 +2818,16 @@
         "tree_rgb8"
       ]
     },
+    "57:30:09:1C:DD:13": {
+      "ipAddress": "10.28.221.19",
+      "productId": "symmeTree",
+      "versionId": "rev10",
+      "deviceId": "57:30:09:1C:DD:13",
+      "featureIds": [
+        "powerManager",
+        "tree_rgb8"
+      ]
+    },
     "57:30:0E:1C:58:93": {
       "ipAddress": "10.29.89.157",
       "productId": "symmeTree",
@@ -2835,6 +2848,16 @@
         "tree_rgb8"
       ]
     },
+    "58:30:08:FE:7C:13": {
+      "ipAddress": "10.254.124.19",
+      "productId": "symmeTree",
+      "versionId": "rev10",
+      "deviceId": "58:30:08:FE:7C:13",
+      "featureIds": [
+        "powerManager",
+        "tree_rgb8"
+      ]
+    },
     "58::30::f::f3::81::c3": {
       "ipAddress": "10.243.129.195",
       "productId": "symmeTree",
@@ -2865,42 +2888,21 @@
         "tree_rgb8"
       ]
     },
-<<<<<<< HEAD
-    "57:30:09:1C:DD:13": {
-      "ipAddress": "10.28.221.19",
-      "productId": "symmeTree",
-      "versionId": "rev10",
-      "deviceId": "57:30:09:1C:DD:13",
-      "featureIds": [
-        "powerManager",
-        "tree_rgb8"
-      ]
-    },
-    "57:30:0E:1C:58:93": {
-      "ipAddress": "10.29.89.157",
-      "productId": "symmeTree",
-      "versionId": "d07087c",
-      "deviceId": "57:30:0E:1C:58:93",
-      "featureIds": [
-        "powerManager",
-        "tree_rgb8"
-      ]
-    },
-    "58:30:08:FE:7C:13": {
-      "ipAddress": "10.254.124.19",
-      "productId": "symmeTree",
-      "versionId": "rev10",
-      "deviceId": "58:30:08:FE:7C:13",
-      "featureIds": [
-        "powerManager",
-        "tree_rgb8"
-      ]
-    },
-    "58::30::f::f3::81::c3": {
-      "ipAddress": "10.243.129.195",
-      "productId": "symmeTree",
-      "versionId": "rev8",
-      "deviceId": "58::30::f::f3::81::c3",
+    "65:50:0F:E0:8E:D7": {
+      "ipAddress": "10.224.142.215",
+      "productId": "symmeTree",
+      "versionId": "rev10",
+      "deviceId": "65:50:0F:E0:8E:D7",
+      "featureIds": [
+        "powerManager",
+        "tree_rgb8"
+      ]
+    },
+    "65:52:0F:81:11:07": {
+      "ipAddress": "10.129.17.7",
+      "productId": "symmeTree",
+      "versionId": "rev10",
+      "deviceId": "65:52:0F:81:11:07",
       "featureIds": [
         "powerManager",
         "tree_rgb8"
@@ -2911,31 +2913,16 @@
       "productId": "symmeTree",
       "versionId": "rev10",
       "deviceId": "65:49:0C:2D:AE:27",
-=======
-    "65:50:0F:E0:8E:D7": {
-      "ipAddress": "10.224.142.215",
-      "productId": "symmeTree",
-      "versionId": "rev10",
-      "deviceId": "65:50:0F:E0:8E:D7",
->>>>>>> 6c10b1b5
-      "featureIds": [
-        "powerManager",
-        "tree_rgb8"
-      ]
-    },
-<<<<<<< HEAD
+      "featureIds": [
+        "powerManager",
+        "tree_rgb8"
+      ]
+    },
     "65:49:0C:72:0E:27": {
       "ipAddress": "10.114.14.39",
       "productId": "symmeTree",
       "versionId": "rev10",
       "deviceId": "65:49:0C:72:0E:27",
-=======
-    "65:52:0F:81:11:07": {
-      "ipAddress": "10.129.17.7",
-      "productId": "symmeTree",
-      "versionId": "rev10",
-      "deviceId": "65:52:0F:81:11:07",
->>>>>>> 6c10b1b5
       "featureIds": [
         "powerManager",
         "tree_rgb8"
@@ -3031,43 +3018,56 @@
         "tree_rgb8"
       ]
     },
-<<<<<<< HEAD
+    "66:50:0D:13:D8:F7": {
+      "ipAddress": "10.19.216.247",
+      "productId": "symmeTree",
+      "versionId": "rev10",
+      "deviceId": "66:50:0D:13:D8:F7",
+      "featureIds": [
+        "powerManager",
+        "tree_rgb8"
+      ]
+    },
+    "66:50:0D:ED:42:F7": {
+      "ipAddress": "10.237.66.247",
+      "productId": "symmeTree",
+      "versionId": "rev10",
+      "deviceId": "66:50:0D:ED:42:F7",
+      "featureIds": [
+        "powerManager",
+        "tree_rgb8"
+      ]
+    },
+    "66:50:0D:EE:79:C7": {
+      "ipAddress": "10.238.121.199",
+      "productId": "symmeTree",
+      "versionId": "rev10",
+      "deviceId": "66:50:0D:EE:79:C7",
+      "featureIds": [
+        "powerManager",
+        "tree_rgb8"
+      ]
+    },
     "66:49:0E:14:59:F7": {
       "ipAddress": "10.20.89.247",
       "productId": "symmeTree",
       "versionId": "rev10",
       "deviceId": "66:49:0E:14:59:F7",
-=======
-    "66:50:0D:13:D8:F7": {
-      "ipAddress": "10.19.216.247",
-      "productId": "symmeTree",
-      "versionId": "rev10",
-      "deviceId": "66:50:0D:13:D8:F7",
->>>>>>> 6c10b1b5
-      "featureIds": [
-        "powerManager",
-        "tree_rgb8"
-      ]
-    },
-<<<<<<< HEAD
+      "featureIds": [
+        "powerManager",
+        "tree_rgb8"
+      ]
+    },
     "66:50:0D:12:4C:D7": {
       "ipAddress": "10.18.76.215",
       "productId": "symmeTree",
       "versionId": "rev10",
       "deviceId": "66:50:0D:12:4C:D7",
-=======
-    "66:50:0D:ED:42:F7": {
-      "ipAddress": "10.237.66.247",
-      "productId": "symmeTree",
-      "versionId": "rev10",
-      "deviceId": "66:50:0D:ED:42:F7",
->>>>>>> 6c10b1b5
-      "featureIds": [
-        "powerManager",
-        "tree_rgb8"
-      ]
-    },
-<<<<<<< HEAD
+      "featureIds": [
+        "powerManager",
+        "tree_rgb8"
+      ]
+    },
     "66:50:0D:BD:F3:A7": {
       "ipAddress": "10.189.243.167",
       "productId": "symmeTree",
@@ -3083,13 +3083,6 @@
       "productId": "symmeTree",
       "versionId": "rev10",
       "deviceId": "66:52:0C:CF:0F:07",
-=======
-    "66:50:0D:EE:79:C7": {
-      "ipAddress": "10.238.121.199",
-      "productId": "symmeTree",
-      "versionId": "rev10",
-      "deviceId": "66:50:0D:EE:79:C7",
->>>>>>> 6c10b1b5
       "featureIds": [
         "powerManager",
         "tree_rgb8"
@@ -3185,25 +3178,36 @@
         "tree_rgb8"
       ]
     },
-<<<<<<< HEAD
+    "67:49:0A:50:02:57": {
+      "ipAddress": "10.80.2.87",
+      "productId": "symmeTree",
+      "versionId": "rev10",
+      "deviceId": "67:49:0A:50:02:57",
+      "featureIds": [
+        "powerManager",
+        "tree_rgb8"
+      ]
+    },
+    "67:49:0A:BC:0E:27": {
+      "ipAddress": "10.188.14.39",
+      "productId": "symmeTree",
+      "versionId": "rev10",
+      "deviceId": "67:49:0A:BC:0E:27",
+      "featureIds": [
+        "powerManager",
+        "tree_rgb8"
+      ]
+    },
     "67:49:0A:05:B2:47": {
       "ipAddress": "10.5.178.71",
       "productId": "symmeTree",
       "versionId": "rev10",
       "deviceId": "67:49:0A:05:B2:47",
-=======
-    "67:49:0A:50:02:57": {
-      "ipAddress": "10.80.2.87",
-      "productId": "symmeTree",
-      "versionId": "rev10",
-      "deviceId": "67:49:0A:50:02:57",
->>>>>>> 6c10b1b5
-      "featureIds": [
-        "powerManager",
-        "tree_rgb8"
-      ]
-    },
-<<<<<<< HEAD
+      "featureIds": [
+        "powerManager",
+        "tree_rgb8"
+      ]
+    },
     "67:49:0A:50:2F:57": {
       "ipAddress": "10.80.47.87",
       "productId": "symmeTree",
@@ -3219,13 +3223,6 @@
       "productId": "symmeTree",
       "versionId": "rev10",
       "deviceId": "67:70:0D:C0:8E:17",
-=======
-    "67:49:0A:BC:0E:27": {
-      "ipAddress": "10.188.14.39",
-      "productId": "symmeTree",
-      "versionId": "rev10",
-      "deviceId": "67:49:0A:BC:0E:27",
->>>>>>> 6c10b1b5
       "featureIds": [
         "powerManager",
         "tree_rgb8"
@@ -3311,29 +3308,31 @@
         "tree_rgb8"
       ]
     },
-<<<<<<< HEAD
+    "71:49:00:10:93:C7": {
+      "ipAddress": "10.16.147.199",
+      "productId": "symmeTree",
+      "versionId": "rev10",
+      "deviceId": "71:49:00:10:93:C7",
+      "featureIds": [
+        "powerManager",
+        "tree_rgb8"
+      ]
+    },
+    "71:49:03:1A:58:C7": {
+      "ipAddress": "10.26.88.199",
+      "productId": "symmeTree",
+      "versionId": "rev10",
+      "deviceId": "71:49:03:1A:58:C7",
+      "featureIds": [
+        "powerManager",
+        "tree_rgb8"
+      ]
+    },
     "71:67:03:04:A5:37": {
       "ipAddress": "10.4.165.55",
       "productId": "symmeTree",
       "versionId": "rev10",
       "deviceId": "71:67:03:04:A5:37",
-=======
-    "71:49:00:10:93:C7": {
-      "ipAddress": "10.16.147.199",
-      "productId": "symmeTree",
-      "versionId": "rev10",
-      "deviceId": "71:49:00:10:93:C7",
-      "featureIds": [
-        "powerManager",
-        "tree_rgb8"
-      ]
-    },
-    "71:49:03:1A:58:C7": {
-      "ipAddress": "10.26.88.199",
-      "productId": "symmeTree",
-      "versionId": "rev10",
-      "deviceId": "71:49:03:1A:58:C7",
->>>>>>> 6c10b1b5
       "featureIds": [
         "powerManager",
         "tree_rgb8"
@@ -3379,25 +3378,36 @@
         "tree_rgb8"
       ]
     },
-<<<<<<< HEAD
+    "72:67:01:CF:9D:37": {
+      "ipAddress": "10.207.157.55",
+      "productId": "symmeTree",
+      "versionId": "rev10",
+      "deviceId": "72:67:01:CF:9D:37",
+      "featureIds": [
+        "powerManager",
+        "tree_rgb8"
+      ]
+    },
+    "75:50:0C:D3:73:F7": {
+      "ipAddress": "10.211.115.247",
+      "productId": "symmeTree",
+      "versionId": "rev10",
+      "deviceId": "75:50:0C:D3:73:F7",
+      "featureIds": [
+        "powerManager",
+        "tree_rgb8"
+      ]
+    },
     "72:70:01:8E:DC:A7": {
       "ipAddress": "10.142.220.167",
       "productId": "symmeTree",
       "versionId": "rev10",
       "deviceId": "72:70:01:8E:DC:A7",
-=======
-    "72:67:01:CF:9D:37": {
-      "ipAddress": "10.207.157.55",
-      "productId": "symmeTree",
-      "versionId": "rev10",
-      "deviceId": "72:67:01:CF:9D:37",
->>>>>>> 6c10b1b5
-      "featureIds": [
-        "powerManager",
-        "tree_rgb8"
-      ]
-    },
-<<<<<<< HEAD
+      "featureIds": [
+        "powerManager",
+        "tree_rgb8"
+      ]
+    },
     "75:49:0C:FE:6E:F7": {
       "ipAddress": "10.254.110.247",
       "productId": "symmeTree",
@@ -3423,13 +3433,6 @@
       "productId": "symmeTree",
       "versionId": "rev10",
       "deviceId": "75:75:0C:A7:EF:11",
-=======
-    "75:50:0C:D3:73:F7": {
-      "ipAddress": "10.211.115.247",
-      "productId": "symmeTree",
-      "versionId": "rev10",
-      "deviceId": "75:50:0C:D3:73:F7",
->>>>>>> 6c10b1b5
       "featureIds": [
         "powerManager",
         "tree_rgb8"
@@ -3505,39 +3508,41 @@
         "tree_rgb8"
       ]
     },
-<<<<<<< HEAD
+    "77:50:09:3D:8C:B7": {
+      "ipAddress": "10.61.140.183",
+      "productId": "symmeTree",
+      "versionId": "rev10",
+      "deviceId": "77:50:09:3D:8C:B7",
+      "featureIds": [
+        "powerManager",
+        "tree_rgb8"
+      ]
+    },
+    "77:50:0A:1A:B2:C7": {
+      "ipAddress": "10.26.178.199",
+      "productId": "symmeTree",
+      "versionId": "rev10",
+      "deviceId": "77:50:0A:1A:B2:C7",
+      "featureIds": [
+        "powerManager",
+        "tree_rgb8"
+      ]
+    },
+    "77:51:0A:C7:E9:27": {
+      "ipAddress": "10.199.233.39",
+      "productId": "symmeTree",
+      "versionId": "rev10",
+      "deviceId": "77:51:0A:C7:E9:27",
+      "featureIds": [
+        "powerManager",
+        "tree_rgb8"
+      ]
+    },
     "77:50:09:12:A9:77": {
       "ipAddress": "10.18.169.119",
       "productId": "symmeTree",
       "versionId": "rev10",
       "deviceId": "77:50:09:12:A9:77",
-=======
-    "77:50:09:3D:8C:B7": {
-      "ipAddress": "10.61.140.183",
-      "productId": "symmeTree",
-      "versionId": "rev10",
-      "deviceId": "77:50:09:3D:8C:B7",
-      "featureIds": [
-        "powerManager",
-        "tree_rgb8"
-      ]
-    },
-    "77:50:0A:1A:B2:C7": {
-      "ipAddress": "10.26.178.199",
-      "productId": "symmeTree",
-      "versionId": "rev10",
-      "deviceId": "77:50:0A:1A:B2:C7",
-      "featureIds": [
-        "powerManager",
-        "tree_rgb8"
-      ]
-    },
-    "77:51:0A:C7:E9:27": {
-      "ipAddress": "10.199.233.39",
-      "productId": "symmeTree",
-      "versionId": "rev10",
-      "deviceId": "77:51:0A:C7:E9:27",
->>>>>>> 6c10b1b5
       "featureIds": [
         "powerManager",
         "tree_rgb8"
@@ -3643,43 +3648,56 @@
         "tree_rgb8"
       ]
     },
-<<<<<<< HEAD
+    "78:50:08:20:3F:A7": {
+      "ipAddress": "10.32.63.167",
+      "productId": "symmeTree",
+      "versionId": "rev10",
+      "deviceId": "78:50:08:20:3F:A7",
+      "featureIds": [
+        "powerManager",
+        "tree_rgb8"
+      ]
+    },
+    "78:52:0B:83:D8:67": {
+      "ipAddress": "10.131.216.103",
+      "productId": "symmeTree",
+      "versionId": "rev10",
+      "deviceId": "78:52:0B:83:D8:67",
+      "featureIds": [
+        "powerManager",
+        "tree_rgb8"
+      ]
+    },
+    "78:70:0B:C1:3F:97": {
+      "ipAddress": "10.193.63.151",
+      "productId": "symmeTree",
+      "versionId": "rev10",
+      "deviceId": "78:70:0B:C1:3F:97",
+      "featureIds": [
+        "powerManager",
+        "tree_rgb8"
+      ]
+    },
     "78:49:0B:B0:82:87": {
       "ipAddress": "10.176.130.135",
       "productId": "symmeTree",
       "versionId": "rev10",
       "deviceId": "78:49:0B:B0:82:87",
-=======
-    "78:50:08:20:3F:A7": {
-      "ipAddress": "10.32.63.167",
-      "productId": "symmeTree",
-      "versionId": "rev10",
-      "deviceId": "78:50:08:20:3F:A7",
->>>>>>> 6c10b1b5
-      "featureIds": [
-        "powerManager",
-        "tree_rgb8"
-      ]
-    },
-<<<<<<< HEAD
+      "featureIds": [
+        "powerManager",
+        "tree_rgb8"
+      ]
+    },
     "78:50:09:4D:E8:B7": {
       "ipAddress": "10.77.232.183",
       "productId": "symmeTree",
       "versionId": "rev10",
       "deviceId": "78:50:09:4D:E8:B7",
-=======
-    "78:52:0B:83:D8:67": {
-      "ipAddress": "10.131.216.103",
-      "productId": "symmeTree",
-      "versionId": "rev10",
-      "deviceId": "78:52:0B:83:D8:67",
->>>>>>> 6c10b1b5
-      "featureIds": [
-        "powerManager",
-        "tree_rgb8"
-      ]
-    },
-<<<<<<< HEAD
+      "featureIds": [
+        "powerManager",
+        "tree_rgb8"
+      ]
+    },
     "78:51:0A:EE:49:67": {
       "ipAddress": "10.238.73.103",
       "productId": "symmeTree",
@@ -3715,13 +3733,6 @@
       "productId": "symmeTree",
       "versionId": "rev10",
       "deviceId": "78:70:0B:B4:78:07",
-=======
-    "78:70:0B:C1:3F:97": {
-      "ipAddress": "10.193.63.151",
-      "productId": "symmeTree",
-      "versionId": "rev10",
-      "deviceId": "78:70:0B:C1:3F:97",
->>>>>>> 6c10b1b5
       "featureIds": [
         "powerManager",
         "tree_rgb8"
@@ -3827,57 +3838,61 @@
         "tree_rgb8"
       ]
     },
-<<<<<<< HEAD
+    "80:49:00:FF:62:A7": {
+      "ipAddress": "10.255.98.167",
+      "productId": "symmeTree",
+      "versionId": "rev10",
+      "deviceId": "80:49:00:FF:62:A7",
+      "featureIds": [
+        "powerManager",
+        "tree_rgb8"
+      ]
+    },
+    "80:49:03:92:A9:C7": {
+      "ipAddress": "10.146.169.199",
+      "productId": "symmeTree",
+      "versionId": "rev10",
+      "deviceId": "80:49:03:92:A9:C7",
+      "featureIds": [
+        "powerManager",
+        "tree_rgb8"
+      ]
+    },
+    "80:50:03:9E:58:27": {
+      "ipAddress": "10.158.88.39",
+      "productId": "symmeTree",
+      "versionId": "rev10",
+      "deviceId": "80:50:03:9E:58:27",
+      "featureIds": [
+        "powerManager",
+        "tree_rgb8"
+      ]
+    },
+    "80:51:02:DC:49:57": {
+      "ipAddress": "10.220.73.87",
+      "productId": "symmeTree",
+      "versionId": "rev10",
+      "deviceId": "80:51:02:DC:49:57",
+      "featureIds": [
+        "powerManager",
+        "tree_rgb8"
+      ]
+    },
     "80:49:03:BD:73:B7": {
       "ipAddress": "10.189.115.183",
       "productId": "symmeTree",
       "versionId": "rev10",
       "deviceId": "80:49:03:BD:73:B7",
-=======
-    "80:49:00:FF:62:A7": {
-      "ipAddress": "10.255.98.167",
-      "productId": "symmeTree",
-      "versionId": "rev10",
-      "deviceId": "80:49:00:FF:62:A7",
->>>>>>> 6c10b1b5
-      "featureIds": [
-        "powerManager",
-        "tree_rgb8"
-      ]
-    },
-<<<<<<< HEAD
+      "featureIds": [
+        "powerManager",
+        "tree_rgb8"
+      ]
+    },
     "80:51:00:DF:8C:77": {
       "ipAddress": "10.223.140.119",
       "productId": "symmeTree",
       "versionId": "rev10",
       "deviceId": "80:51:00:DF:8C:77",
-=======
-    "80:49:03:92:A9:C7": {
-      "ipAddress": "10.146.169.199",
-      "productId": "symmeTree",
-      "versionId": "rev10",
-      "deviceId": "80:49:03:92:A9:C7",
-      "featureIds": [
-        "powerManager",
-        "tree_rgb8"
-      ]
-    },
-    "80:50:03:9E:58:27": {
-      "ipAddress": "10.158.88.39",
-      "productId": "symmeTree",
-      "versionId": "rev10",
-      "deviceId": "80:50:03:9E:58:27",
-      "featureIds": [
-        "powerManager",
-        "tree_rgb8"
-      ]
-    },
-    "80:51:02:DC:49:57": {
-      "ipAddress": "10.220.73.87",
-      "productId": "symmeTree",
-      "versionId": "rev10",
-      "deviceId": "80:51:02:DC:49:57",
->>>>>>> 6c10b1b5
       "featureIds": [
         "powerManager",
         "tree_rgb8"
@@ -3963,7 +3978,16 @@
         "tree_rgb8"
       ]
     },
-<<<<<<< HEAD
+    "82:65:01:4D:A4:07": {
+      "ipAddress": "10.77.164.7",
+      "productId": "symmeTree",
+      "versionId": "rev10",
+      "deviceId": "82:65:01:4D:A4:07",
+      "featureIds": [
+        "powerManager",
+        "tree_rgb8"
+      ]
+    },
     "82:49:01:8D:E0:C7": {
       "ipAddress": "10.141.224.199",
       "productId": "symmeTree",
@@ -3999,13 +4023,6 @@
       "productId": "symmeTree",
       "versionId": "rev10",
       "deviceId": "82:51:01:B1:4F:67",
-=======
-    "82:65:01:4D:A4:07": {
-      "ipAddress": "10.77.164.7",
-      "productId": "symmeTree",
-      "versionId": "rev10",
-      "deviceId": "82:65:01:4D:A4:07",
->>>>>>> 6c10b1b5
       "featureIds": [
         "powerManager",
         "tree_rgb8"
@@ -4171,47 +4188,51 @@
         "tree_rgb8"
       ]
     },
-<<<<<<< HEAD
+    "83:50:0E:13:8C:37": {
+      "ipAddress": "10.19.140.55",
+      "productId": "symmeTree",
+      "versionId": "rev10",
+      "deviceId": "83:50:0E:13:8C:37",
+      "featureIds": [
+        "powerManager",
+        "tree_rgb8"
+      ]
+    },
+    "83:51:0E:F3:4A:57": {
+      "ipAddress": "10.243.74.87",
+      "productId": "symmeTree",
+      "versionId": "rev10",
+      "deviceId": "83:51:0E:F3:4A:57",
+      "featureIds": [
+        "powerManager",
+        "tree_rgb8"
+      ]
+    },
+    "83:65:0E:F5:C8:67": {
+      "ipAddress": "10.245.200.103",
+      "productId": "symmeTree",
+      "versionId": "rev10",
+      "deviceId": "83:65:0E:F5:C8:67",
+      "featureIds": [
+        "powerManager",
+        "tree_rgb8"
+      ]
+    },
     "83:51:01:C2:A3:27": {
       "ipAddress": "10.194.163.39",
       "productId": "symmeTree",
       "versionId": "rev10",
       "deviceId": "83:51:01:C2:A3:27",
-=======
-    "83:50:0E:13:8C:37": {
-      "ipAddress": "10.19.140.55",
-      "productId": "symmeTree",
-      "versionId": "rev10",
-      "deviceId": "83:50:0E:13:8C:37",
->>>>>>> 6c10b1b5
-      "featureIds": [
-        "powerManager",
-        "tree_rgb8"
-      ]
-    },
-<<<<<<< HEAD
+      "featureIds": [
+        "powerManager",
+        "tree_rgb8"
+      ]
+    },
     "83:65:0E:F1:7B:57": {
       "ipAddress": "10.241.123.87",
       "productId": "symmeTree",
       "versionId": "rev10",
       "deviceId": "83:65:0E:F1:7B:57",
-=======
-    "83:51:0E:F3:4A:57": {
-      "ipAddress": "10.243.74.87",
-      "productId": "symmeTree",
-      "versionId": "rev10",
-      "deviceId": "83:51:0E:F3:4A:57",
-      "featureIds": [
-        "powerManager",
-        "tree_rgb8"
-      ]
-    },
-    "83:65:0E:F5:C8:67": {
-      "ipAddress": "10.245.200.103",
-      "productId": "symmeTree",
-      "versionId": "rev10",
-      "deviceId": "83:65:0E:F5:C8:67",
->>>>>>> 6c10b1b5
       "featureIds": [
         "powerManager",
         "tree_rgb8"
@@ -4497,37 +4518,41 @@
         "tree_rgb8"
       ]
     },
-<<<<<<< HEAD
+    "85:51:0C:03:82:07": {
+      "ipAddress": "10.3.130.7",
+      "productId": "symmeTree",
+      "versionId": "rev10",
+      "deviceId": "85:51:0C:03:82:07",
+      "featureIds": [
+        "powerManager",
+        "tree_rgb8"
+      ]
+    },
+    "85:51:0C:11:6A:57": {
+      "ipAddress": "10.17.106.87",
+      "productId": "symmeTree",
+      "versionId": "rev10",
+      "deviceId": "85:51:0C:11:6A:57",
+      "featureIds": [
+        "powerManager",
+        "tree_rgb8"
+      ]
+    },
     "85:48:0C:5C:3D:A7": {
       "ipAddress": "10.92.61.167",
       "productId": "symmeTree",
       "versionId": "rev10",
       "deviceId": "85:48:0C:5C:3D:A7",
-=======
-    "85:51:0C:03:82:07": {
-      "ipAddress": "10.3.130.7",
-      "productId": "symmeTree",
-      "versionId": "rev10",
-      "deviceId": "85:51:0C:03:82:07",
->>>>>>> 6c10b1b5
-      "featureIds": [
-        "powerManager",
-        "tree_rgb8"
-      ]
-    },
-<<<<<<< HEAD
+      "featureIds": [
+        "powerManager",
+        "tree_rgb8"
+      ]
+    },
     "85:49:0C:EF:F1:87": {
       "ipAddress": "10.239.241.135",
       "productId": "symmeTree",
       "versionId": "rev10",
       "deviceId": "85:49:0C:EF:F1:87",
-=======
-    "85:51:0C:11:6A:57": {
-      "ipAddress": "10.17.106.87",
-      "productId": "symmeTree",
-      "versionId": "rev10",
-      "deviceId": "85:51:0C:11:6A:57",
->>>>>>> 6c10b1b5
       "featureIds": [
         "powerManager",
         "tree_rgb8"
@@ -4613,7 +4638,16 @@
         "tree_rgb8"
       ]
     },
-<<<<<<< HEAD
+    "86:48:0C:E9:7E:B7": {
+      "ipAddress": "10.233.126.183",
+      "productId": "symmeTree",
+      "versionId": "rev10",
+      "deviceId": "86:48:0C:E9:7E:B7",
+      "featureIds": [
+        "powerManager",
+        "tree_rgb8"
+      ]
+    },
     "86:48:0D:B2:3F:A7": {
       "ipAddress": "10.178.63.167",
       "productId": "symmeTree",
@@ -4639,13 +4673,6 @@
       "productId": "symmeTree",
       "versionId": "rev10",
       "deviceId": "86:48:0D:BF:78:87",
-=======
-    "86:48:0C:E9:7E:B7": {
-      "ipAddress": "10.233.126.183",
-      "productId": "symmeTree",
-      "versionId": "rev10",
-      "deviceId": "86:48:0C:E9:7E:B7",
->>>>>>> 6c10b1b5
       "featureIds": [
         "powerManager",
         "tree_rgb8"
@@ -4691,19 +4718,21 @@
         "tree_rgb8"
       ]
     },
-<<<<<<< HEAD
+    "87:52:0D:93:08:67": {
+      "ipAddress": "10.147.8.103",
+      "productId": "symmeTree",
+      "versionId": "rev10",
+      "deviceId": "87:52:0D:93:08:67",
+      "featureIds": [
+        "powerManager",
+        "tree_rgb8"
+      ]
+    },
     "87:51:09:3D:9C:37": {
       "ipAddress": "10.61.156.55",
       "productId": "symmeTree",
       "versionId": "rev10",
       "deviceId": "87:51:09:3D:9C:37",
-=======
-    "87:52:0D:93:08:67": {
-      "ipAddress": "10.147.8.103",
-      "productId": "symmeTree",
-      "versionId": "rev10",
-      "deviceId": "87:52:0D:93:08:67",
->>>>>>> 6c10b1b5
       "featureIds": [
         "powerManager",
         "tree_rgb8"
