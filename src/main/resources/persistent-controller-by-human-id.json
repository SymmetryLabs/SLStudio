{
  "macAddrToHumanIdMap": {
    "52::30::6::4::9d::e3": "B249",
    "67::82::9::f::ae::71": "B226",
    "71::49::0::a9::39::b7": "B255",
    "77::51::d::bf::92::37": "B265",
    "78::49::b::f3::8f::d7": "B253",
    "82::48::1::ee::4e::17": "B280",
    "83::65::e::bc::19::37": "B225",
    "84::78::c::10::4f::e1": "B282",
    "87::51::0::6::56::26": "B281",
    "89::49::8::91::4c::f7": "B232"
  },
  "slControllerIndex": {
<<<<<<< HEAD
    "A133": {
      "ipAddress": "10.3.135.22",
      "productId": "symmeTree",
      "versionId": "18d88a9",
      "deviceId": "52::30::0::3::87::16",
      "featureIds": [
        "powerManager",
        "tree_rgb8"
      ]
    },
    "A225": {
      "ipAddress": "10.6.6.38",
      "productId": "symmeTree",
      "versionId": "21f8556",
      "deviceId": "83::65::0::6::6::26",
      "featureIds": [
        "powerManager",
        "tree_rgb8"
      ]
    },
    "A226": {
      "ipAddress": "10.5.134.6",
      "productId": "symmeTree",
      "versionId": "18d88a9",
      "deviceId": "67::82::0::5::86::6",
      "featureIds": [
        "powerManager",
        "tree_rgb8"
      ]
    },
    "A232": {
      "ipAddress": "10.6.86.6",
      "productId": "symmeTree",
      "versionId": "18d88a9",
      "deviceId": "89::49::0::6::56::6",
      "featureIds": [
        "powerManager",
        "tree_rgb8"
      ]
    },
    "A249": {
      "ipAddress": "10.3.135.22",
      "productId": "symmeTree",
      "versionId": "18d88a9",
      "deviceId": "52::30::0::3::87::16",
      "featureIds": [
        "powerManager",
        "tree_rgb8"
      ]
    },
    "A251": {
      "ipAddress": "10.6.85.214",
      "productId": "symmeTree",
      "versionId": "18d88a9",
      "deviceId": "83::51::0::6::55::d6",
      "featureIds": [
        "powerManager",
        "tree_rgb8"
      ]
    },
    "A255": {
      "ipAddress": "10.6.53.182",
      "productId": "symmeTree",
      "versionId": "18d88a9",
      "deviceId": "71::49::0::6::35::b6",
      "featureIds": [
        "powerManager",
        "tree_rgb8"
      ]
    },
    "A280": {
      "ipAddress": "10.6.85.230",
      "productId": "symmeTree",
      "versionId": "18d88a9",
      "deviceId": "82::48::0::6::55::e6",
      "featureIds": [
        "powerManager",
        "tree_rgb8"
      ]
    },
    "A281": {
      "ipAddress": "10.6.86.38",
      "productId": "symmeTree",
      "versionId": "18d88a9",
      "deviceId": "87::51::0::6::56::26",
      "featureIds": [
        "powerManager",
        "tree_rgb8"
      ]
    },
    "A282": {
      "ipAddress": "10.5.134.6",
      "productId": "symmeTree",
      "versionId": "18d88a9",
      "deviceId": "84::78::0::5::86::6",
      "featureIds": [
        "powerManager",
        "tree_rgb8"
      ]
    },
    "A400": {
      "ipAddress": "10.28.241.174",
      "productId": "symmeTree",
      "versionId": "75e7542",
      "deviceId": "12::2a::0::1::ef::51",
      "featureIds": [
        "powerManager",
        "tree_rgb8"
      ]
    },
    "B213": {
      "ipAddress": "10.181.10.243",
      "productId": "symmeTree",
      "versionId": "rev8",
      "deviceId": "32::58::6::b5::a::f3",
      "featureIds": [
        "powerManager",
        "tree_rgb8"
      ]
    },
    "B214": {
      "ipAddress": "10.178.216.55",
      "productId": "symmeTree",
      "versionId": "rev8",
      "deviceId": "88::50::b::b2::d8::37",
      "featureIds": [
        "powerManager",
        "tree_rgb8"
      ]
    },
    "B216": {
      "ipAddress": "10.228.23.1",
      "productId": "symmeTree",
      "versionId": "rev8",
      "deviceId": "77::75::9::e4::17::1",
      "featureIds": [
        "powerManager",
        "tree_rgb8"
      ]
    },
    "B217": {
      "ipAddress": "10.157.122.129",
      "productId": "symmeTree",
      "versionId": "rev8",
      "deviceId": "87::80::a::9d::7a::81",
      "featureIds": [
        "powerManager",
        "tree_rgb8"
      ]
    },
    "B218": {
      "ipAddress": "10.35.227.23",
      "productId": "symmeTree",
      "versionId": "rev8",
      "deviceId": "65::49::c::23::e3::17",
      "featureIds": [
        "powerManager",
        "tree_rgb8"
      ]
    },
    "B219": {
      "ipAddress": "10.251.121.231",
      "productId": "symmeTree",
      "versionId": "rev8",
      "deviceId": "78::50::b::fb::79::e7",
      "featureIds": [
        "powerManager",
        "tree_rgb8"
      ]
    },
    "B221": {
      "ipAddress": "10.157.107.80",
      "productId": "symmeTree",
      "versionId": "rev8",
      "deviceId": "12::2a::6::9d::6b::50",
      "featureIds": [
        "powerManager",
        "tree_rgb8"
      ]
    },
    "B222": {
      "ipAddress": "10.60.189.215",
      "productId": "symmeTree",
      "versionId": "rev8",
      "deviceId": "83::48::e::3c::bd::d7",
      "featureIds": [
        "powerManager",
        "tree_rgb8"
      ]
    },
=======
>>>>>>> 27419f3e
    "B225": {
      "ipAddress": "10.188.25.55",
      "productId": "symmeTree",
      "versionId": "rev8",
      "deviceId": "83::65::e::bc::19::37",
      "featureIds": [
        "powerManager",
        "tree_rgb8"
      ]
    },
    "B226": {
      "ipAddress": "10.15.174.113",
      "productId": "symmeTree",
      "versionId": "rev8",
      "deviceId": "67::82::9::f::ae::71",
      "featureIds": [
        "powerManager",
        "tree_rgb8"
      ]
    },
    "B227": {
      "ipAddress": "10.125.143.103",
      "productId": "symmeTree",
      "versionId": "rev8",
      "deviceId": "82::65::1::7d::8f::67",
      "featureIds": [
        "powerManager",
        "tree_rgb8"
      ]
    },
    "B228": {
      "ipAddress": "10.129.62.183",
      "productId": "symmeTree",
      "versionId": "rev8",
      "deviceId": "75::49::c::81::3e::b7",
      "featureIds": [
        "powerManager",
        "tree_rgb8"
      ]
    },
    "B229": {
      "ipAddress": "10.162.76.0",
      "productId": "symmeTree",
      "versionId": "rev8",
      "deviceId": "12::2d::7::a2::4c::0",
      "featureIds": [
        "powerManager",
        "tree_rgb8"
      ]
    },
    "B230": {
      "ipAddress": "10.237.73.135",
      "productId": "symmeTree",
      "versionId": "rev8",
      "deviceId": "78::70::b::ed::49::87",
      "featureIds": [
        "powerManager",
        "tree_rgb8"
      ]
    },
    "B231": {
      "ipAddress": "10.243.107.80",
      "productId": "symmeTree",
      "versionId": "rev8",
      "deviceId": "12::2a::6::f3::6b::50",
      "featureIds": [
        "powerManager",
        "tree_rgb8"
      ]
    },
    "B232": {
      "ipAddress": "10.145.76.247",
      "productId": "symmeTree",
      "versionId": "rev8",
      "deviceId": "89::49::8::91::4c::f7",
      "featureIds": [
        "powerManager",
        "tree_rgb8"
      ]
    },
    "B235": {
      "ipAddress": "10.176.9.39",
      "productId": "symmeTree",
      "versionId": "rev8",
      "deviceId": "66::49::d::b0::9::27",
      "featureIds": [
        "powerManager",
        "tree_rgb8"
      ]
    },
    "B238": {
      "ipAddress": "10.71.91.231",
      "productId": "symmeTree",
      "versionId": "rev8",
      "deviceId": "71::49::0::47::5b::e7",
      "featureIds": [
        "powerManager",
        "tree_rgb8"
      ]
    },
    "B239": {
      "ipAddress": "10.128.252.199",
      "productId": "symmeTree",
      "versionId": "rev8",
      "deviceId": "82::49::1::80::fc::c7",
      "featureIds": [
        "powerManager",
        "tree_rgb8"
      ]
    },
    "B244": {
      "ipAddress": "10.149.191.167",
      "productId": "symmeTree",
      "versionId": "rev8",
      "deviceId": "71::49::0::95::bf::a7",
      "featureIds": [
        "powerManager",
        "tree_rgb8"
      ]
    },
    "B249": {
      "ipAddress": "10.4.157.227",
      "productId": "symmeTree",
      "versionId": "rev8",
      "deviceId": "52::30::6::4::9d::e3",
      "featureIds": [
        "powerManager",
        "tree_rgb8"
      ]
    },
    "B250": {
      "ipAddress": "10.79.220.71",
      "productId": "symmeTree",
      "versionId": "rev8",
      "deviceId": "88::50::b::4f::dc::47",
      "featureIds": [
        "powerManager",
        "tree_rgb8"
      ]
    },
    "B253": {
      "ipAddress": "10.243.143.215",
      "productId": "symmeTree",
      "versionId": "rev8",
      "deviceId": "78::49::b::f3::8f::d7",
      "featureIds": [
        "powerManager",
        "tree_rgb8"
      ]
    },
    "B255": {
      "ipAddress": "10.169.57.183",
      "productId": "symmeTree",
      "versionId": "rev8",
      "deviceId": "71::49::0::a9::39::b7",
      "featureIds": [
        "powerManager",
        "tree_rgb8"
      ]
    },
<<<<<<< HEAD
    "B257": {
      "ipAddress": "10.14.177.55",
      "productId": "symmeTree",
      "versionId": "rev8",
      "deviceId": "85::51::c::e::b1::37",
      "featureIds": [
        "powerManager",
        "tree_rgb8"
      ]
    },
    "B259": {
      "ipAddress": "10.29.141.23",
      "productId": "symmeTree",
      "versionId": "rev8",
      "deviceId": "88::48::8::1d::8d::17",
      "featureIds": [
        "powerManager",
        "tree_rgb8"
      ]
    },
    "B260": {
      "ipAddress": "10.137.125.87",
      "productId": "symmeTree",
      "versionId": "rev8",
      "deviceId": "82::50::1::89::7d::57",
      "featureIds": [
        "powerManager",
        "tree_rgb8"
      ]
    },
    "B263": {
      "ipAddress": "10.228.79.215",
      "productId": "symmeTree",
      "versionId": "rev8",
      "deviceId": "65::50::f::e4::4f::d7",
      "featureIds": [
        "powerManager",
        "tree_rgb8"
      ]
    },
    "B264": {
      "ipAddress": "10.233.201.215",
      "productId": "symmeTree",
      "versionId": "rev8",
      "deviceId": "80::48::3::e9::c9::d7",
      "featureIds": [
        "powerManager",
        "tree_rgb8"
      ]
    },
    "B270": {
      "ipAddress": "10.148.98.55",
      "productId": "symmeTree",
      "versionId": "rev8",
      "deviceId": "65::52::c::94::62::37",
=======
    "B265": {
      "ipAddress": "10.191.146.55",
      "productId": "symmeTree",
      "versionId": "rev8",
      "deviceId": "77::51::d::bf::92::37",
>>>>>>> 27419f3e
      "featureIds": [
        "powerManager",
        "tree_rgb8"
      ]
    },
    "B280": {
      "ipAddress": "10.238.78.23",
      "productId": "symmeTree",
      "versionId": "rev8",
      "deviceId": "82::48::1::ee::4e::17",
      "featureIds": [
        "powerManager",
        "tree_rgb8"
      ]
    },
    "B281": {
      "ipAddress": "10.6.86.38",
      "productId": "symmeTree",
      "versionId": "18d88a9",
      "deviceId": "87::51::0::6::56::26",
      "featureIds": [
        "powerManager",
        "tree_rgb8"
      ]
    },
    "B282": {
      "ipAddress": "10.16.79.225",
      "productId": "symmeTree",
      "versionId": "rev8",
      "deviceId": "84::78::c::10::4f::e1",
      "featureIds": [
        "powerManager",
        "tree_rgb8"
      ]
    },
    "B284": {
      "ipAddress": "10.7.52.119",
      "productId": "symmeTree",
      "versionId": "rev8",
      "deviceId": "77::50::a::7::34::77",
      "featureIds": [
        "powerManager",
        "tree_rgb8"
      ]
    },
    "B285": {
      "ipAddress": "10.164.180.1",
      "productId": "symmeTree",
      "versionId": "rev8",
      "deviceId": "75::75::c::a4::b4::1",
      "featureIds": [
        "powerManager",
        "tree_rgb8"
      ]
    },
    "B287": {
      "ipAddress": "10.37.94.71",
      "productId": "symmeTree",
      "versionId": "rev8",
      "deviceId": "84::51::c::25::5e::47",
      "featureIds": [
        "powerManager",
        "tree_rgb8"
      ]
    },
    "B292": {
      "ipAddress": "10.65.210.167",
      "productId": "symmeTree",
      "versionId": "rev8",
      "deviceId": "82::48::1::41::d2::a7",
      "featureIds": [
        "powerManager",
        "tree_rgb8"
      ]
    },
    "B295": {
      "ipAddress": "10.241.131.183",
      "productId": "symmeTree",
      "versionId": "rev8",
      "deviceId": "66::50::e::f1::83::b7",
      "featureIds": [
        "powerManager",
        "tree_rgb8"
      ]
    },
    "B297": {
      "ipAddress": "10.241.202.39",
      "productId": "symmeTree",
      "versionId": "rev8",
      "deviceId": "83::51::e::f1::ca::27",
      "featureIds": [
        "powerManager",
        "tree_rgb8"
      ]
    }
  },
  "macIndex": {
    "77::51::d::bf::92::37": {
      "ipAddress": "10.191.146.55",
      "productId": "symmeTree",
      "versionId": "rev8",
      "deviceId": "77::51::d::bf::92::37",
      "featureIds": [
        "powerManager",
        "tree_rgb8"
      ]
    },
    "83::65::e::bc::19::37": {
      "ipAddress": "10.188.25.55",
      "productId": "symmeTree",
      "versionId": "rev8",
      "deviceId": "83::65::e::bc::19::37",
      "featureIds": [
        "powerManager",
        "tree_rgb8"
      ]
    }
  }
}<|MERGE_RESOLUTION|>--- conflicted
+++ resolved
@@ -12,7 +12,6 @@
     "89::49::8::91::4c::f7": "B232"
   },
   "slControllerIndex": {
-<<<<<<< HEAD
     "A133": {
       "ipAddress": "10.3.135.22",
       "productId": "symmeTree",
@@ -203,8 +202,6 @@
         "tree_rgb8"
       ]
     },
-=======
->>>>>>> 27419f3e
     "B225": {
       "ipAddress": "10.188.25.55",
       "productId": "symmeTree",
@@ -365,7 +362,6 @@
         "tree_rgb8"
       ]
     },
-<<<<<<< HEAD
     "B257": {
       "ipAddress": "10.14.177.55",
       "productId": "symmeTree",
@@ -421,13 +417,16 @@
       "productId": "symmeTree",
       "versionId": "rev8",
       "deviceId": "65::52::c::94::62::37",
-=======
+      "featureIds": [
+        "powerManager",
+        "tree_rgb8"
+      ]
+    },
     "B265": {
       "ipAddress": "10.191.146.55",
       "productId": "symmeTree",
       "versionId": "rev8",
       "deviceId": "77::51::d::bf::92::37",
->>>>>>> 27419f3e
       "featureIds": [
         "powerManager",
         "tree_rgb8"
