{
  "allControllers": [
    {
      "ipAddr": "10.5.6.3",
      "macAddrString": "0E:07:0B:05:06:03",
      "humanID": "A092",
      "statusNotes": "good",
      "switchPort": -1
    },
    {
      "ipAddr": "10.5.36.18",
      "macAddrString": "0E:07:0B:05:24:12",
      "humanID": "A022",
      "statusNotes": "good",
      "switchPort": -1
    },
    {
      "ipAddr": "10.5.47.23",
      "macAddrString": "0E:07:0B:05:2F:17",
      "humanID": "A024",
      "statusNotes": "good",
      "switchPort": -1
    },
    {
      "ipAddr": "10.5.52.154",
      "macAddrString": "0E:07:0B:05:34:9A",
      "humanID": "A031",
      "statusNotes": "good",
      "switchPort": -1
    },
    {
      "ipAddr": "10.5.55.27",
      "macAddrString": "0E:07:0B:05:37:1B",
      "humanID": "A010",
      "statusNotes": "good",
      "switchPort": -1
    },
    {
      "ipAddr": "10.5.73.164",
      "macAddrString": "0E:07:0B:05:49:A4",
      "humanID": "A049",
      "statusNotes": "good",
      "switchPort": -1
    },
    {
      "ipAddr": "10.5.98.49",
      "macAddrString": "0E:07:0B:05:62:31",
      "humanID": "A027",
      "statusNotes": "good",
      "switchPort": -1
    },
    {
      "ipAddr": "10.5.109.54",
      "macAddrString": "0E:07:0B:05:6D:36",
      "humanID": "A131",
      "statusNotes": "good",
      "switchPort": -1
    },
    {
      "ipAddr": "10.5.146.201",
      "macAddrString": "0E:07:0B:05:92:C9",
      "humanID": "A052",
      "statusNotes": "good",
      "switchPort": -1
    },
    {
      "networkDevice": {
        "ipAddress": "10.157.107.80",
        "productId": "symmeTree",
        "versionId": "rev8",
        "deviceId": "12::2a::6::9d::6b::50",
        "featureIds": [
          "powerManager",
          "tree_rgb8"
        ]
      },
      "humanID": "B221",
      "switchPort": -1
    },
    {
      "networkDevice": {
        "ipAddress": "10.243.107.80",
        "productId": "symmeTree",
        "versionId": "rev8",
        "deviceId": "12::2a::6::f3::6b::50",
        "featureIds": [
          "powerManager",
          "tree_rgb8"
        ]
      },
      "humanID": "B231",
      "switchPort": -1
    },
    {
      "networkDevice": {
        "ipAddress": "10.12.13.80",
        "productId": "symmeTree",
        "versionId": "rev8",
        "deviceId": "12::2a::8::c::d::50",
        "featureIds": [
          "powerManager",
          "tree_rgb8"
        ]
      },
      "humanID": "B147",
      "switchPort": -1
    },
    {
      "networkDevice": {
        "ipAddress": "10.76.76.0",
        "productId": "symmeTree",
        "versionId": "rev8",
        "deviceId": "12::2d::5::4c::4c::0",
        "featureIds": [
          "powerManager",
          "tree_rgb8"
        ]
      },
      "humanID": "B268",
      "switchPort": -1
    },
    {
      "networkDevice": {
        "ipAddress": "10.162.76.0",
        "productId": "symmeTree",
        "versionId": "rev8",
        "deviceId": "12::2d::7::a2::4c::0",
        "featureIds": [
          "powerManager",
          "tree_rgb8"
        ]
      },
      "humanID": "B229",
      "switchPort": -1
    },
    {
      "networkDevice": {
        "ipAddress": "10.157.107.80",
        "productId": "symmeTree",
        "versionId": "rev8",
        "deviceId": "12::2a::6::9d::6b::50",
        "featureIds": [
          "powerManager",
          "tree_rgb8"
        ]
      },
      "humanID": "B221",
      "switchPort": -1
    },
    {
      "networkDevice": {
        "ipAddress": "10.243.107.80",
        "productId": "symmeTree",
        "versionId": "rev8",
        "deviceId": "12::2a::6::f3::6b::50",
        "featureIds": [
          "powerManager",
          "tree_rgb8"
        ]
      },
      "humanID": "B231",
      "switchPort": -1
    },
    {
      "networkDevice": {
        "ipAddress": "10.12.13.80",
        "productId": "symmeTree",
        "versionId": "rev8",
        "deviceId": "12::2a::8::c::d::50",
        "featureIds": [
          "powerManager",
          "tree_rgb8"
        ]
      },
      "humanID": "B147",
      "switchPort": -1
    },
    {
      "networkDevice": {
        "ipAddress": "10.76.76.0",
        "productId": "symmeTree",
        "versionId": "rev8",
        "deviceId": "12::2d::5::4c::4c::0",
        "featureIds": [
          "powerManager",
          "tree_rgb8"
        ]
      },
      "humanID": "B268",
      "switchPort": -1
    },
    {
      "networkDevice": {
        "ipAddress": "10.162.76.0",
        "productId": "symmeTree",
        "versionId": "rev8",
        "deviceId": "12::2d::7::a2::4c::0",
        "featureIds": [
          "powerManager",
          "tree_rgb8"
        ]
      },
      "humanID": "B229",
      "switchPort": -1
    },
    {
      "ipAddr": "10.1.20.138",
      "macAddrString": "26:13:02:01:14:8A",
      "humanID": "A098",
      "statusNotes": "good",
      "switchPort": -1
    },
    {
      "ipAddr": "10.128.3.1",
      "macAddrString": "2A:15:00:80:03:01",
      "humanID": "A132",
      "statusNotes": "good",
      "switchPort": -1
    },
    {
      "ipAddr": "10.128.7.131",
      "macAddrString": "2A:15:00:80:07:83",
      "humanID": "A101",
      "statusNotes": "good",
      "switchPort": -1
    },
    {
      "ipAddr": "10.128.9.132",
      "macAddrString": "2A:15:00:80:09:84",
      "humanID": "A015",
      "statusNotes": "good",
      "switchPort": -1
    },
    {
      "ipAddr": "10.128.14.135",
      "macAddrString": "2A:15:00:80:0E:87",
      "humanID": "A077",
      "statusNotes": "good",
      "switchPort": -1
    },
    {
      "ipAddr": "10.128.24.140",
      "macAddrString": "2A:15:00:80:18:8C",
      "humanID": "A080",
      "statusNotes": "good",
      "switchPort": -1
    },
    {
      "ipAddr": "10.128.25.140",
      "macAddrString": "2A:15:00:80:19:8C",
      "humanID": "A154",
      "statusNotes": "eth good",
      "switchPort": -1
    },
    {
      "ipAddr": "10.128.28.142",
      "macAddrString": "2A:15:00:80:1C:8E",
      "humanID": "A094",
      "statusNotes": "good",
      "switchPort": -1
    },
    {
      "ipAddr": "10.128.38.19",
      "macAddrString": "2A:15:00:80:26:13",
      "humanID": "A046",
      "statusNotes": "good",
      "switchPort": -1
    },
    {
      "ipAddr": "10.128.49.24",
      "macAddrString": "2A:15:00:80:31:18",
      "humanID": "A064",
      "statusNotes": "good",
      "switchPort": -1
    },
    {
      "ipAddr": "10.128.57.28",
      "macAddrString": "2A:15:00:80:39:1C",
      "humanID": "A099",
      "statusNotes": "good",
      "switchPort": -1
    },
    {
      "ipAddr": "10.128.58.29",
      "macAddrString": "2A:15:00:80:3A:1D",
      "humanID": "A012",
      "statusNotes": "All good",
      "switchPort": -1
    },
    {
      "ipAddr": "10.0.13.6",
      "macAddrString": "2A:15:01:00:0D:06",
      "humanID": "A078",
      "statusNotes": "good",
      "switchPort": -1
    },
    {
      "ipAddr": "10.128.24.140",
      "macAddrString": "2A:15:01:80:18:8C",
      "humanID": "A017",
      "statusNotes": "good",
      "switchPort": -1
    },
    {
      "ipAddr": "10.128.27.141",
      "macAddrString": "2A:15:01:80:1B:8D",
      "humanID": "A054",
      "statusNotes": "good",
      "switchPort": -1
    },
    {
      "ipAddr": "10.128.33.144",
      "macAddrString": "2A:15:01:80:21:90",
      "humanID": "A042",
      "statusNotes": "good",
      "switchPort": -1
    },
    {
      "ipAddr": "10.128.36.146",
      "macAddrString": "2A:15:01:80:24:92",
      "humanID": "A045",
      "statusNotes": "port4 bad",
      "switchPort": -1
    },
    {
      "ipAddr": "10.128.38.147",
      "macAddrString": "2A:15:01:80:26:93",
      "humanID": "A083",
      "statusNotes": "good",
      "switchPort": -1
    },
    {
      "ipAddr": "10.128.42.21",
      "macAddrString": "2A:15:01:80:2A:15",
      "humanID": "A104",
      "statusNotes": "good",
      "switchPort": -1
    },
    {
      "ipAddr": "10.128.43.149",
      "macAddrString": "2A:15:01:80:2B:95",
      "humanID": "A059",
      "statusNotes": "good",
      "switchPort": -1
    },
    {
      "ipAddr": "10.128.60.30",
      "macAddrString": "2A:15:01:80:3C:1E",
      "humanID": "A058",
      "statusNotes": "good",
      "switchPort": -1
    },
    {
      "ipAddr": "10.1.6.131",
      "macAddrString": "2A:15:02:01:06:83",
      "humanID": "A119",
      "statusNotes": "ignore flash reset delay",
      "switchPort": -1
    },
    {
      "ipAddr": "10.129.4.130",
      "macAddrString": "2A:15:02:81:04:82",
      "humanID": "A034",
      "statusNotes": "good",
      "switchPort": -1
    },
    {
      "ipAddr": "10.129.5.2",
      "macAddrString": "2A:15:02:81:05:02",
      "humanID": "A120",
      "statusNotes": "ignore flash reset delay",
      "switchPort": -1
    },
    {
      "ipAddr": "10.129.20.10",
      "macAddrString": "2A:15:02:81:14:A1",
      "humanID": "A029",
      "statusNotes": "good",
      "switchPort": -1
    },
    {
      "ipAddr": "10.129.39.19",
      "macAddrString": "2A:15:02:81:27:13",
      "humanID": "A085",
      "statusNotes": "good",
      "switchPort": -1
    },
    {
      "ipAddr": "10.129.40.148",
      "macAddrString": "2A:15:02:81:28:94",
      "humanID": "A003",
      "statusNotes": "GOOD",
      "switchPort": -1
    },
    {
      "ipAddr": "10.129.41.148",
      "macAddrString": "2A:15:02:81:29:94",
      "humanID": "A038",
      "statusNotes": "good",
      "switchPort": -1
    },
    {
      "ipAddr": "10.129.44.22",
      "macAddrString": "2A:15:02:81:2C:16",
      "humanID": "A048",
      "statusNotes": "P2 Bad",
      "switchPort": -1
    },
    {
      "ipAddr": "10.129.66.33",
      "macAddrString": "2A:15:02:81:42:21",
      "humanID": "A041",
      "statusNotes": "good",
      "switchPort": -1
    },
    {
      "ipAddr": "10.129.68.34",
      "macAddrString": "2A:15:02:81:44:22",
      "humanID": "A128",
      "statusNotes": "good",
      "switchPort": -1
    },
    {
      "ipAddr": "10.1.45.150",
      "macAddrString": "2A:15:03:01:2D:96",
      "humanID": "A072",
      "statusNotes": "good",
      "switchPort": -1
    },
    {
      "ipAddr": "10.129.23.11",
      "macAddrString": "2A:15:03:81:17:0B",
      "humanID": "A011",
      "statusNotes": "All good.",
      "switchPort": -1
    },
    {
      "ipAddr": "10.129.25.140",
      "macAddrString": "2A:15:03:81:19:8C",
      "humanID": "A153",
      "statusNotes": "eth good",
      "switchPort": -1
    },
    {
      "ipAddr": "10.129.27.13",
      "macAddrString": "2A:15:03:81:1B:0D",
      "humanID": "A090",
      "statusNotes": "good",
      "switchPort": -1
    },
    {
      "ipAddr": "10.129.41.148",
      "macAddrString": "2A:15:03:81:29:94",
      "humanID": "A137",
      "statusNotes": "good",
      "switchPort": -1
    },
    {
      "ipAddr": "10.129.53.26",
      "macAddrString": "2A:15:03:81:35:1A",
      "humanID": "A136",
      "statusNotes": "good",
      "switchPort": -1
    },
    {
      "ipAddr": "10.129.66.33",
      "macAddrString": "2A:15:03:81:42:21",
      "humanID": "A051",
      "statusNotes": "good",
      "switchPort": -1
    },
    {
      "ipAddr": "10.129.69.162",
      "macAddrString": "2A:15:03:81:45:A2",
      "humanID": "A140",
      "statusNotes": "good",
      "switchPort": -1
    },
    {
      "ipAddr": "10.2.6.3",
      "macAddrString": "2A:15:04:02:06:03",
      "humanID": "A020",
      "statusNotes": "good",
      "switchPort": -1
    },
    {
      "ipAddr": "10.2.44.22",
      "macAddrString": "2A:15:04:02:2C:16",
      "humanID": "A123",
      "statusNotes": "ignore flash reset delay",
      "switchPort": -1
    },
    {
      "ipAddr": "10.2.47.23",
      "macAddrString": "2A:15:04:02:2F:17",
      "humanID": "A035",
      "statusNotes": "good",
      "switchPort": -1
    },
    {
      "ipAddr": "10.2.49.152",
      "macAddrString": "2A:15:04:02:31:98",
      "humanID": "A116",
      "statusNotes": "ignore flash reset delay",
      "switchPort": -1
    },
    {
      "ipAddr": "10.2.53.154",
      "macAddrString": "2A:15:04:02:35:9A",
      "humanID": "A113",
      "statusNotes": "ignore flash reset delay",
      "switchPort": -1
    },
    {
      "ipAddr": "10.2.54.155",
      "macAddrString": "2A:15:04:02:36:9B",
      "humanID": "A152",
      "statusNotes": "eth good",
      "switchPort": -1
    },
    {
      "ipAddr": "10.2.55.155",
      "macAddrString": "2A:15:04:02:37:9B",
      "humanID": "A033",
      "statusNotes": "good",
      "switchPort": -1
    },
    {
      "ipAddr": "10.2.60.158",
      "macAddrString": "2A:15:04:02:3C:9E",
      "humanID": "A006",
      "statusNotes": "good",
      "switchPort": -1
    },
    {
      "ipAddr": "10.2.67.161",
      "macAddrString": "2A:15:04:02:43:A1",
      "humanID": "A019",
      "statusNotes": "good",
      "switchPort": -1
    },
    {
      "ipAddr": "10.130.3.129",
      "macAddrString": "2A:15:04:82:03:81",
      "humanID": "A009",
      "statusNotes": "Good",
      "switchPort": -1
    },
    {
      "ipAddr": "10.130.18.137",
      "macAddrString": "2A:15:04:82:12:89",
      "humanID": "A143",
      "statusNotes": "good",
      "switchPort": -1
    },
    {
      "ipAddr": "10.130.25.140",
      "macAddrString": "2A:15:04:82:19:8C",
      "humanID": "A133",
      "statusNotes": "good",
      "switchPort": -1
    },
    {
      "ipAddr": "10.130.31.15",
      "macAddrString": "2A:15:04:82:1F:0F",
      "humanID": "A142",
      "statusNotes": "good",
      "switchPort": -1
    },
    {
      "ipAddr": "10.130.33.16",
      "macAddrString": "2A:15:04:82:21:10",
      "humanID": "A106",
      "statusNotes": "good",
      "switchPort": -1
    },
    {
      "ipAddr": "10.130.37.146",
      "macAddrString": "2A:15:04:82:25:92",
      "humanID": "A013",
      "statusNotes": "good",
      "switchPort": -1
    },
    {
      "ipAddr": "10.130.39.19",
      "macAddrString": "2A:15:04:82:27:13",
      "humanID": "A001",
      "statusNotes": "Ch8 out.",
      "switchPort": -1
    },
    {
      "ipAddr": "10.130.41.148",
      "macAddrString": "2A:15:04:82:29:94",
      "humanID": "A091",
      "statusNotes": "good",
      "switchPort": -1
    },
    {
      "ipAddr": "10.130.46.23",
      "macAddrString": "2A:15:04:82:2E:17",
      "humanID": "A139",
      "statusNotes": "good",
      "switchPort": -1
    },
    {
      "ipAddr": "10.130.48.24",
      "macAddrString": "2A:15:04:82:30:18",
      "humanID": "A103",
      "statusNotes": "good",
      "switchPort": -1
    },
    {
      "ipAddr": "10.130.53.26",
      "macAddrString": "2A:15:04:82:35:1A",
      "humanID": "A111",
      "statusNotes": "ignore flash reset delay",
      "switchPort": -1
    },
    {
      "ipAddr": "10.130.56.28",
      "macAddrString": "2A:15:04:82:38:1C",
      "humanID": "A021",
      "statusNotes": "good",
      "switchPort": -1
    },
    {
      "ipAddr": "10.130.57.156",
      "macAddrString": "2A:15:04:82:39:9C",
      "humanID": "A087",
      "statusNotes": "good",
      "switchPort": -1
    },
    {
      "ipAddr": "10.130.66.161",
      "macAddrString": "2A:15:04:82:42:A1",
      "humanID": "A008",
      "statusNotes": "All good.",
      "switchPort": -1
    },
    {
      "ipAddr": "10.130.67.33",
      "macAddrString": "2A:15:04:82:43:21",
      "humanID": "A073",
      "statusNotes": "good",
      "switchPort": -1
    },
    {
      "ipAddr": "10.2.3.129",
      "macAddrString": "2A:15:05:02:03:81",
      "humanID": "A117",
      "statusNotes": "ignore flash reset delay",
      "switchPort": -1
    },
    {
      "ipAddr": "10.2.4.130",
      "macAddrString": "2A:15:05:02:04:82",
      "humanID": "A023",
      "statusNotes": "good",
      "switchPort": -1
    },
    {
      "ipAddr": "10.2.10.133",
      "macAddrString": "2A:15:05:02:0A:85",
      "humanID": "A145",
      "statusNotes": "good",
      "switchPort": -1
    },
    {
      "ipAddr": "10.2.17.136",
      "macAddrString": "2A:15:05:02:11:88",
      "humanID": "A089",
      "statusNotes": "good",
      "switchPort": -1
    },
    {
      "ipAddr": "10.2.19.9",
      "macAddrString": "2A:15:05:02:13:09",
      "humanID": "A300",
      "statusNotes": "ignore flash reset delay",
      "switchPort": -1
    },
    {
      "ipAddr": "10.2.20.138",
      "macAddrString": "2A:15:05:02:14:8A",
      "humanID": "A129",
      "statusNotes": "good",
      "switchPort": -1
    },
    {
      "ipAddr": "10.2.21.10",
      "macAddrString": "2A:15:05:02:15:0A",
      "humanID": "A088",
      "statusNotes": "good",
      "switchPort": -1
    },
    {
      "ipAddr": "10.2.24.140",
      "macAddrString": "2A:15:05:02:18:8C",
      "humanID": "A138",
      "statusNotes": "good",
      "switchPort": -1
    },
    {
      "ipAddr": "10.2.25.140",
      "macAddrString": "2A:15:05:02:19:8C",
      "humanID": "A108",
      "statusNotes": "ignore flash reset delay",
      "switchPort": -1
    },
    {
      "ipAddr": "10.2.26.141",
      "macAddrString": "2A:15:05:02:1A:8D",
      "humanID": "A135",
      "statusNotes": "good",
      "switchPort": -1
    },
    {
      "ipAddr": "10.2.32.144",
      "macAddrString": "2A:15:05:02:20:90",
      "humanID": "A130",
      "statusNotes": "good",
      "switchPort": -1
    },
    {
      "ipAddr": "10.2.37.18",
      "macAddrString": "2A:15:05:02:25:12",
      "humanID": "A147",
      "statusNotes": "eth good",
      "switchPort": -1
    },
    {
      "ipAddr": "10.2.38.19",
      "macAddrString": "2A:15:05:02:26:13",
      "humanID": "A057",
      "statusNotes": "good",
      "switchPort": -1
    },
    {
      "ipAddr": "10.2.39.19",
      "macAddrString": "2A:15:05:02:27:13",
      "humanID": "A053",
      "statusNotes": "good",
      "switchPort": -1
    },
    {
      "ipAddr": "10.2.42.21",
      "macAddrString": "2A:15:05:02:2A:15",
      "humanID": "A040",
      "statusNotes": "good",
      "switchPort": -1
    },
    {
      "ipAddr": "10.2.47.151",
      "macAddrString": "2A:15:05:02:2F:97",
      "humanID": "A050",
      "statusNotes": "good",
      "switchPort": -1
    },
    {
      "ipAddr": "10.2.48.24",
      "macAddrString": "2A:15:05:02:30:18",
      "humanID": "A044",
      "statusNotes": "good",
      "switchPort": -1
    },
    {
      "ipAddr": "10.2.54.27",
      "macAddrString": "2A:15:05:02:36:1B",
      "humanID": "A007",
      "statusNotes": "All good agent double \"Oh\" seven.",
      "switchPort": -1
    },
    {
      "ipAddr": "10.2.54.155",
      "macAddrString": "2A:15:05:02:36:9B",
      "humanID": "A071",
      "statusNotes": "good",
      "switchPort": -1
    },
    {
      "ipAddr": "10.2.57.28",
      "macAddrString": "2A:15:05:02:39:1C",
      "humanID": "A016",
      "statusNotes": "good",
      "switchPort": -1
    },
    {
      "ipAddr": "10.2.58.29",
      "macAddrString": "2A:15:05:02:3A:1D",
      "humanID": "A039",
      "statusNotes": "good",
      "switchPort": -1
    },
    {
      "ipAddr": "10.2.58.157",
      "macAddrString": "2A:15:05:02:3A:D1",
      "humanID": "A036",
      "statusNotes": "good",
      "switchPort": -1
    },
    {
      "ipAddr": "10.2.59.29",
      "macAddrString": "2A:15:05:02:3B:1D",
      "humanID": "A095",
      "statusNotes": "good",
      "switchPort": -1
    },
    {
      "ipAddr": "10.2.60.158",
      "macAddrString": "2A:15:05:02:3C:9E",
      "humanID": "A125",
      "statusNotes": "good",
      "switchPort": -1
    },
    {
      "ipAddr": "10.2.67.161",
      "macAddrString": "2A:15:05:02:43:A1",
      "humanID": "A060",
      "statusNotes": "good",
      "switchPort": -1
    },
    {
      "ipAddr": "10.130.1.0",
      "macAddrString": "2A:15:05:82:01:00",
      "humanID": "A066",
      "statusNotes": "good",
      "switchPort": -1
    },
    {
      "ipAddr": "10.130.4.2",
      "macAddrString": "2A:15:05:82:04:02",
      "humanID": "A055",
      "statusNotes": "good",
      "switchPort": -1
    },
    {
      "ipAddr": "10.130.11.133",
      "macAddrString": "2A:15:05:82:0B:85",
      "humanID": "A018",
      "statusNotes": "good",
      "switchPort": -1
    },
    {
      "ipAddr": "10.130.14.7",
      "macAddrString": "2A:15:05:82:0E:07",
      "humanID": "A100",
      "statusNotes": "good",
      "switchPort": -1
    },
    {
      "ipAddr": "10.130.15.7",
      "macAddrString": "2A:15:05:82:0F:07",
      "humanID": "A118",
      "statusNotes": "ignore flash reset delay",
      "switchPort": -1
    },
    {
      "ipAddr": "10.130.15.135",
      "macAddrString": "2A:15:05:82:0F:87",
      "humanID": "A076",
      "statusNotes": "good",
      "switchPort": -1
    },
    {
      "ipAddr": "10.130.16.8",
      "macAddrString": "2A:15:05:82:10:08",
      "humanID": "A068",
      "statusNotes": "good",
      "switchPort": -1
    },
    {
      "ipAddr": "10.130.18.9",
      "macAddrString": "2A:15:05:82:12:09",
      "humanID": "A084",
      "statusNotes": "good",
      "switchPort": -1
    },
    {
      "ipAddr": "10.130.20.10",
      "macAddrString": "2A:15:05:82:14:0A",
      "humanID": "A155",
      "statusNotes": "eth good",
      "switchPort": -1
    },
    {
      "ipAddr": "10.130.23.11",
      "macAddrString": "2A:15:05:82:17:0B",
      "humanID": "A014",
      "statusNotes": "good",
      "switchPort": -1
    },
    {
      "ipAddr": "10.130.26.13",
      "macAddrString": "2A:15:05:82:1A:0D",
      "humanID": "A151",
      "statusNotes": "eth good",
      "switchPort": -1
    },
    {
      "ipAddr": "10.130.26.141",
      "macAddrString": "2A:15:05:82:1A:8D",
      "humanID": "A122",
      "statusNotes": "ignore flash reset delay",
      "switchPort": -1
    },
    {
      "ipAddr": "10.130.27.141",
      "macAddrString": "2A:15:05:82:1B:8D",
      "humanID": "A065",
      "statusNotes": "p3",
      "switchPort": -1
    },
    {
      "ipAddr": "10.130.30.15",
      "macAddrString": "2A:15:05:82:1E:0F",
      "humanID": "A150",
      "statusNotes": "eth good",
      "switchPort": -1
    },
    {
      "ipAddr": "10.130.33.144",
      "macAddrString": "2A:15:05:82:21:90",
      "humanID": "A097",
      "statusNotes": "good",
      "switchPort": -1
    },
    {
      "ipAddr": "10.130.34.145",
      "macAddrString": "2A:15:05:82:22:91",
      "humanID": "A149",
      "statusNotes": "eth good",
      "switchPort": -1
    },
    {
      "ipAddr": "10.130.36.146",
      "macAddrString": "2A:15:05:82:24:92",
      "humanID": "A146",
      "statusNotes": "good",
      "switchPort": -1
    },
    {
      "ipAddr": "10.130.37.146",
      "macAddrString": "2A:15:05:82:25:92",
      "humanID": "A026",
      "statusNotes": "good",
      "switchPort": -1
    },
    {
      "ipAddr": "10.130.39.19",
      "macAddrString": "2A:15:05:82:27:13",
      "humanID": "A127",
      "statusNotes": "good",
      "switchPort": -1
    },
    {
      "ipAddr": "10.130.43.149",
      "macAddrString": "2A:15:05:82:2B:95",
      "humanID": "A115",
      "statusNotes": "ignore flash reset delay",
      "switchPort": -1
    },
    {
      "ipAddr": "10.130.44.150",
      "macAddrString": "2A:15:05:82:2C:96",
      "humanID": "A063",
      "statusNotes": "good",
      "switchPort": -1
    },
    {
      "ipAddr": "10.130.48.152",
      "macAddrString": "2A:15:05:82:30:98",
      "humanID": "A004",
      "statusNotes": "good",
      "switchPort": -1
    },
    {
      "ipAddr": "10.130.49.152",
      "macAddrString": "2A:15:05:82:31:98",
      "humanID": "A093",
      "statusNotes": "good",
      "switchPort": -1
    },
    {
      "ipAddr": "10.130.51.153",
      "macAddrString": "2A:15:05:82:33:99",
      "humanID": "A134",
      "statusNotes": "good",
      "switchPort": -1
    },
    {
      "ipAddr": "10.130.54.27",
      "macAddrString": "2A:15:05:82:36:1B",
      "humanID": "A110",
      "statusNotes": "ignore flash reset delay",
      "switchPort": -1
    },
    {
      "ipAddr": "10.130.59.157",
      "macAddrString": "2A:15:05:82:3B:9D",
      "humanID": "A082",
      "statusNotes": "good",
      "switchPort": -1
    },
    {
      "ipAddr": "10.130.60.30",
      "macAddrString": "2A:15:05:82:3C:1E",
      "humanID": "A030",
      "statusNotes": "good",
      "switchPort": -1
    },
    {
      "ipAddr": "10.130.61.158",
      "macAddrString": "2A:15:05:82:3D:9E",
      "humanID": "A126",
      "statusNotes": "good",
      "switchPort": -1
    },
    {
      "ipAddr": "10.3.10.133",
      "macAddrString": "2A:15:06:03:0A:85",
      "humanID": "A105",
      "statusNotes": "good",
      "switchPort": -1
    },
    {
      "ipAddr": "10.3.29.14",
      "macAddrString": "2A:15:06:03:1D:0E",
      "humanID": "A148",
      "statusNotes": "eth good",
      "switchPort": -1
    },
    {
      "ipAddr": "10.3.64.160",
      "macAddrString": "2A:15:06:03:40:A0",
      "humanID": "A121",
      "statusNotes": "ignore flash reset delay",
      "switchPort": -1
    },
    {
      "ipAddr": "10.4.5.130",
      "macAddrString": "2A:15:08:04:05:82",
      "humanID": "A069",
      "statusNotes": "good",
      "switchPort": -1
    },
    {
      "ipAddr": "10.4.19.137",
      "macAddrString": "2A:15:08:04:13:89",
      "humanID": "A067",
      "statusNotes": "p8",
      "switchPort": -1
    },
    {
      "ipAddr": "10.4.26.13",
      "macAddrString": "2A:15:08:04:1A:0D",
      "humanID": "A107",
      "statusNotes": "good",
      "switchPort": -1
    },
    {
      "ipAddr": "10.4.33.144",
      "macAddrString": "2A:15:08:04:21:90",
      "humanID": "A102",
      "statusNotes": "good",
      "switchPort": -1
    },
    {
      "ipAddr": "10.4.37.18",
      "macAddrString": "2A:15:08:04:25:12",
      "humanID": "A032",
      "statusNotes": "good",
      "switchPort": -1
    },
    {
      "ipAddr": "10.4.49.24",
      "macAddrString": "2A:15:08:04:31:18",
      "humanID": "A074",
      "statusNotes": "good",
      "switchPort": -1
    },
    {
      "ipAddr": "10.4.53.26",
      "macAddrString": "2A:15:08:04:35:1A",
      "humanID": "A109",
      "statusNotes": "ignore flash reset delay",
      "switchPort": -1
    },
    {
      "ipAddr": "10.4.10.133",
      "macAddrString": "2A:15:09:04:0A:85",
      "humanID": "A070",
      "statusNotes": "good",
      "switchPort": -1
    },
    {
      "ipAddr": "10.4.13.134",
      "macAddrString": "2A:15:09:04:0D:86",
      "humanID": "A144",
      "statusNotes": "good",
      "switchPort": -1
    },
    {
      "ipAddr": "10.4.26.141",
      "macAddrString": "2A:15:09:04:1A:8D",
      "humanID": "A005",
      "statusNotes": "good yo",
      "switchPort": -1
    },
    {
      "networkDevice": {
        "ipAddress": "10.181.10.243",
        "productId": "symmeTree",
        "versionId": "rev8",
        "deviceId": "32::58::6::b5::a::f3",
        "featureIds": [
          "powerManager",
          "tree_rgb8"
        ]
      },
      "humanID": "B213",
      "switchPort": -1
    },
    {
      "networkDevice": {
        "ipAddress": "10.181.10.243",
        "productId": "symmeTree",
        "versionId": "rev8",
        "deviceId": "32::58::6::b5::a::f3",
        "featureIds": [
          "powerManager",
          "tree_rgb8"
        ]
      },
      "humanID": "B213",
      "switchPort": -1
    },
    {
      "networkDevice": {
        "ipAddress": "10.46.44.19",
        "productId": "symmeTree",
        "versionId": "rev8",
        "deviceId": "46::31::a::2e::2c::13",
        "featureIds": [
          "powerManager",
          "tree_rgb8"
        ]
      },
      "humanID": "326",
      "switchPort": -1
    },
    {
      "networkDevice": {
        "ipAddress": "10.48.241.211",
        "productId": "symmeTree",
        "versionId": "rev8",
        "deviceId": "46::31::a::30::f1::d3",
        "featureIds": [
          "powerManager",
          "tree_rgb8"
        ]
      },
      "humanID": "B286",
      "switchPort": -1
    },
    {
      "networkDevice": {
        "ipAddress": "10.46.44.19",
        "productId": "symmeTree",
        "versionId": "rev8",
        "deviceId": "46::31::a::2e::2c::13",
        "featureIds": [
          "powerManager",
          "tree_rgb8"
        ]
      },
      "humanID": "326",
      "switchPort": -1
    },
    {
      "networkDevice": {
        "ipAddress": "10.48.241.211",
        "productId": "symmeTree",
        "versionId": "rev8",
        "deviceId": "46::31::a::30::f1::d3",
        "featureIds": [
          "powerManager",
          "tree_rgb8"
        ]
      },
      "humanID": "B286",
      "switchPort": -1
    },
    {
      "ipAddr": "10.55.81.168",
      "macAddrString": "51:28:6F:37:51:A8",
      "humanID": "A062",
      "statusNotes": "good",
      "switchPort": -1
    },
    {
      "networkDevice": {
        "ipAddress": "10.4.157.227",
        "productId": "symmeTree",
        "versionId": "rev8",
        "deviceId": "52::30::6::4::9d::e3",
        "featureIds": [
          "powerManager",
          "tree_rgb8"
        ]
      },
      "humanID": "B249",
      "switchPort": -1
    },
    {
      "networkDevice": {
        "ipAddress": "10.4.157.227",
        "productId": "symmeTree",
        "versionId": "rev8",
        "deviceId": "52::30::6::4::9d::e3",
        "featureIds": [
          "powerManager",
          "tree_rgb8"
        ]
      },
      "humanID": "B249",
      "switchPort": -1
    },
    {
      "networkDevice": {
        "ipAddress": "10.145.200.227",
        "productId": "symmeTree",
        "versionId": "rev10",
        "deviceId": "53:30:05:91:C8:E3",
        "featureIds": [
          "powerManager",
          "tree_rgb8"
        ]
      },
      "humanID": "R534",
      "switchPort": -1
    },
    {
      "networkDevice": {
        "ipAddress": "10.28.221.19",
        "productId": "symmeTree",
        "versionId": "rev10",
        "deviceId": "57:30:09:1C:DD:13",
        "featureIds": [
          "powerManager",
          "tree_rgb8"
        ]
      },
      "humanID": "R585",
      "switchPort": -1
    },
    {
      "networkDevice": {
        "ipAddress": "10.29.89.157",
        "productId": "symmeTree",
        "versionId": "d07087c",
        "deviceId": "57:30:0E:1C:58:93",
        "featureIds": [
          "powerManager",
          "tree_rgb8"
        ]
      },
      "humanID": "R566",
      "switchPort": -1
    },
    {
      "networkDevice": {
        "ipAddress": "10.254.124.19",
        "productId": "symmeTree",
        "versionId": "rev10",
        "deviceId": "58:30:08:FE:7C:13",
        "featureIds": [
          "powerManager",
          "tree_rgb8"
        ]
      },
      "humanID": "R558",
      "switchPort": -1
    },
    {
      "networkDevice": {
        "ipAddress": "10.239.41.131",
        "productId": "symmeTree",
        "versionId": "rev10",
        "deviceId": "58:30:0F:EF:29:83",
        "featureIds": [
          "powerManager",
          "tree_rgb8"
        ]
      },
      "humanID": "R594",
      "switchPort": -1
    },
    {
      "networkDevice": {
        "ipAddress": "10.243.129.195",
        "productId": "symmeTree",
        "versionId": "rev8",
        "deviceId": "58::30::f::f3::81::c3",
        "featureIds": [
          "powerManager",
          "tree_rgb8"
        ]
      },
      "humanID": "B290",
      "switchPort": -1
    },
    {
      "networkDevice": {
        "ipAddress": "10.243.129.195",
        "productId": "symmeTree",
        "versionId": "rev8",
        "deviceId": "58::30::f::f3::81::c3",
        "featureIds": [
          "powerManager",
          "tree_rgb8"
        ]
      },
      "humanID": "B290",
      "switchPort": -1
    },
    {
      "networkDevice": {
        "ipAddress": "10.244.138.195",
        "productId": "symmeTree",
        "versionId": "rev10",
        "deviceId": "59:30:08:F4:8A:C3",
        "featureIds": [
          "powerManager",
          "tree_rgb8"
        ]
      },
      "humanID": "R556",
      "switchPort": -1
    },
    {
      "networkDevice": {
        "ipAddress": "10.35.227.23",
        "productId": "symmeTree",
        "versionId": "rev8",
        "deviceId": "65::49::c::23::e3::17",
        "featureIds": [
          "powerManager",
          "tree_rgb8"
        ]
      },
      "humanID": "B218",
      "switchPort": -1
    },
    {
      "networkDevice": {
        "ipAddress": "10.44.63.119",
        "productId": "symmeTree",
        "versionId": "rev8",
        "deviceId": "65::49::c::2c::3f::77",
        "featureIds": [
          "powerManager",
          "tree_rgb8"
        ]
      },
      "humanID": "399x",
      "switchPort": -1
    },
    {
      "networkDevice": {
        "ipAddress": "10.45.174.39",
        "productId": "symmeTree",
        "versionId": "rev10",
        "deviceId": "65:49:0C:2D:AE:27",
        "featureIds": [
          "powerManager",
          "tree_rgb8"
        ]
      },
      "humanID": "R611",
      "switchPort": -1
    },
    {
      "networkDevice": {
        "ipAddress": "10.76.75.103",
        "productId": "symmeTree",
        "versionId": "rev8",
        "deviceId": "65::49::c::4c::4b::67",
        "featureIds": [
          "powerManager",
          "tree_rgb8"
        ]
      },
      "humanID": "B262",
      "switchPort": -1
    },
    {
      "networkDevice": {
        "ipAddress": "10.82.47.55",
        "productId": "symmeTree",
        "versionId": "rev10",
        "deviceId": "65:49:0C:52:2F:37",
        "featureIds": [
          "powerManager",
          "tree_rgb8"
        ]
      },
      "humanID": "R484",
      "switchPort": -1
    },
    {
      "networkDevice": {
        "ipAddress": "10.114.14.39",
        "productId": "symmeTree",
        "versionId": "rev10",
        "deviceId": "65:49:0C:72:0E:27",
        "featureIds": [
          "powerManager",
          "tree_rgb8"
        ]
      },
      "humanID": "R599",
      "switchPort": -1
    },
    {
      "networkDevice": {
        "ipAddress": "10.133.11.55",
        "productId": "symmeTree",
        "versionId": "rev8",
        "deviceId": "65::49::c::85::b::37",
        "featureIds": [
          "powerManager",
          "tree_rgb8"
        ]
      },
      "humanID": "324",
      "switchPort": -1
    },
    {
      "networkDevice": {
        "ipAddress": "10.114.128.119",
        "productId": "symmeTree",
        "versionId": "rev8",
        "deviceId": "65::50::c::72::80::77",
        "featureIds": [
          "powerManager",
          "tree_rgb8"
        ]
      },
      "humanID": "B269",
      "switchPort": -1
    },
    {
      "networkDevice": {
        "ipAddress": "10.172.93.103",
        "productId": "symmeTree",
        "versionId": "rev8",
        "deviceId": "65::50::c::ac::5d::67",
        "featureIds": [
          "powerManager",
          "tree_rgb8"
        ]
      },
      "humanID": "B271",
      "switchPort": -1
    },
    {
      "networkDevice": {
        "ipAddress": "10.205.113.167",
        "productId": "symmeTree",
        "versionId": "rev10",
        "deviceId": "65:50:0C:CD:71:A7",
        "featureIds": [
          "powerManager",
          "tree_rgb8"
        ]
      },
      "humanID": "R516",
      "switchPort": -1
    },
    {
      "networkDevice": {
        "ipAddress": "10.224.142.215",
        "productId": "symmeTree",
        "versionId": "rev10",
        "deviceId": "65:50:0F:E0:8E:D7",
        "featureIds": [
          "powerManager",
          "tree_rgb8"
        ]
      },
      "humanID": "R442",
      "switchPort": -1
    },
    {
      "networkDevice": {
        "ipAddress": "10.228.79.215",
        "productId": "symmeTree",
        "versionId": "rev8",
        "deviceId": "65::50::f::e4::4f::d7",
        "featureIds": [
          "powerManager",
          "tree_rgb8"
        ]
      },
      "humanID": "B263",
      "switchPort": -1
    },
    {
      "networkDevice": {
        "ipAddress": "10.66.225.167",
        "productId": "symmeTree",
        "versionId": "rev10",
        "deviceId": "65:51:0C:42:E1:A7",
        "featureIds": [
          "powerManager",
          "tree_rgb8"
        ]
      },
      "humanID": "R530",
      "switchPort": -1
    },
    {
      "networkDevice": {
        "ipAddress": "10.83.8.183",
        "productId": "symmeTree",
        "versionId": "rev8",
        "deviceId": "65::51::c::53::8::b7",
        "featureIds": [
          "powerManager",
          "tree_rgb8"
        ]
      },
      "humanID": "332",
      "switchPort": -1
    },
    {
      "networkDevice": {
        "ipAddress": "10.223.36.119",
        "productId": "symmeTree",
        "versionId": "rev8",
        "deviceId": "65::51::f::df::24::77",
        "featureIds": [
          "powerManager",
          "tree_rgb8"
        ]
      },
      "humanID": "363",
      "switchPort": -1
    },
    {
      "networkDevice": {
        "ipAddress": "10.148.98.55",
        "productId": "symmeTree",
        "versionId": "rev8",
        "deviceId": "65::52::c::94::62::37",
        "featureIds": [
          "powerManager",
          "tree_rgb8"
        ]
      },
      "humanID": "B270",
      "switchPort": -1
    },
    {
      "networkDevice": {
        "ipAddress": "10.129.17.7",
        "productId": "symmeTree",
        "versionId": "rev10",
        "deviceId": "65:52:0F:81:11:07",
        "featureIds": [
          "powerManager",
          "tree_rgb8"
        ]
      },
      "humanID": "R427",
      "switchPort": -1
    },
    {
      "networkDevice": {
        "ipAddress": "10.143.158.247",
        "productId": "symmeTree",
        "versionId": "rev10",
        "deviceId": "65:52:0F:8F:9E:F7",
        "featureIds": [
          "powerManager",
          "tree_rgb8"
        ]
      },
      "humanID": "R524",
      "switchPort": -1
    },
    {
      "networkDevice": {
        "ipAddress": "10.77.84.87",
        "productId": "symmeTree",
        "versionId": "rev8",
        "deviceId": "65::65::c::4d::54::57",
        "featureIds": [
          "powerManager",
          "tree_rgb8"
        ]
      },
      "humanID": "399y",
      "switchPort": -1
    },
    {
      "networkDevice": {
        "ipAddress": "10.35.227.23",
        "productId": "symmeTree",
        "versionId": "rev8",
        "deviceId": "65::49::c::23::e3::17",
        "featureIds": [
          "powerManager",
          "tree_rgb8"
        ]
      },
      "humanID": "B218",
      "switchPort": -1
    },
    {
      "networkDevice": {
        "ipAddress": "10.44.63.119",
        "productId": "symmeTree",
        "versionId": "rev8",
        "deviceId": "65::49::c::2c::3f::77",
        "featureIds": [
          "powerManager",
          "tree_rgb8"
        ]
      },
      "humanID": "399x",
      "switchPort": -1
    },
    {
      "networkDevice": {
        "ipAddress": "10.76.75.103",
        "productId": "symmeTree",
        "versionId": "rev8",
        "deviceId": "65::49::c::4c::4b::67",
        "featureIds": [
          "powerManager",
          "tree_rgb8"
        ]
      },
      "humanID": "B262",
      "switchPort": -1
    },
    {
      "networkDevice": {
        "ipAddress": "10.133.11.55",
        "productId": "symmeTree",
        "versionId": "rev8",
        "deviceId": "65::49::c::85::b::37",
        "featureIds": [
          "powerManager",
          "tree_rgb8"
        ]
      },
      "humanID": "324",
      "switchPort": -1
    },
    {
      "networkDevice": {
        "ipAddress": "10.114.128.119",
        "productId": "symmeTree",
        "versionId": "rev8",
        "deviceId": "65::50::c::72::80::77",
        "featureIds": [
          "powerManager",
          "tree_rgb8"
        ]
      },
      "humanID": "B269",
      "switchPort": -1
    },
    {
      "networkDevice": {
        "ipAddress": "10.172.93.103",
        "productId": "symmeTree",
        "versionId": "rev8",
        "deviceId": "65::50::c::ac::5d::67",
        "featureIds": [
          "powerManager",
          "tree_rgb8"
        ]
      },
      "humanID": "B271",
      "switchPort": -1
    },
    {
      "networkDevice": {
        "ipAddress": "10.228.79.215",
        "productId": "symmeTree",
        "versionId": "rev8",
        "deviceId": "65::50::f::e4::4f::d7",
        "featureIds": [
          "powerManager",
          "tree_rgb8"
        ]
      },
      "humanID": "B263",
      "switchPort": -1
    },
    {
      "networkDevice": {
        "ipAddress": "10.83.8.183",
        "productId": "symmeTree",
        "versionId": "rev8",
        "deviceId": "65::51::c::53::8::b7",
        "featureIds": [
          "powerManager",
          "tree_rgb8"
        ]
      },
      "humanID": "332",
      "switchPort": -1
    },
    {
      "networkDevice": {
        "ipAddress": "10.223.36.119",
        "productId": "symmeTree",
        "versionId": "rev8",
        "deviceId": "65::51::f::df::24::77",
        "featureIds": [
          "powerManager",
          "tree_rgb8"
        ]
      },
      "humanID": "363",
      "switchPort": -1
    },
    {
      "networkDevice": {
        "ipAddress": "10.148.98.55",
        "productId": "symmeTree",
        "versionId": "rev8",
        "deviceId": "65::52::c::94::62::37",
        "featureIds": [
          "powerManager",
          "tree_rgb8"
        ]
      },
      "humanID": "B270",
      "switchPort": -1
    },
    {
      "networkDevice": {
        "ipAddress": "10.77.84.87",
        "productId": "symmeTree",
        "versionId": "rev8",
        "deviceId": "65::65::c::4d::54::57",
        "featureIds": [
          "powerManager",
          "tree_rgb8"
        ]
      },
      "humanID": "399y",
      "switchPort": -1
    },
    {
      "networkDevice": {
        "ipAddress": "10.176.9.39",
        "productId": "symmeTree",
        "versionId": "rev8",
        "deviceId": "66::49::d::b0::9::27",
        "featureIds": [
          "powerManager",
          "tree_rgb8"
        ]
      },
      "humanID": "B235",
      "switchPort": -1
    },
    {
      "networkDevice": {
        "ipAddress": "10.20.89.247",
        "productId": "symmeTree",
        "versionId": "rev10",
        "deviceId": "66:49:0E:14:59:F7",
        "featureIds": [
          "powerManager",
          "tree_rgb8"
        ]
      },
      "humanID": "R609",
      "switchPort": -1
    },
    {
      "networkDevice": {
        "ipAddress": "10.18.76.215",
        "productId": "symmeTree",
        "versionId": "rev10",
        "deviceId": "66:50:0D:12:4C:D7",
        "featureIds": [
          "powerManager",
          "tree_rgb8"
        ]
      },
      "humanID": "R580",
      "switchPort": -1
    },
    {
      "networkDevice": {
        "ipAddress": "10.19.216.247",
        "productId": "symmeTree",
        "versionId": "rev10",
        "deviceId": "66:50:0D:13:D8:F7",
        "featureIds": [
          "powerManager",
          "tree_rgb8"
        ]
      },
      "humanID": "R578",
      "switchPort": -1
    },
    {
      "networkDevice": {
        "ipAddress": "10.99.211.215",
        "productId": "symmeTree",
        "versionId": "rev8",
        "deviceId": "66::50::d::63::d3::d7",
        "featureIds": [
          "powerManager",
          "tree_rgb8"
        ]
      },
      "humanID": "364",
      "switchPort": -1
    },
    {
      "networkDevice": {
        "ipAddress": "10.189.243.167",
        "productId": "symmeTree",
        "versionId": "rev10",
        "deviceId": "66:50:0D:BD:F3:A7",
        "featureIds": [
          "powerManager",
          "tree_rgb8"
        ]
      },
      "humanID": "R584",
      "switchPort": -1
    },
    {
      "networkDevice": {
        "ipAddress": "10.237.66.247",
        "productId": "symmeTree",
        "versionId": "rev10",
        "deviceId": "66:50:0D:ED:42:F7",
        "featureIds": [
          "powerManager",
          "tree_rgb8"
        ]
      },
      "humanID": "R413",
      "switchPort": -1
    },
    {
      "networkDevice": {
        "ipAddress": "10.238.121.199",
        "productId": "symmeTree",
        "versionId": "rev10",
        "deviceId": "66:50:0D:EE:79:C7",
        "featureIds": [
          "powerManager",
          "tree_rgb8"
        ]
      },
      "humanID": "R531",
      "switchPort": -1
    },
    {
      "networkDevice": {
        "ipAddress": "10.45.249.119",
        "productId": "symmeTree",
        "versionId": "rev8",
        "deviceId": "66::50::e::2d::f9::77",
        "featureIds": [
          "powerManager",
          "tree_rgb8"
        ]
      },
      "humanID": "B278",
      "switchPort": -1
    },
    {
      "networkDevice": {
        "ipAddress": "10.57.235.183",
        "productId": "symmeTree",
        "versionId": "rev8",
        "deviceId": "66::50::e::39::eb::b7",
        "featureIds": [
          "powerManager",
          "tree_rgb8"
        ]
      },
      "humanID": "B254",
      "switchPort": -1
    },
    {
      "networkDevice": {
        "ipAddress": "10.241.131.183",
        "productId": "symmeTree",
        "versionId": "rev8",
        "deviceId": "66::50::e::f1::83::b7",
        "featureIds": [
          "powerManager",
          "tree_rgb8"
        ]
      },
      "humanID": "B295",
      "switchPort": -1
    },
    {
      "networkDevice": {
        "ipAddress": "10.64.73.167",
        "productId": "symmeTree",
        "versionId": "rev8",
        "deviceId": "66::51::f::40::49::a7",
        "featureIds": [
          "powerManager",
          "tree_rgb8"
        ]
      },
      "humanID": "360",
      "switchPort": -1
    },
    {
      "networkDevice": {
        "ipAddress": "10.207.15.7",
        "productId": "symmeTree",
        "versionId": "rev10",
        "deviceId": "66:52:0C:CF:0F:07",
        "featureIds": [
          "powerManager",
          "tree_rgb8"
        ]
      },
      "humanID": "R544",
      "switchPort": -1
    },
    {
      "networkDevice": {
        "ipAddress": "10.207.109.103",
        "productId": "symmeTree",
        "versionId": "rev8",
        "deviceId": "66::52::c::cf::6d::67",
        "featureIds": [
          "powerManager",
          "tree_rgb8"
        ]
      },
      "humanID": "B245",
      "switchPort": -1
    },
    {
      "networkDevice": {
        "ipAddress": "10.0.184.39",
        "productId": "symmeTree",
        "versionId": "rev8",
        "deviceId": "66::52::e::0::b8::27",
        "featureIds": [
          "powerManager",
          "tree_rgb8"
        ]
      },
      "humanID": "318",
      "switchPort": -1
    },
    {
      "networkDevice": {
        "ipAddress": "10.151.12.103",
        "productId": "symmeTree",
        "versionId": "rev8",
        "deviceId": "66::66::d::97::c::67",
        "featureIds": [
          "powerManager",
          "tree_rgb8"
        ]
      },
      "humanID": "B243",
      "switchPort": -1
    },
    {
      "networkDevice": {
        "ipAddress": "10.176.9.39",
        "productId": "symmeTree",
        "versionId": "rev8",
        "deviceId": "66::49::d::b0::9::27",
        "featureIds": [
          "powerManager",
          "tree_rgb8"
        ]
      },
      "humanID": "B235",
      "switchPort": -1
    },
    {
      "networkDevice": {
        "ipAddress": "10.99.211.215",
        "productId": "symmeTree",
        "versionId": "rev8",
        "deviceId": "66::50::d::63::d3::d7",
        "featureIds": [
          "powerManager",
          "tree_rgb8"
        ]
      },
      "humanID": "364",
      "switchPort": -1
    },
    {
      "networkDevice": {
        "ipAddress": "10.45.249.119",
        "productId": "symmeTree",
        "versionId": "rev8",
        "deviceId": "66::50::e::2d::f9::77",
        "featureIds": [
          "powerManager",
          "tree_rgb8"
        ]
      },
      "humanID": "B278",
      "switchPort": -1
    },
    {
      "networkDevice": {
        "ipAddress": "10.57.235.183",
        "productId": "symmeTree",
        "versionId": "rev8",
        "deviceId": "66::50::e::39::eb::b7",
        "featureIds": [
          "powerManager",
          "tree_rgb8"
        ]
      },
      "humanID": "B254",
      "switchPort": -1
    },
    {
      "networkDevice": {
        "ipAddress": "10.241.131.183",
        "productId": "symmeTree",
        "versionId": "rev8",
        "deviceId": "66::50::e::f1::83::b7",
        "featureIds": [
          "powerManager",
          "tree_rgb8"
        ]
      },
      "humanID": "B295",
      "switchPort": -1
    },
    {
      "networkDevice": {
        "ipAddress": "10.64.73.167",
        "productId": "symmeTree",
        "versionId": "rev8",
        "deviceId": "66::51::f::40::49::a7",
        "featureIds": [
          "powerManager",
          "tree_rgb8"
        ]
      },
      "humanID": "360",
      "switchPort": -1
    },
    {
      "networkDevice": {
        "ipAddress": "10.207.109.103",
        "productId": "symmeTree",
        "versionId": "rev8",
        "deviceId": "66::52::c::cf::6d::67",
        "featureIds": [
          "powerManager",
          "tree_rgb8"
        ]
      },
      "humanID": "B245",
      "switchPort": -1
    },
    {
      "networkDevice": {
        "ipAddress": "10.0.184.39",
        "productId": "symmeTree",
        "versionId": "rev8",
        "deviceId": "66::52::e::0::b8::27",
        "featureIds": [
          "powerManager",
          "tree_rgb8"
        ]
      },
      "humanID": "318",
      "switchPort": -1
    },
    {
      "networkDevice": {
        "ipAddress": "10.151.12.103",
        "productId": "symmeTree",
        "versionId": "rev8",
        "deviceId": "66::66::d::97::c::67",
        "featureIds": [
          "powerManager",
          "tree_rgb8"
        ]
      },
      "humanID": "B243",
      "switchPort": -1
    },
    {
      "networkDevice": {
        "ipAddress": "10.242.219.39",
        "productId": "symmeTree",
        "versionId": "rev8",
        "deviceId": "67::49::9::f2::db::27",
        "featureIds": [
          "powerManager",
          "tree_rgb8"
        ]
      },
      "humanID": "371",
      "switchPort": -1
    },
    {
      "networkDevice": {
<<<<<<< HEAD
        "ipAddress": "10.5.178.71",
        "productId": "symmeTree",
        "versionId": "rev10",
        "deviceId": "67:49:0A:05:B2:47",
=======
        "ipAddress": "10.2.220.55",
        "productId": "symmeTree",
        "versionId": "rev10",
        "deviceId": "67:49:0A:02:DC:37",
>>>>>>> 532f640e
        "featureIds": [
          "powerManager",
          "tree_rgb8"
        ]
      },
<<<<<<< HEAD
      "humanID": "R590",
=======
      "humanID": "R512",
>>>>>>> 532f640e
      "switchPort": -1
    },
    {
      "networkDevice": {
        "ipAddress": "10.80.2.87",
        "productId": "symmeTree",
        "versionId": "rev10",
        "deviceId": "67:49:0A:50:02:57",
        "featureIds": [
          "powerManager",
          "tree_rgb8"
        ]
      },
      "humanID": "R576",
      "switchPort": -1
    },
    {
      "networkDevice": {
        "ipAddress": "10.80.47.87",
        "productId": "symmeTree",
        "versionId": "rev10",
        "deviceId": "67:49:0A:50:2F:57",
        "featureIds": [
          "powerManager",
          "tree_rgb8"
        ]
      },
      "humanID": "R606",
      "switchPort": -1
    },
    {
      "networkDevice": {
        "ipAddress": "10.174.143.7",
        "productId": "symmeTree",
        "versionId": "rev8",
        "deviceId": "67::49::a::ae::8f::7",
        "featureIds": [
          "powerManager",
          "tree_rgb8"
        ]
      },
      "humanID": "341",
      "switchPort": -1
    },
    {
      "networkDevice": {
        "ipAddress": "10.188.14.39",
        "productId": "symmeTree",
        "versionId": "rev10",
        "deviceId": "67:49:0A:BC:0E:27",
        "featureIds": [
          "powerManager",
          "tree_rgb8"
        ]
      },
      "humanID": "R510",
      "switchPort": -1
    },
    {
      "networkDevice": {
        "ipAddress": "10.204.75.231",
        "productId": "symmeTree",
        "versionId": "rev8",
        "deviceId": "67::49::d::cc::4b::e7",
        "featureIds": [
          "powerManager",
          "tree_rgb8"
        ]
      },
      "humanID": "B240",
      "switchPort": -1
    },
    {
      "networkDevice": {
<<<<<<< HEAD
        "ipAddress": "10.192.142.23",
        "productId": "symmeTree",
        "versionId": "rev10",
        "deviceId": "67:70:0D:C0:8E:17",
=======
        "ipAddress": "10.32.73.103",
        "productId": "symmeTree",
        "versionId": "rev10",
        "deviceId": "67:50:0A:20:49:67",
>>>>>>> 532f640e
        "featureIds": [
          "powerManager",
          "tree_rgb8"
        ]
      },
<<<<<<< HEAD
      "humanID": "R633",
=======
      "humanID": "R538",
>>>>>>> 532f640e
      "switchPort": -1
    },
    {
      "networkDevice": {
        "ipAddress": "10.221.123.161",
        "productId": "symmeTree",
        "versionId": "rev8",
        "deviceId": "67::75::a::dd::7b::a1",
        "featureIds": [
          "powerManager",
          "tree_rgb8"
        ]
      },
      "humanID": "357",
      "switchPort": -1
    },
    {
      "networkDevice": {
        "ipAddress": "10.28.72.177",
        "productId": "symmeTree",
        "versionId": "rev8",
        "deviceId": "67::80::9::1c::48::b1",
        "featureIds": [
          "powerManager",
          "tree_rgb8"
        ]
      },
      "humanID": "311",
      "switchPort": -1
    },
    {
      "networkDevice": {
        "ipAddress": "10.29.219.129",
        "productId": "symmeTree",
        "versionId": "rev8",
        "deviceId": "67::80::9::1d::db::81",
        "featureIds": [
          "powerManager",
          "tree_rgb8"
        ]
      },
      "humanID": "337",
      "switchPort": -1
    },
    {
      "networkDevice": {
        "ipAddress": "10.15.174.113",
        "productId": "symmeTree",
        "versionId": "rev8",
        "deviceId": "67::82::9::f::ae::71",
        "featureIds": [
          "powerManager",
          "tree_rgb8"
        ]
      },
      "humanID": "B226",
      "switchPort": -1
    },
    {
      "networkDevice": {
        "ipAddress": "10.242.219.39",
        "productId": "symmeTree",
        "versionId": "rev8",
        "deviceId": "67::49::9::f2::db::27",
        "featureIds": [
          "powerManager",
          "tree_rgb8"
        ]
      },
      "humanID": "371",
      "switchPort": -1
    },
    {
      "networkDevice": {
        "ipAddress": "10.174.143.7",
        "productId": "symmeTree",
        "versionId": "rev8",
        "deviceId": "67::49::a::ae::8f::7",
        "featureIds": [
          "powerManager",
          "tree_rgb8"
        ]
      },
      "humanID": "341",
      "switchPort": -1
    },
    {
      "networkDevice": {
        "ipAddress": "10.204.75.231",
        "productId": "symmeTree",
        "versionId": "rev8",
        "deviceId": "67::49::d::cc::4b::e7",
        "featureIds": [
          "powerManager",
          "tree_rgb8"
        ]
      },
      "humanID": "B240",
      "switchPort": -1
    },
    {
      "networkDevice": {
        "ipAddress": "10.221.123.161",
        "productId": "symmeTree",
        "versionId": "rev8",
        "deviceId": "67::75::a::dd::7b::a1",
        "featureIds": [
          "powerManager",
          "tree_rgb8"
        ]
      },
      "humanID": "357",
      "switchPort": -1
    },
    {
      "networkDevice": {
        "ipAddress": "10.28.72.177",
        "productId": "symmeTree",
        "versionId": "rev8",
        "deviceId": "67::80::9::1c::48::b1",
        "featureIds": [
          "powerManager",
          "tree_rgb8"
        ]
      },
      "humanID": "311",
      "switchPort": -1
    },
    {
      "networkDevice": {
        "ipAddress": "10.29.219.129",
        "productId": "symmeTree",
        "versionId": "rev8",
        "deviceId": "67::80::9::1d::db::81",
        "featureIds": [
          "powerManager",
          "tree_rgb8"
        ]
      },
      "humanID": "337",
      "switchPort": -1
    },
    {
      "networkDevice": {
        "ipAddress": "10.15.174.113",
        "productId": "symmeTree",
        "versionId": "rev8",
        "deviceId": "67::82::9::f::ae::71",
        "featureIds": [
          "powerManager",
          "tree_rgb8"
        ]
      },
      "humanID": "B226",
      "switchPort": -1
    },
    {
      "networkDevice": {
        "ipAddress": "10.15.127.247",
        "productId": "symmeTree",
        "versionId": "rev8",
        "deviceId": "70::49::3::f::7f::f7",
        "featureIds": [
          "powerManager",
          "tree_rgb8"
        ]
      },
      "humanID": "B241",
      "switchPort": -1
    },
    {
      "networkDevice": {
        "ipAddress": "10.113.9.183",
        "productId": "symmeTree",
        "versionId": "rev10",
        "deviceId": "70:49:03:71:09:B7",
        "featureIds": [
          "powerManager",
          "tree_rgb8"
        ]
      },
      "humanID": "R496",
      "switchPort": -1
    },
    {
      "networkDevice": {
        "ipAddress": "10.113.251.7",
        "productId": "symmeTree",
        "versionId": "rev8",
        "deviceId": "70::49::3::71::fb::7",
        "featureIds": [
          "powerManager",
          "tree_rgb8"
        ]
      },
      "humanID": "370",
      "switchPort": -1
    },
    {
      "networkDevice": {
<<<<<<< HEAD
        "ipAddress": "10.38.104.39",
        "productId": "symmeTree",
        "versionId": "rev10",
        "deviceId": "70:52:03:26:68:27",
=======
        "ipAddress": "10.17.132.199",
        "productId": "symmeTree",
        "versionId": "rev10",
        "deviceId": "70:70:00:11:84:C7",
>>>>>>> 532f640e
        "featureIds": [
          "powerManager",
          "tree_rgb8"
        ]
      },
<<<<<<< HEAD
      "humanID": "R539",
=======
      "humanID": "R394",
>>>>>>> 532f640e
      "switchPort": -1
    },
    {
      "networkDevice": {
        "ipAddress": "10.113.251.7",
        "productId": "symmeTree",
        "versionId": "rev8",
        "deviceId": "70::49::3::71::fb::7",
        "featureIds": [
          "powerManager",
          "tree_rgb8"
        ]
      },
      "humanID": "370",
      "switchPort": -1
    },
    {
      "networkDevice": {
        "ipAddress": "10.15.127.247",
        "productId": "symmeTree",
        "versionId": "rev8",
        "deviceId": "70::49::3::f::7f::f7",
        "featureIds": [
          "powerManager",
          "tree_rgb8"
        ]
      },
      "humanID": "B241",
      "switchPort": -1
    },
    {
      "networkDevice": {
        "ipAddress": "10.16.147.199",
        "productId": "symmeTree",
        "versionId": "rev10",
        "deviceId": "71:49:00:10:93:C7",
        "featureIds": [
          "powerManager",
          "tree_rgb8"
        ]
      },
      "humanID": "R503",
      "switchPort": -1
    },
    {
      "networkDevice": {
        "ipAddress": "10.71.91.231",
        "productId": "symmeTree",
        "versionId": "rev8",
        "deviceId": "71::49::0::47::5b::e7",
        "featureIds": [
          "powerManager",
          "tree_rgb8"
        ]
      },
      "humanID": "B238",
      "switchPort": -1
    },
    {
      "networkDevice": {
        "ipAddress": "10.149.172.167",
        "productId": "symmeTree",
        "versionId": "rev8",
        "deviceId": "71::49::0::95::ac::a7",
        "featureIds": [
          "powerManager",
          "tree_rgb8"
        ]
      },
      "humanID": "B283",
      "switchPort": -1
    },
    {
      "networkDevice": {
        "ipAddress": "10.149.191.167",
        "productId": "symmeTree",
        "versionId": "rev8",
        "deviceId": "71::49::0::95::bf::a7",
        "featureIds": [
          "powerManager",
          "tree_rgb8"
        ]
      },
      "humanID": "B244",
      "switchPort": -1
    },
    {
      "networkDevice": {
        "ipAddress": "10.169.57.183",
        "productId": "symmeTree",
        "versionId": "rev8",
        "deviceId": "71::49::0::a9::39::b7",
        "featureIds": [
          "powerManager",
          "tree_rgb8"
        ]
      },
      "humanID": "B255",
      "switchPort": -1
    },
    {
      "networkDevice": {
        "ipAddress": "10.26.88.199",
        "productId": "symmeTree",
        "versionId": "rev10",
        "deviceId": "71:49:03:1A:58:C7",
        "featureIds": [
          "powerManager",
          "tree_rgb8"
        ]
      },
      "humanID": "R618",
      "switchPort": -1
    },
    {
      "networkDevice": {
        "ipAddress": "10.30.46.7",
        "productId": "symmeTree",
        "versionId": "rev8",
        "deviceId": "71::49::3::1e::2e::7",
        "featureIds": [
          "powerManager",
          "tree_rgb8"
        ]
      },
      "humanID": "B273",
      "switchPort": -1
    },
    {
      "networkDevice": {
        "ipAddress": "10.177.159.39",
        "productId": "symmeTree",
        "versionId": "rev8",
        "deviceId": "71::67::0::b1::9f::27",
        "featureIds": [
          "powerManager",
          "tree_rgb8"
        ]
      },
      "humanID": "303",
      "switchPort": -1
    },
    {
      "networkDevice": {
        "ipAddress": "10.4.165.55",
        "productId": "symmeTree",
        "versionId": "rev10",
        "deviceId": "71:67:03:04:A5:37",
        "featureIds": [
          "powerManager",
          "tree_rgb8"
        ]
      },
      "humanID": "R395",
      "switchPort": -1
    },
    {
      "networkDevice": {
        "ipAddress": "10.71.91.231",
        "productId": "symmeTree",
        "versionId": "rev8",
        "deviceId": "71::49::0::47::5b::e7",
        "featureIds": [
          "powerManager",
          "tree_rgb8"
        ]
      },
      "humanID": "B238",
      "switchPort": -1
    },
    {
      "networkDevice": {
        "ipAddress": "10.149.172.167",
        "productId": "symmeTree",
        "versionId": "rev8",
        "deviceId": "71::49::0::95::ac::a7",
        "featureIds": [
          "powerManager",
          "tree_rgb8"
        ]
      },
      "humanID": "B283",
      "switchPort": -1
    },
    {
      "networkDevice": {
        "ipAddress": "10.149.191.167",
        "productId": "symmeTree",
        "versionId": "rev8",
        "deviceId": "71::49::0::95::bf::a7",
        "featureIds": [
          "powerManager",
          "tree_rgb8"
        ]
      },
      "humanID": "B244",
      "switchPort": -1
    },
    {
      "networkDevice": {
        "ipAddress": "10.169.57.183",
        "productId": "symmeTree",
        "versionId": "rev8",
        "deviceId": "71::49::0::a9::39::b7",
        "featureIds": [
          "powerManager",
          "tree_rgb8"
        ]
      },
      "humanID": "B255",
      "switchPort": -1
    },
    {
      "networkDevice": {
        "ipAddress": "10.30.46.7",
        "productId": "symmeTree",
        "versionId": "rev8",
        "deviceId": "71::49::3::1e::2e::7",
        "featureIds": [
          "powerManager",
          "tree_rgb8"
        ]
      },
      "humanID": "B273",
      "switchPort": -1
    },
    {
      "networkDevice": {
        "ipAddress": "10.177.159.39",
        "productId": "symmeTree",
        "versionId": "rev8",
        "deviceId": "71::67::0::b1::9f::27",
        "featureIds": [
          "powerManager",
          "tree_rgb8"
        ]
      },
      "humanID": "303",
      "switchPort": -1
    },
    {
      "networkDevice": {
        "ipAddress": "10.141.120.231",
        "productId": "symmeTree",
        "versionId": "rev10",
        "deviceId": "72:49:00:8D:78:E7",
        "featureIds": [
          "powerManager",
          "tree_rgb8"
        ]
      },
      "humanID": "R536",
      "switchPort": -1
    },
    {
      "networkDevice": {
        "ipAddress": "10.162.162.119",
        "productId": "symmeTree",
        "versionId": "rev10",
        "deviceId": "72:50:00:A2:A2:77",
        "featureIds": [
          "powerManager",
          "tree_rgb8"
        ]
      },
      "humanID": "R508",
      "switchPort": -1
    },
    {
      "networkDevice": {
        "ipAddress": "10.207.157.55",
        "productId": "symmeTree",
        "versionId": "rev10",
        "deviceId": "72:67:01:CF:9D:37",
        "featureIds": [
          "powerManager",
          "tree_rgb8"
        ]
      },
      "humanID": "R562",
      "switchPort": -1
    },
    {
      "networkDevice": {
        "ipAddress": "10.142.220.167",
        "productId": "symmeTree",
        "versionId": "rev10",
        "deviceId": "72:70:01:8E:DC:A7",
        "featureIds": [
          "powerManager",
          "tree_rgb8"
        ]
      },
      "humanID": "R434",
      "switchPort": -1
    },
    {
      "networkDevice": {
        "ipAddress": "10.129.62.183",
        "productId": "symmeTree",
        "versionId": "rev8",
        "deviceId": "75::49::c::81::3e::b7",
        "featureIds": [
          "powerManager",
          "tree_rgb8"
        ]
      },
      "humanID": "B228",
      "switchPort": -1
    },
    {
      "networkDevice": {
        "ipAddress": "10.254.110.247",
        "productId": "symmeTree",
        "versionId": "rev10",
        "deviceId": "75:49:0C:FE:6E:F7",
        "featureIds": [
          "powerManager",
          "tree_rgb8"
        ]
      },
      "humanID": "R555",
      "switchPort": -1
    },
    {
      "networkDevice": {
        "ipAddress": "10.13.79.199",
        "productId": "symmeTree",
        "versionId": "rev8",
        "deviceId": "75::49::f::d::4f::c7",
        "featureIds": [
          "powerManager",
          "tree_rgb8"
        ]
      },
      "humanID": "B220",
      "switchPort": -1
    },
    {
      "networkDevice": {
        "ipAddress": "10.211.115.247",
        "productId": "symmeTree",
        "versionId": "rev10",
        "deviceId": "75:50:0C:D3:73:F7",
        "featureIds": [
          "powerManager",
          "tree_rgb8"
        ]
      },
      "humanID": "R379",
      "switchPort": -1
    },
    {
      "networkDevice": {
        "ipAddress": "10.241.170.103",
        "productId": "symmeTree",
        "versionId": "rev8",
        "deviceId": "75::50::c::f1::aa::67",
        "featureIds": [
          "powerManager",
          "tree_rgb8"
        ]
      },
      "humanID": "302",
      "switchPort": -1
    },
    {
      "networkDevice": {
        "ipAddress": "10.51.227.87",
        "productId": "symmeTree",
        "versionId": "rev10",
        "deviceId": "75:51:0F:33:E3:57",
        "featureIds": [
          "powerManager",
          "tree_rgb8"
        ]
      },
      "humanID": "R501",
      "switchPort": -1
    },
    {
      "networkDevice": {
        "ipAddress": "10.236.115.55",
        "productId": "symmeTree",
        "versionId": "rev8",
        "deviceId": "75::51::f::ec::73::37",
        "featureIds": [
          "powerManager",
          "tree_rgb8"
        ]
      },
      "humanID": "309",
      "switchPort": -1
    },
    {
      "networkDevice": {
        "ipAddress": "10.236.190.55",
        "productId": "symmeTree",
        "versionId": "rev8",
        "deviceId": "75::51::f::ec::be::37",
        "featureIds": [
          "powerManager",
          "tree_rgb8"
        ]
      },
      "humanID": "B293",
      "switchPort": -1
    },
    {
      "networkDevice": {
        "ipAddress": "10.164.180.1",
        "productId": "symmeTree",
        "versionId": "rev8",
        "deviceId": "75::75::c::a4::b4::1",
        "featureIds": [
          "powerManager",
          "tree_rgb8"
        ]
      },
      "humanID": "B285",
      "switchPort": -1
    },
    {
      "networkDevice": {
        "ipAddress": "10.167.239.17",
        "productId": "symmeTree",
        "versionId": "rev10",
        "deviceId": "75:75:0C:A7:EF:11",
        "featureIds": [
          "powerManager",
          "tree_rgb8"
        ]
      },
      "humanID": "R575",
      "switchPort": -1
    },
    {
      "networkDevice": {
        "ipAddress": "10.177.190.17",
        "productId": "symmeTree",
        "versionId": "rev8",
        "deviceId": "75::75::c::b1::be::11",
        "featureIds": [
          "powerManager",
          "tree_rgb8"
        ]
      },
      "humanID": "305",
      "switchPort": -1
    },
    {
      "networkDevice": {
        "ipAddress": "10.129.62.183",
        "productId": "symmeTree",
        "versionId": "rev8",
        "deviceId": "75::49::c::81::3e::b7",
        "featureIds": [
          "powerManager",
          "tree_rgb8"
        ]
      },
      "humanID": "B228",
      "switchPort": -1
    },
    {
      "networkDevice": {
        "ipAddress": "10.13.79.199",
        "productId": "symmeTree",
        "versionId": "rev8",
        "deviceId": "75::49::f::d::4f::c7",
        "featureIds": [
          "powerManager",
          "tree_rgb8"
        ]
      },
      "humanID": "B220",
      "switchPort": -1
    },
    {
      "networkDevice": {
        "ipAddress": "10.241.170.103",
        "productId": "symmeTree",
        "versionId": "rev8",
        "deviceId": "75::50::c::f1::aa::67",
        "featureIds": [
          "powerManager",
          "tree_rgb8"
        ]
      },
      "humanID": "302",
      "switchPort": -1
    },
    {
      "networkDevice": {
        "ipAddress": "10.236.115.55",
        "productId": "symmeTree",
        "versionId": "rev8",
        "deviceId": "75::51::f::ec::73::37",
        "featureIds": [
          "powerManager",
          "tree_rgb8"
        ]
      },
      "humanID": "309",
      "switchPort": -1
    },
    {
      "networkDevice": {
        "ipAddress": "10.236.190.55",
        "productId": "symmeTree",
        "versionId": "rev8",
        "deviceId": "75::51::f::ec::be::37",
        "featureIds": [
          "powerManager",
          "tree_rgb8"
        ]
      },
      "humanID": "B293",
      "switchPort": -1
    },
    {
      "networkDevice": {
        "ipAddress": "10.164.180.1",
        "productId": "symmeTree",
        "versionId": "rev8",
        "deviceId": "75::75::c::a4::b4::1",
        "featureIds": [
          "powerManager",
          "tree_rgb8"
        ]
      },
      "humanID": "B285",
      "switchPort": -1
    },
    {
      "networkDevice": {
        "ipAddress": "10.177.190.17",
        "productId": "symmeTree",
        "versionId": "rev8",
        "deviceId": "75::75::c::b1::be::11",
        "featureIds": [
          "powerManager",
          "tree_rgb8"
        ]
      },
      "humanID": "305",
      "switchPort": -1
    },
    {
      "networkDevice": {
        "ipAddress": "10.253.95.167",
        "productId": "symmeTree",
        "versionId": "rev8",
        "deviceId": "77::49::a::fd::5f::a7",
        "featureIds": [
          "powerManager",
          "tree_rgb8"
        ]
      },
      "humanID": "315",
      "switchPort": -1
    },
    {
      "networkDevice": {
        "ipAddress": "10.18.169.119",
        "productId": "symmeTree",
        "versionId": "rev10",
        "deviceId": "77:50:09:12:A9:77",
        "featureIds": [
          "powerManager",
          "tree_rgb8"
        ]
      },
      "humanID": "R614",
      "switchPort": -1
    },
    {
      "networkDevice": {
        "ipAddress": "10.61.140.183",
        "productId": "symmeTree",
        "versionId": "rev10",
        "deviceId": "77:50:09:3D:8C:B7",
        "featureIds": [
          "powerManager",
          "tree_rgb8"
        ]
      },
      "humanID": "R495",
      "switchPort": -1
    },
    {
      "networkDevice": {
        "ipAddress": "10.7.52.119",
        "productId": "symmeTree",
        "versionId": "rev8",
        "deviceId": "77::50::a::7::34::77",
        "featureIds": [
          "powerManager",
          "tree_rgb8"
        ]
      },
      "humanID": "B284",
      "switchPort": -1
    },
    {
      "networkDevice": {
        "ipAddress": "10.23.94.215",
        "productId": "symmeTree",
        "versionId": "rev8",
        "deviceId": "77::50::a::17::5e::d7",
        "featureIds": [
          "powerManager",
          "tree_rgb8"
        ]
      },
      "humanID": "342",
      "switchPort": -1
    },
    {
      "networkDevice": {
        "ipAddress": "10.26.178.199",
        "productId": "symmeTree",
        "versionId": "rev10",
        "deviceId": "77:50:0A:1A:B2:C7",
        "featureIds": [
          "powerManager",
          "tree_rgb8"
        ]
      },
      "humanID": "R481",
      "switchPort": -1
    },
    {
      "networkDevice": {
        "ipAddress": "10.94.180.103",
        "productId": "symmeTree",
        "versionId": "rev8",
        "deviceId": "77::50::a::5e::b4::67",
        "featureIds": [
          "powerManager",
          "tree_rgb8"
        ]
      },
      "humanID": "314",
      "switchPort": -1
    },
    {
      "networkDevice": {
        "ipAddress": "10.198.200.247",
        "productId": "symmeTree",
        "versionId": "rev8",
        "deviceId": "77::50::d::c6::c8::f7",
        "featureIds": [
          "powerManager",
          "tree_rgb8"
        ]
      },
      "humanID": "308",
      "switchPort": -1
    },
    {
      "networkDevice": {
        "ipAddress": "10.217.58.215",
        "productId": "symmeTree",
        "versionId": "rev8",
        "deviceId": "77::50::d::d9::3a::d7",
        "featureIds": [
          "powerManager",
          "tree_rgb8"
        ]
      },
      "humanID": "334",
      "switchPort": -1
    },
    {
      "networkDevice": {
        "ipAddress": "10.219.144.231",
        "productId": "symmeTree",
        "versionId": "rev8",
        "deviceId": "77::50::d::db::90::e7",
        "featureIds": [
          "powerManager",
          "tree_rgb8"
        ]
      },
      "humanID": "312",
      "switchPort": -1
    },
    {
      "networkDevice": {
        "ipAddress": "10.195.14.135",
        "productId": "symmeTree",
        "versionId": "rev8",
        "deviceId": "77::51::a::c3::e::87",
        "featureIds": [
          "powerManager",
          "tree_rgb8"
        ]
      },
      "humanID": "340",
      "switchPort": -1
    },
    {
      "networkDevice": {
        "ipAddress": "10.199.233.39",
        "productId": "symmeTree",
        "versionId": "rev10",
        "deviceId": "77:51:0A:C7:E9:27",
        "featureIds": [
          "powerManager",
          "tree_rgb8"
        ]
      },
      "humanID": "R632",
      "switchPort": -1
    },
    {
      "networkDevice": {
        "ipAddress": "10.200.104.103",
        "productId": "symmeTree",
        "versionId": "rev10",
        "deviceId": "77:51:0A:C8:68:67",
        "featureIds": [
          "powerManager",
          "tree_rgb8"
        ]
      },
      "humanID": "R513",
      "switchPort": -1
    },
    {
      "networkDevice": {
        "ipAddress": "10.191.146.55",
        "productId": "symmeTree",
        "versionId": "rev8",
        "deviceId": "77::51::d::bf::92::37",
        "featureIds": [
          "powerManager",
          "tree_rgb8"
        ]
      },
      "humanID": "B265",
      "switchPort": -1
    },
    {
      "networkDevice": {
        "ipAddress": "10.228.23.1",
        "productId": "symmeTree",
        "versionId": "rev8",
        "deviceId": "77::75::9::e4::17::1",
        "featureIds": [
          "powerManager",
          "tree_rgb8"
        ]
      },
      "humanID": "B216",
      "switchPort": -1
    },
    {
      "networkDevice": {
        "ipAddress": "10.253.95.167",
        "productId": "symmeTree",
        "versionId": "rev8",
        "deviceId": "77::49::a::fd::5f::a7",
        "featureIds": [
          "powerManager",
          "tree_rgb8"
        ]
      },
      "humanID": "315",
      "switchPort": -1
    },
    {
      "networkDevice": {
        "ipAddress": "10.23.94.215",
        "productId": "symmeTree",
        "versionId": "rev8",
        "deviceId": "77::50::a::17::5e::d7",
        "featureIds": [
          "powerManager",
          "tree_rgb8"
        ]
      },
      "humanID": "342",
      "switchPort": -1
    },
    {
      "networkDevice": {
        "ipAddress": "10.94.180.103",
        "productId": "symmeTree",
        "versionId": "rev8",
        "deviceId": "77::50::a::5e::b4::67",
        "featureIds": [
          "powerManager",
          "tree_rgb8"
        ]
      },
      "humanID": "314",
      "switchPort": -1
    },
    {
      "networkDevice": {
        "ipAddress": "10.7.52.119",
        "productId": "symmeTree",
        "versionId": "rev8",
        "deviceId": "77::50::a::7::34::77",
        "featureIds": [
          "powerManager",
          "tree_rgb8"
        ]
      },
      "humanID": "B284",
      "switchPort": -1
    },
    {
      "networkDevice": {
        "ipAddress": "10.198.200.247",
        "productId": "symmeTree",
        "versionId": "rev8",
        "deviceId": "77::50::d::c6::c8::f7",
        "featureIds": [
          "powerManager",
          "tree_rgb8"
        ]
      },
      "humanID": "308",
      "switchPort": -1
    },
    {
      "networkDevice": {
        "ipAddress": "10.217.58.215",
        "productId": "symmeTree",
        "versionId": "rev8",
        "deviceId": "77::50::d::d9::3a::d7",
        "featureIds": [
          "powerManager",
          "tree_rgb8"
        ]
      },
      "humanID": "334",
      "switchPort": -1
    },
    {
      "networkDevice": {
        "ipAddress": "10.219.144.231",
        "productId": "symmeTree",
        "versionId": "rev8",
        "deviceId": "77::50::d::db::90::e7",
        "featureIds": [
          "powerManager",
          "tree_rgb8"
        ]
      },
      "humanID": "312",
      "switchPort": -1
    },
    {
      "networkDevice": {
        "ipAddress": "10.191.146.55",
        "productId": "symmeTree",
        "versionId": "rev8",
        "deviceId": "77::51::d::bf::92::37",
        "featureIds": [
          "powerManager",
          "tree_rgb8"
        ]
      },
      "humanID": "B265",
      "switchPort": -1
    },
    {
      "networkDevice": {
        "ipAddress": "10.228.23.1",
        "productId": "symmeTree",
        "versionId": "rev8",
        "deviceId": "77::75::9::e4::17::1",
        "featureIds": [
          "powerManager",
          "tree_rgb8"
        ]
      },
      "humanID": "B216",
      "switchPort": -1
    },
    {
      "networkDevice": {
<<<<<<< HEAD
        "ipAddress": "10.176.130.135",
        "productId": "symmeTree",
        "versionId": "rev10",
        "deviceId": "78:49:0B:B0:82:87",
=======
        "ipAddress": "10.30.128.23",
        "productId": "symmeTree",
        "versionId": "rev10",
        "deviceId": "78:49:08:1E:80:17",
>>>>>>> 532f640e
        "featureIds": [
          "powerManager",
          "tree_rgb8"
        ]
      },
<<<<<<< HEAD
      "humanID": "R410",
=======
      "humanID": "R404",
      "switchPort": -1
    },
    {
      "networkDevice": {
        "ipAddress": "10.188.90.215",
        "productId": "symmeTree",
        "versionId": "rev10",
        "deviceId": "78:49:0B:BC:5A:D7",
        "featureIds": [
          "powerManager",
          "tree_rgb8"
        ]
      },
      "humanID": "R608",
>>>>>>> 532f640e
      "switchPort": -1
    },
    {
      "networkDevice": {
        "ipAddress": "10.243.143.215",
        "productId": "symmeTree",
        "versionId": "rev8",
        "deviceId": "78::49::b::f3::8f::d7",
        "featureIds": [
          "powerManager",
          "tree_rgb8"
        ]
      },
      "humanID": "B253",
      "switchPort": -1
    },
    {
      "networkDevice": {
        "ipAddress": "10.32.63.167",
        "productId": "symmeTree",
        "versionId": "rev10",
        "deviceId": "78:50:08:20:3F:A7",
        "featureIds": [
          "powerManager",
          "tree_rgb8"
        ]
      },
      "humanID": "R574",
      "switchPort": -1
    },
    {
      "networkDevice": {
        "ipAddress": "10.49.110.135",
        "productId": "symmeTree",
        "versionId": "rev8",
        "deviceId": "78::50::8::31::6e::87",
        "featureIds": [
          "powerManager",
          "tree_rgb8"
        ]
      },
      "humanID": "B274",
      "switchPort": -1
    },
    {
      "networkDevice": {
        "ipAddress": "10.77.232.183",
        "productId": "symmeTree",
        "versionId": "rev10",
        "deviceId": "78:50:09:4D:E8:B7",
        "featureIds": [
          "powerManager",
          "tree_rgb8"
        ]
      },
      "humanID": "R586",
      "switchPort": -1
    },
    {
      "networkDevice": {
        "ipAddress": "10.175.146.135",
        "productId": "symmeTree",
        "versionId": "rev8",
        "deviceId": "78::50::a::af::92::87",
        "featureIds": [
          "powerManager",
          "tree_rgb8"
        ]
      },
      "humanID": "355",
      "switchPort": -1
    },
    {
      "networkDevice": {
        "ipAddress": "10.190.58.199",
        "productId": "symmeTree",
        "versionId": "rev8",
        "deviceId": "78::50::a::be::3a::c7",
        "featureIds": [
          "powerManager",
          "tree_rgb8"
        ]
      },
      "humanID": "354",
      "switchPort": -1
    },
    {
      "networkDevice": {
        "ipAddress": "10.251.121.231",
        "productId": "symmeTree",
        "versionId": "rev8",
        "deviceId": "78::50::b::fb::79::e7",
        "featureIds": [
          "powerManager",
          "tree_rgb8"
        ]
      },
      "humanID": "B219",
      "switchPort": -1
    },
    {
      "networkDevice": {
        "ipAddress": "10.36.95.71",
        "productId": "symmeTree",
        "versionId": "rev8",
        "deviceId": "78::51::8::24::5f::47",
        "featureIds": [
          "powerManager",
          "tree_rgb8"
        ]
      },
      "humanID": "B289",
      "switchPort": -1
    },
    {
      "networkDevice": {
<<<<<<< HEAD
        "ipAddress": "10.238.73.103",
        "productId": "symmeTree",
        "versionId": "rev10",
        "deviceId": "78:51:0A:EE:49:67",
=======
        "ipAddress": "10.39.116.135",
        "productId": "symmeTree",
        "versionId": "rev10",
        "deviceId": "78:51:08:27:74:87",
>>>>>>> 532f640e
        "featureIds": [
          "powerManager",
          "tree_rgb8"
        ]
      },
<<<<<<< HEAD
      "humanID": "R411",
=======
      "humanID": "R435",
>>>>>>> 532f640e
      "switchPort": -1
    },
    {
      "networkDevice": {
        "ipAddress": "10.68.89.135",
        "productId": "symmeTree",
        "versionId": "rev8",
        "deviceId": "78::51::b::44::59::87",
        "featureIds": [
          "powerManager",
          "tree_rgb8"
        ]
      },
      "humanID": "339",
      "switchPort": -1
    },
    {
      "networkDevice": {
        "ipAddress": "10.207.195.151",
        "productId": "symmeTree",
        "versionId": "rev10",
        "deviceId": "78:51:0B:CF:C3:97",
        "featureIds": [
          "powerManager",
          "tree_rgb8"
        ]
      },
      "humanID": "R408",
      "switchPort": -1
    },
    {
      "networkDevice": {
        "ipAddress": "10.131.216.103",
        "productId": "symmeTree",
        "versionId": "rev10",
        "deviceId": "78:52:0B:83:D8:67",
        "featureIds": [
          "powerManager",
          "tree_rgb8"
        ]
      },
      "humanID": "R568",
      "switchPort": -1
    },
    {
      "networkDevice": {
        "ipAddress": "10.79.104.199",
        "productId": "symmeTree",
        "versionId": "rev8",
        "deviceId": "78::70::9::4f::68::c7",
        "featureIds": [
          "powerManager",
          "tree_rgb8"
        ]
      },
      "humanID": "B252",
      "switchPort": -1
    },
    {
      "networkDevice": {
        "ipAddress": "10.131.233.167",
        "productId": "symmeTree",
        "versionId": "rev10",
        "deviceId": "78:70:0B:83:E9:A7",
        "featureIds": [
          "powerManager",
          "tree_rgb8"
        ]
      },
      "humanID": "R577",
      "switchPort": -1
    },
    {
      "networkDevice": {
        "ipAddress": "10.160.126.231",
        "productId": "symmeTree",
        "versionId": "rev8",
        "deviceId": "78::70::b::a0::7e::e7",
        "featureIds": [
          "powerManager",
          "tree_rgb8"
        ]
      },
      "humanID": "B296",
      "switchPort": -1
    },
    {
      "networkDevice": {
        "ipAddress": "10.180.120.7",
        "productId": "symmeTree",
        "versionId": "rev10",
        "deviceId": "78:70:0B:B4:78:07",
        "featureIds": [
          "powerManager",
          "tree_rgb8"
        ]
      },
      "humanID": "R589",
      "switchPort": -1
    },
    {
      "networkDevice": {
        "ipAddress": "10.193.63.151",
        "productId": "symmeTree",
        "versionId": "rev10",
        "deviceId": "78:70:0B:C1:3F:97",
        "featureIds": [
          "powerManager",
          "tree_rgb8"
        ]
      },
      "humanID": "R630",
      "switchPort": -1
    },
    {
      "networkDevice": {
        "ipAddress": "10.237.73.135",
        "productId": "symmeTree",
        "versionId": "rev8",
        "deviceId": "78::70::b::ed::49::87",
        "featureIds": [
          "powerManager",
          "tree_rgb8"
        ]
      },
      "humanID": "B230",
      "switchPort": -1
    },
    {
      "networkDevice": {
        "ipAddress": "10.247.4.23",
        "productId": "symmeTree",
        "versionId": "rev8",
        "deviceId": "78::70::b::f7::4::17",
        "featureIds": [
          "powerManager",
          "tree_rgb8"
        ]
      },
      "humanID": "304",
      "switchPort": -1
    },
    {
      "networkDevice": {
        "ipAddress": "10.243.143.215",
        "productId": "symmeTree",
        "versionId": "rev8",
        "deviceId": "78::49::b::f3::8f::d7",
        "featureIds": [
          "powerManager",
          "tree_rgb8"
        ]
      },
      "humanID": "B253",
      "switchPort": -1
    },
    {
      "networkDevice": {
        "ipAddress": "10.49.110.135",
        "productId": "symmeTree",
        "versionId": "rev8",
        "deviceId": "78::50::8::31::6e::87",
        "featureIds": [
          "powerManager",
          "tree_rgb8"
        ]
      },
      "humanID": "B274",
      "switchPort": -1
    },
    {
      "networkDevice": {
        "ipAddress": "10.175.146.135",
        "productId": "symmeTree",
        "versionId": "rev8",
        "deviceId": "78::50::a::af::92::87",
        "featureIds": [
          "powerManager",
          "tree_rgb8"
        ]
      },
      "humanID": "355",
      "switchPort": -1
    },
    {
      "networkDevice": {
        "ipAddress": "10.190.58.199",
        "productId": "symmeTree",
        "versionId": "rev8",
        "deviceId": "78::50::a::be::3a::c7",
        "featureIds": [
          "powerManager",
          "tree_rgb8"
        ]
      },
      "humanID": "354",
      "switchPort": -1
    },
    {
      "networkDevice": {
        "ipAddress": "10.251.121.231",
        "productId": "symmeTree",
        "versionId": "rev8",
        "deviceId": "78::50::b::fb::79::e7",
        "featureIds": [
          "powerManager",
          "tree_rgb8"
        ]
      },
      "humanID": "B219",
      "switchPort": -1
    },
    {
      "networkDevice": {
        "ipAddress": "10.36.95.71",
        "productId": "symmeTree",
        "versionId": "rev8",
        "deviceId": "78::51::8::24::5f::47",
        "featureIds": [
          "powerManager",
          "tree_rgb8"
        ]
      },
      "humanID": "B289",
      "switchPort": -1
    },
    {
      "networkDevice": {
        "ipAddress": "10.68.89.135",
        "productId": "symmeTree",
        "versionId": "rev8",
        "deviceId": "78::51::b::44::59::87",
        "featureIds": [
          "powerManager",
          "tree_rgb8"
        ]
      },
      "humanID": "339",
      "switchPort": -1
    },
    {
      "networkDevice": {
        "ipAddress": "10.79.104.199",
        "productId": "symmeTree",
        "versionId": "rev8",
        "deviceId": "78::70::9::4f::68::c7",
        "featureIds": [
          "powerManager",
          "tree_rgb8"
        ]
      },
      "humanID": "B252",
      "switchPort": -1
    },
    {
      "networkDevice": {
        "ipAddress": "10.160.126.231",
        "productId": "symmeTree",
        "versionId": "rev8",
        "deviceId": "78::70::b::a0::7e::e7",
        "featureIds": [
          "powerManager",
          "tree_rgb8"
        ]
      },
      "humanID": "B296",
      "switchPort": -1
    },
    {
      "networkDevice": {
        "ipAddress": "10.237.73.135",
        "productId": "symmeTree",
        "versionId": "rev8",
        "deviceId": "78::70::b::ed::49::87",
        "featureIds": [
          "powerManager",
          "tree_rgb8"
        ]
      },
      "humanID": "B230",
      "switchPort": -1
    },
    {
      "networkDevice": {
        "ipAddress": "10.247.4.23",
        "productId": "symmeTree",
        "versionId": "rev8",
        "deviceId": "78::70::b::f7::4::17",
        "featureIds": [
          "powerManager",
          "tree_rgb8"
        ]
      },
      "humanID": "304",
      "switchPort": -1
    },
    {
      "networkDevice": {
        "ipAddress": "10.233.201.215",
        "productId": "symmeTree",
        "versionId": "rev8",
        "deviceId": "80::48::3::e9::c9::d7",
        "featureIds": [
          "powerManager",
          "tree_rgb8"
        ]
      },
      "humanID": "B264",
      "switchPort": -1
    },
    {
      "networkDevice": {
        "ipAddress": "10.242.72.167",
        "productId": "symmeTree",
        "versionId": "rev10",
        "deviceId": "80:49:00:F2:48:A7",
        "featureIds": [
          "powerManager",
          "tree_rgb8"
        ]
      },
      "humanID": "R387",
      "switchPort": -1
    },
    {
      "networkDevice": {
        "ipAddress": "10.255.98.167",
        "productId": "symmeTree",
        "versionId": "rev10",
        "deviceId": "80:49:00:FF:62:A7",
        "featureIds": [
          "powerManager",
          "tree_rgb8"
        ]
      },
      "humanID": "R466",
      "switchPort": -1
    },
    {
      "networkDevice": {
        "ipAddress": "10.61.19.7",
        "productId": "symmeTree",
        "versionId": "rev8",
        "deviceId": "80::49::3::3d::13::7",
        "featureIds": [
          "powerManager",
          "tree_rgb8"
        ]
      },
      "humanID": "328",
      "switchPort": -1
    },
    {
      "networkDevice": {
        "ipAddress": "10.146.169.199",
        "productId": "symmeTree",
        "versionId": "rev10",
        "deviceId": "80:49:03:92:A9:C7",
        "featureIds": [
          "powerManager",
          "tree_rgb8"
        ]
      },
      "humanID": "R567",
      "switchPort": -1
    },
    {
      "networkDevice": {
        "ipAddress": "10.175.147.7",
        "productId": "symmeTree",
        "versionId": "rev8",
        "deviceId": "80::49::3::af::93::7",
        "featureIds": [
          "powerManager",
          "tree_rgb8"
        ]
      },
      "humanID": "B247",
      "switchPort": -1
    },
    {
      "networkDevice": {
        "ipAddress": "10.189.115.183",
        "productId": "symmeTree",
        "versionId": "rev10",
        "deviceId": "80:49:03:BD:73:B7",
        "featureIds": [
          "powerManager",
          "tree_rgb8"
        ]
      },
      "humanID": "R416",
      "switchPort": -1
    },
    {
      "networkDevice": {
        "ipAddress": "10.99.104.23",
        "productId": "symmeTree",
        "versionId": "rev10",
        "deviceId": "80:50:03:63:68:17",
        "featureIds": [
          "powerManager",
          "tree_rgb8"
        ]
      },
      "humanID": "R467",
      "switchPort": -1
    },
    {
      "networkDevice": {
        "ipAddress": "10.158.88.39",
        "productId": "symmeTree",
        "versionId": "rev10",
        "deviceId": "80:50:03:9E:58:27",
        "featureIds": [
          "powerManager",
          "tree_rgb8"
        ]
      },
      "humanID": "R486",
      "switchPort": -1
    },
    {
      "networkDevice": {
        "ipAddress": "10.164.218.39",
        "productId": "symmeTree",
        "versionId": "rev10",
        "deviceId": "80:50:03:A4:DA:27",
        "featureIds": [
          "powerManager",
          "tree_rgb8"
        ]
      },
      "humanID": "R622",
      "switchPort": -1
    },
    {
      "networkDevice": {
        "ipAddress": "10.193.238.23",
        "productId": "symmeTree",
        "versionId": "rev8",
        "deviceId": "80::50::3::c1::ee::17",
        "featureIds": [
          "powerManager",
          "tree_rgb8"
        ]
      },
      "humanID": "B236",
      "switchPort": -1
    },
    {
      "networkDevice": {
        "ipAddress": "10.223.140.119",
        "productId": "symmeTree",
        "versionId": "rev10",
        "deviceId": "80:51:00:DF:8C:77",
        "featureIds": [
          "powerManager",
          "tree_rgb8"
        ]
      },
      "humanID": "R480",
      "switchPort": -1
    },
    {
      "networkDevice": {
        "ipAddress": "10.144.105.39",
        "productId": "symmeTree",
        "versionId": "rev8",
        "deviceId": "80::51::2::90::69::27",
        "featureIds": [
          "powerManager",
          "tree_rgb8"
        ]
      },
      "humanID": "322",
      "switchPort": -1
    },
    {
      "networkDevice": {
        "ipAddress": "10.220.73.87",
        "productId": "symmeTree",
        "versionId": "rev10",
        "deviceId": "80:51:02:DC:49:57",
        "featureIds": [
          "powerManager",
          "tree_rgb8"
        ]
      },
      "humanID": "R415",
      "switchPort": -1
    },
    {
      "networkDevice": {
        "ipAddress": "10.48.157.7",
        "productId": "symmeTree",
        "versionId": "rev8",
        "deviceId": "80::51::3::30::9d::7",
        "featureIds": [
          "powerManager",
          "tree_rgb8"
        ]
      },
      "humanID": "306",
      "switchPort": -1
    },
    {
      "networkDevice": {
        "ipAddress": "10.78.155.103",
        "productId": "symmeTree",
        "versionId": "rev10",
        "deviceId": "80:51:03:4E:9B:67",
        "featureIds": [
          "powerManager",
          "tree_rgb8"
        ]
      },
      "humanID": "R537",
      "switchPort": -1
    },
    {
      "networkDevice": {
        "ipAddress": "10.0.106.119",
        "productId": "symmeTree",
        "versionId": "rev8",
        "deviceId": "80::67::0::0::6a::77",
        "featureIds": [
          "powerManager",
          "tree_rgb8"
        ]
      },
      "humanID": "B233",
      "switchPort": -1
    },
    {
      "networkDevice": {
        "ipAddress": "10.233.201.215",
        "productId": "symmeTree",
        "versionId": "rev8",
        "deviceId": "80::48::3::e9::c9::d7",
        "featureIds": [
          "powerManager",
          "tree_rgb8"
        ]
      },
      "humanID": "B264",
      "switchPort": -1
    },
    {
      "networkDevice": {
        "ipAddress": "10.61.19.7",
        "productId": "symmeTree",
        "versionId": "rev8",
        "deviceId": "80::49::3::3d::13::7",
        "featureIds": [
          "powerManager",
          "tree_rgb8"
        ]
      },
      "humanID": "328",
      "switchPort": -1
    },
    {
      "networkDevice": {
        "ipAddress": "10.175.147.7",
        "productId": "symmeTree",
        "versionId": "rev8",
        "deviceId": "80::49::3::af::93::7",
        "featureIds": [
          "powerManager",
          "tree_rgb8"
        ]
      },
      "humanID": "B247",
      "switchPort": -1
    },
    {
      "networkDevice": {
        "ipAddress": "10.193.238.23",
        "productId": "symmeTree",
        "versionId": "rev8",
        "deviceId": "80::50::3::c1::ee::17",
        "featureIds": [
          "powerManager",
          "tree_rgb8"
        ]
      },
      "humanID": "B236",
      "switchPort": -1
    },
    {
      "networkDevice": {
        "ipAddress": "10.144.105.39",
        "productId": "symmeTree",
        "versionId": "rev8",
        "deviceId": "80::51::2::90::69::27",
        "featureIds": [
          "powerManager",
          "tree_rgb8"
        ]
      },
      "humanID": "322",
      "switchPort": -1
    },
    {
      "networkDevice": {
        "ipAddress": "10.48.157.7",
        "productId": "symmeTree",
        "versionId": "rev8",
        "deviceId": "80::51::3::30::9d::7",
        "featureIds": [
          "powerManager",
          "tree_rgb8"
        ]
      },
      "humanID": "306",
      "switchPort": -1
    },
    {
      "networkDevice": {
        "ipAddress": "10.0.106.119",
        "productId": "symmeTree",
        "versionId": "rev8",
        "deviceId": "80::67::0::0::6a::77",
        "featureIds": [
          "powerManager",
          "tree_rgb8"
        ]
      },
      "humanID": "B233",
      "switchPort": -1
    },
    {
      "networkDevice": {
        "ipAddress": "10.65.210.167",
        "productId": "symmeTree",
        "versionId": "rev8",
        "deviceId": "82::48::1::41::d2::a7",
        "featureIds": [
          "powerManager",
          "tree_rgb8"
        ]
      },
      "humanID": "B292",
      "switchPort": -1
    },
    {
      "networkDevice": {
        "ipAddress": "10.164.51.199",
        "productId": "symmeTree",
        "versionId": "rev8",
        "deviceId": "82::48::1::a4::33::c7",
        "featureIds": [
          "powerManager",
          "tree_rgb8"
        ]
      },
      "humanID": "B291",
      "switchPort": -1
    },
    {
      "networkDevice": {
        "ipAddress": "10.238.78.23",
        "productId": "symmeTree",
        "versionId": "rev8",
        "deviceId": "82::48::1::ee::4e::17",
        "featureIds": [
          "powerManager",
          "tree_rgb8"
        ]
      },
      "humanID": "B280",
      "switchPort": -1
    },
    {
      "networkDevice": {
        "ipAddress": "10.223.240.7",
        "productId": "symmeTree",
        "versionId": "rev10",
        "deviceId": "82:49:00:DF:F0:07",
        "featureIds": [
          "powerManager",
          "tree_rgb8"
        ]
      },
      "humanID": "R488",
      "switchPort": -1
    },
    {
      "networkDevice": {
        "ipAddress": "10.44.34.135",
        "productId": "symmeTree",
        "versionId": "rev10",
        "deviceId": "82:49:01:2C:22:87",
        "featureIds": [
          "powerManager",
          "tree_rgb8"
        ]
      },
      "humanID": "R541",
      "switchPort": -1
    },
    {
      "networkDevice": {
        "ipAddress": "10.76.59.7",
        "productId": "symmeTree",
        "versionId": "rev8",
        "deviceId": "82::49::1::4c::3b::7",
        "featureIds": [
          "powerManager",
          "tree_rgb8"
        ]
      },
      "humanID": "345",
      "switchPort": -1
    },
    {
      "networkDevice": {
        "ipAddress": "10.78.176.167",
        "productId": "symmeTree",
        "versionId": "rev8",
        "deviceId": "82::49::1::4e::b0::a7",
        "featureIds": [
          "powerManager",
          "tree_rgb8"
        ]
      },
      "humanID": "J335",
      "switchPort": -1
    },
    {
      "networkDevice": {
        "ipAddress": "10.128.252.199",
        "productId": "symmeTree",
        "versionId": "rev8",
        "deviceId": "82::49::1::80::fc::c7",
        "featureIds": [
          "powerManager",
          "tree_rgb8"
        ]
      },
      "humanID": "B239",
      "switchPort": -1
    },
    {
      "networkDevice": {
        "ipAddress": "10.141.224.199",
        "productId": "symmeTree",
        "versionId": "rev10",
        "deviceId": "82:49:01:8D:E0:C7",
        "featureIds": [
          "powerManager",
          "tree_rgb8"
        ]
      },
      "humanID": "R604",
      "switchPort": -1
    },
    {
      "networkDevice": {
        "ipAddress": "10.57.72.199",
        "productId": "symmeTree",
        "versionId": "rev10",
        "deviceId": "82:49:02:39:48:C7",
        "featureIds": [
          "powerManager",
          "tree_rgb8"
        ]
      },
      "humanID": "R619",
      "switchPort": -1
    },
    {
      "networkDevice": {
        "ipAddress": "10.137.125.87",
        "productId": "symmeTree",
        "versionId": "rev8",
        "deviceId": "82::50::1::89::7d::57",
        "featureIds": [
          "powerManager",
          "tree_rgb8"
        ]
      },
      "humanID": "B260",
      "switchPort": -1
    },
    {
      "networkDevice": {
        "ipAddress": "10.1.186.7",
        "productId": "symmeTree",
        "versionId": "rev8",
        "deviceId": "82::51::1::1::ba::7",
        "featureIds": [
          "powerManager",
          "tree_rgb8"
        ]
      },
      "humanID": "365",
      "switchPort": -1
    },
    {
      "networkDevice": {
        "ipAddress": "10.65.139.103",
        "productId": "symmeTree",
        "versionId": "rev8",
        "deviceId": "82::51::1::41::8b::67",
        "featureIds": [
          "powerManager",
          "tree_rgb8"
        ]
      },
      "humanID": "B267",
      "switchPort": -1
    },
    {
      "networkDevice": {
        "ipAddress": "10.71.127.103",
        "productId": "symmeTree",
        "versionId": "rev8",
        "deviceId": "82::51::1::47::7f::67",
        "featureIds": [
          "powerManager",
          "tree_rgb8"
        ]
      },
      "humanID": "B277",
      "switchPort": -1
    },
    {
      "networkDevice": {
        "ipAddress": "10.71.140.151",
        "productId": "symmeTree",
        "versionId": "rev8",
        "deviceId": "82::51::1::47::8c::97",
        "featureIds": [
          "powerManager",
          "tree_rgb8"
        ]
      },
      "humanID": "B223",
      "switchPort": -1
    },
    {
      "networkDevice": {
        "ipAddress": "10.160.177.71",
        "productId": "symmeTree",
        "versionId": "rev10",
        "deviceId": "82:51:01:A0:B1:47",
        "featureIds": [
          "powerManager",
          "tree_rgb8"
        ]
      },
      "humanID": "R607",
      "switchPort": -1
    },
    {
      "networkDevice": {
        "ipAddress": "10.177.79.103",
        "productId": "symmeTree",
        "versionId": "rev10",
        "deviceId": "82:51:01:B1:4F:67",
        "featureIds": [
          "powerManager",
          "tree_rgb8"
        ]
      },
      "humanID": "R468",
      "switchPort": -1
    },
    {
      "networkDevice": {
        "ipAddress": "10.205.173.7",
        "productId": "symmeTree",
        "versionId": "rev10",
        "deviceId": "82:51:01:CD:AD:07",
        "featureIds": [
          "powerManager",
          "tree_rgb8"
        ]
      },
      "humanID": "R382",
      "switchPort": -1
    },
    {
      "networkDevice": {
        "ipAddress": "10.83.237.39",
        "productId": "symmeTree",
        "versionId": "rev8",
        "deviceId": "82::51::2::53::ed::27",
        "featureIds": [
          "powerManager",
          "tree_rgb8"
        ]
      },
      "humanID": "366b",
      "switchPort": -1
    },
    {
      "networkDevice": {
<<<<<<< HEAD
        "ipAddress": "10.12.142.103",
        "productId": "symmeTree",
        "versionId": "rev10",
        "deviceId": "82:65:01:0C:8E:67",
=======
        "ipAddress": "10.230.147.135",
        "productId": "symmeTree",
        "versionId": "rev10",
        "deviceId": "82:51:02:E6:93:87",
>>>>>>> 532f640e
        "featureIds": [
          "powerManager",
          "tree_rgb8"
        ]
      },
<<<<<<< HEAD
      "humanID": "R523",
=======
      "humanID": "R494",
>>>>>>> 532f640e
      "switchPort": -1
    },
    {
      "networkDevice": {
        "ipAddress": "10.77.164.7",
        "productId": "symmeTree",
        "versionId": "rev10",
        "deviceId": "82:65:01:4D:A4:07",
        "featureIds": [
          "powerManager",
          "tree_rgb8"
        ]
      },
      "humanID": "R482",
      "switchPort": -1
    },
    {
      "networkDevice": {
        "ipAddress": "10.93.120.119",
        "productId": "symmeTree",
        "versionId": "d07087c",
        "deviceId": "82:65:01:5D:78:77",
        "featureIds": [
          "powerManager",
          "tree_rgb8"
        ]
      },
      "humanID": "R605",
      "switchPort": -1
    },
    {
      "networkDevice": {
        "ipAddress": "10.123.5.55",
        "productId": "symmeTree",
        "versionId": "rev10",
        "deviceId": "82:65:01:7B:05:37",
        "featureIds": [
          "powerManager",
          "tree_rgb8"
        ]
      },
      "humanID": "R500",
      "switchPort": -1
    },
    {
      "networkDevice": {
        "ipAddress": "10.125.143.103",
        "productId": "symmeTree",
        "versionId": "rev8",
        "deviceId": "82::65::1::7d::8f::67",
        "featureIds": [
          "powerManager",
          "tree_rgb8"
        ]
      },
      "humanID": "B227",
      "switchPort": -1
    },
    {
      "networkDevice": {
        "ipAddress": "10.126.189.167",
        "productId": "symmeTree",
        "versionId": "d07087c",
        "deviceId": "82:65:01:7E:BD:A7",
        "featureIds": [
          "powerManager",
          "tree_rgb8"
        ]
      },
      "humanID": "R418",
      "switchPort": -1
    },
    {
      "networkDevice": {
        "ipAddress": "10.236.164.71",
        "productId": "symmeTree",
        "versionId": "rev10",
        "deviceId": "82:65:02:EC:A4:47",
        "featureIds": [
          "powerManager",
          "tree_rgb8"
        ]
      },
      "humanID": "R487",
      "switchPort": -1
    },
    {
      "networkDevice": {
        "ipAddress": "10.129.207.1",
        "productId": "symmeTree",
        "versionId": "rev8",
        "deviceId": "82::75::1::81::cf::1",
        "featureIds": [
          "powerManager",
          "tree_rgb8"
        ]
      },
      "humanID": "B248",
      "switchPort": -1
    },
    {
      "networkDevice": {
        "ipAddress": "10.221.43.1",
        "productId": "symmeTree",
        "versionId": "rev8",
        "deviceId": "82::75::1::dd::2b::1",
        "featureIds": [
          "powerManager",
          "tree_rgb8"
        ]
      },
      "humanID": "300",
      "switchPort": -1
    },
    {
      "networkDevice": {
        "ipAddress": "10.33.27.161",
        "productId": "symmeTree",
        "versionId": "rev8",
        "deviceId": "82::78::1::21::1b::a1",
        "featureIds": [
          "powerManager",
          "tree_rgb8"
        ]
      },
      "humanID": "352",
      "switchPort": -1
    },
    {
      "networkDevice": {
        "ipAddress": "10.65.210.167",
        "productId": "symmeTree",
        "versionId": "rev8",
        "deviceId": "82::48::1::41::d2::a7",
        "featureIds": [
          "powerManager",
          "tree_rgb8"
        ]
      },
      "humanID": "B292",
      "switchPort": -1
    },
    {
      "networkDevice": {
        "ipAddress": "10.164.51.199",
        "productId": "symmeTree",
        "versionId": "rev8",
        "deviceId": "82::48::1::a4::33::c7",
        "featureIds": [
          "powerManager",
          "tree_rgb8"
        ]
      },
      "humanID": "B291",
      "switchPort": -1
    },
    {
      "networkDevice": {
        "ipAddress": "10.238.78.23",
        "productId": "symmeTree",
        "versionId": "rev8",
        "deviceId": "82::48::1::ee::4e::17",
        "featureIds": [
          "powerManager",
          "tree_rgb8"
        ]
      },
      "humanID": "B280",
      "switchPort": -1
    },
    {
      "networkDevice": {
        "ipAddress": "10.76.59.7",
        "productId": "symmeTree",
        "versionId": "rev8",
        "deviceId": "82::49::1::4c::3b::7",
        "featureIds": [
          "powerManager",
          "tree_rgb8"
        ]
      },
      "humanID": "345",
      "switchPort": -1
    },
    {
      "networkDevice": {
        "ipAddress": "10.78.176.167",
        "productId": "symmeTree",
        "versionId": "rev8",
        "deviceId": "82::49::1::4e::b0::a7",
        "featureIds": [
          "powerManager",
          "tree_rgb8"
        ]
      },
      "humanID": "J335",
      "switchPort": -1
    },
    {
      "networkDevice": {
        "ipAddress": "10.128.252.199",
        "productId": "symmeTree",
        "versionId": "rev8",
        "deviceId": "82::49::1::80::fc::c7",
        "featureIds": [
          "powerManager",
          "tree_rgb8"
        ]
      },
      "humanID": "B239",
      "switchPort": -1
    },
    {
      "networkDevice": {
        "ipAddress": "10.137.125.87",
        "productId": "symmeTree",
        "versionId": "rev8",
        "deviceId": "82::50::1::89::7d::57",
        "featureIds": [
          "powerManager",
          "tree_rgb8"
        ]
      },
      "humanID": "B260",
      "switchPort": -1
    },
    {
      "networkDevice": {
        "ipAddress": "10.1.186.7",
        "productId": "symmeTree",
        "versionId": "rev8",
        "deviceId": "82::51::1::1::ba::7",
        "featureIds": [
          "powerManager",
          "tree_rgb8"
        ]
      },
      "humanID": "365",
      "switchPort": -1
    },
    {
      "networkDevice": {
        "ipAddress": "10.65.139.103",
        "productId": "symmeTree",
        "versionId": "rev8",
        "deviceId": "82::51::1::41::8b::67",
        "featureIds": [
          "powerManager",
          "tree_rgb8"
        ]
      },
      "humanID": "B267",
      "switchPort": -1
    },
    {
      "networkDevice": {
        "ipAddress": "10.71.127.103",
        "productId": "symmeTree",
        "versionId": "rev8",
        "deviceId": "82::51::1::47::7f::67",
        "featureIds": [
          "powerManager",
          "tree_rgb8"
        ]
      },
      "humanID": "B277",
      "switchPort": -1
    },
    {
      "networkDevice": {
        "ipAddress": "10.71.140.151",
        "productId": "symmeTree",
        "versionId": "rev8",
        "deviceId": "82::51::1::47::8c::97",
        "featureIds": [
          "powerManager",
          "tree_rgb8"
        ]
      },
      "humanID": "B223",
      "switchPort": -1
    },
    {
      "networkDevice": {
        "ipAddress": "10.83.237.39",
        "productId": "symmeTree",
        "versionId": "rev8",
        "deviceId": "82::51::2::53::ed::27",
        "featureIds": [
          "powerManager",
          "tree_rgb8"
        ]
      },
      "humanID": "366b",
      "switchPort": -1
    },
    {
      "networkDevice": {
        "ipAddress": "10.125.143.103",
        "productId": "symmeTree",
        "versionId": "rev8",
        "deviceId": "82::65::1::7d::8f::67",
        "featureIds": [
          "powerManager",
          "tree_rgb8"
        ]
      },
      "humanID": "B227",
      "switchPort": -1
    },
    {
      "networkDevice": {
        "ipAddress": "10.129.207.1",
        "productId": "symmeTree",
        "versionId": "rev8",
        "deviceId": "82::75::1::81::cf::1",
        "featureIds": [
          "powerManager",
          "tree_rgb8"
        ]
      },
      "humanID": "B248",
      "switchPort": -1
    },
    {
      "networkDevice": {
        "ipAddress": "10.221.43.1",
        "productId": "symmeTree",
        "versionId": "rev8",
        "deviceId": "82::75::1::dd::2b::1",
        "featureIds": [
          "powerManager",
          "tree_rgb8"
        ]
      },
      "humanID": "300",
      "switchPort": -1
    },
    {
      "networkDevice": {
        "ipAddress": "10.33.27.161",
        "productId": "symmeTree",
        "versionId": "rev8",
        "deviceId": "82::78::1::21::1b::a1",
        "featureIds": [
          "powerManager",
          "tree_rgb8"
        ]
      },
      "humanID": "352",
      "switchPort": -1
    },
    {
      "networkDevice": {
        "ipAddress": "10.60.189.215",
        "productId": "symmeTree",
        "versionId": "rev8",
        "deviceId": "83::48::e::3c::bd::d7",
        "featureIds": [
          "powerManager",
          "tree_rgb8"
        ]
      },
      "humanID": "B222",
      "switchPort": -1
    },
    {
      "networkDevice": {
        "ipAddress": "10.92.127.23",
        "productId": "symmeTree",
        "versionId": "rev8",
        "deviceId": "83::48::e::5c::7f::17",
        "featureIds": [
          "powerManager",
          "tree_rgb8"
        ]
      },
      "humanID": "399z",
      "switchPort": -1
    },
    {
      "networkDevice": {
        "ipAddress": "10.93.115.167",
        "productId": "symmeTree",
        "versionId": "rev10",
        "deviceId": "83:48:0E:5D:73:A7",
        "featureIds": [
          "powerManager",
          "tree_rgb8"
        ]
      },
      "humanID": "R517",
      "switchPort": -1
    },
    {
      "networkDevice": {
        "ipAddress": "10.94.234.7",
        "productId": "symmeTree",
        "versionId": "rev8",
        "deviceId": "83::48::e::5e::ea::7",
        "featureIds": [
          "powerManager",
          "tree_rgb8"
        ]
      },
      "humanID": "399w",
      "switchPort": -1
    },
    {
      "networkDevice": {
        "ipAddress": "10.244.219.215",
        "productId": "symmeTree",
        "versionId": "rev8",
        "deviceId": "83::49::d::f4::db::d7",
        "featureIds": [
          "powerManager",
          "tree_rgb8"
        ]
      },
      "humanID": "317",
      "switchPort": -1
    },
    {
      "networkDevice": {
        "ipAddress": "10.156.120.183",
        "productId": "symmeTree",
        "versionId": "d07087c",
        "deviceId": "83:49:0E:9C:78:B7",
        "featureIds": [
          "powerManager",
          "tree_rgb8"
        ]
      },
      "humanID": "R560",
      "switchPort": -1
    },
    {
      "networkDevice": {
        "ipAddress": "10.159.171.247",
        "productId": "symmeTree",
        "versionId": "d07087c",
        "deviceId": "83:49:0E:9F:AB:F7",
        "featureIds": [
          "powerManager",
          "tree_rgb8"
        ]
      },
      "humanID": "R602",
      "switchPort": -1
    },
    {
      "networkDevice": {
        "ipAddress": "10.19.140.55",
        "productId": "symmeTree",
        "versionId": "rev10",
        "deviceId": "83:50:0E:13:8C:37",
        "featureIds": [
          "powerManager",
          "tree_rgb8"
        ]
      },
      "humanID": "R485",
      "switchPort": -1
    },
    {
      "networkDevice": {
        "ipAddress": "10.194.163.39",
        "productId": "symmeTree",
        "versionId": "rev10",
        "deviceId": "83:51:01:C2:A3:27",
        "featureIds": [
          "powerManager",
          "tree_rgb8"
        ]
      },
      "humanID": "R564",
      "switchPort": -1
    },
    {
      "networkDevice": {
        "ipAddress": "10.195.131.23",
        "productId": "symmeTree",
        "versionId": "rev8",
        "deviceId": "83::51::1::c3::83::17",
        "featureIds": [
          "powerManager",
          "tree_rgb8"
        ]
      },
      "humanID": "356",
      "switchPort": -1
    },
    {
      "networkDevice": {
        "ipAddress": "10.209.201.39",
        "productId": "symmeTree",
        "versionId": "rev8",
        "deviceId": "83::51::1::d1::c9::27",
        "featureIds": [
          "powerManager",
          "tree_rgb8"
        ]
      },
      "humanID": "B234",
      "switchPort": -1
    },
    {
      "networkDevice": {
        "ipAddress": "10.241.67.119",
        "productId": "symmeTree",
        "versionId": "rev8",
        "deviceId": "83::51::1::f1::43::77",
        "featureIds": [
          "powerManager",
          "tree_rgb8"
        ]
      },
      "humanID": "330",
      "switchPort": -1
    },
    {
      "networkDevice": {
        "ipAddress": "10.27.80.71",
        "productId": "symmeTree",
        "versionId": "rev8",
        "deviceId": "83::51::e::1b::50::47",
        "featureIds": [
          "powerManager",
          "tree_rgb8"
        ]
      },
      "humanID": "B275",
      "switchPort": -1
    },
    {
      "networkDevice": {
        "ipAddress": "10.62.90.135",
        "productId": "symmeTree",
        "versionId": "rev8",
        "deviceId": "83::51::e::3e::5a::87",
        "featureIds": [
          "powerManager",
          "tree_rgb8"
        ]
      },
      "humanID": "B251",
      "switchPort": -1
    },
    {
      "networkDevice": {
        "ipAddress": "10.127.125.135",
        "productId": "symmeTree",
        "versionId": "rev10",
        "deviceId": "83:51:0E:7F:7D:87",
        "featureIds": [
          "powerManager",
          "tree_rgb8"
        ]
      },
      "humanID": "R525",
      "switchPort": -1
    },
    {
      "networkDevice": {
        "ipAddress": "10.216.115.135",
        "productId": "symmeTree",
        "versionId": "rev8",
        "deviceId": "83::51::e::d8::73::87",
        "featureIds": [
          "powerManager",
          "tree_rgb8"
        ]
      },
      "humanID": "321",
      "switchPort": -1
    },
    {
      "networkDevice": {
        "ipAddress": "10.240.141.151",
        "productId": "symmeTree",
        "versionId": "rev8",
        "deviceId": "83::51::e::f0::8d::97",
        "featureIds": [
          "powerManager",
          "tree_rgb8"
        ]
      },
      "humanID": "329",
      "switchPort": -1
    },
    {
      "networkDevice": {
        "ipAddress": "10.241.202.39",
        "productId": "symmeTree",
        "versionId": "rev8",
        "deviceId": "83::51::e::f1::ca::27",
        "featureIds": [
          "powerManager",
          "tree_rgb8"
        ]
      },
      "humanID": "B297",
      "switchPort": -1
    },
    {
      "networkDevice": {
        "ipAddress": "10.243.74.87",
        "productId": "symmeTree",
        "versionId": "rev10",
        "deviceId": "83:51:0E:F3:4A:57",
        "featureIds": [
          "powerManager",
          "tree_rgb8"
        ]
      },
      "humanID": "R511",
      "switchPort": -1
    },
    {
      "networkDevice": {
        "ipAddress": "10.6.77.7",
        "productId": "symmeTree",
        "versionId": "rev8",
        "deviceId": "83::65::d::6::4d::7",
        "featureIds": [
          "powerManager",
          "tree_rgb8"
        ]
      },
      "humanID": "B276",
      "switchPort": -1
    },
    {
      "networkDevice": {
        "ipAddress": "10.188.25.55",
        "productId": "symmeTree",
        "versionId": "rev8",
        "deviceId": "83::65::e::bc::19::37",
        "featureIds": [
          "powerManager",
          "tree_rgb8"
        ]
      },
      "humanID": "B225",
      "switchPort": -1
    },
    {
      "networkDevice": {
        "ipAddress": "10.241.123.87",
        "productId": "symmeTree",
        "versionId": "rev10",
        "deviceId": "83:65:0E:F1:7B:57",
        "featureIds": [
          "powerManager",
          "tree_rgb8"
        ]
      },
      "humanID": "R628",
      "switchPort": -1
    },
    {
      "networkDevice": {
        "ipAddress": "10.245.200.103",
        "productId": "symmeTree",
        "versionId": "rev10",
        "deviceId": "83:65:0E:F5:C8:67",
        "featureIds": [
          "powerManager",
          "tree_rgb8"
        ]
      },
      "humanID": "R441",
      "switchPort": -1
    },
    {
      "networkDevice": {
        "ipAddress": "10.214.93.7",
        "productId": "symmeTree",
        "versionId": "rev10",
        "deviceId": "83:67:0D:D6:5D:07",
        "featureIds": [
          "powerManager",
          "tree_rgb8"
        ]
      },
      "humanID": "R529",
      "switchPort": -1
    },
    {
      "networkDevice": {
        "ipAddress": "10.97.69.55",
        "productId": "symmeTree",
        "versionId": "rev8",
        "deviceId": "83::67::e::61::45::37",
        "featureIds": [
          "powerManager",
          "tree_rgb8"
        ]
      },
      "humanID": "298",
      "switchPort": -1
    },
    {
      "networkDevice": {
        "ipAddress": "10.42.183.71",
        "productId": "symmeTree",
        "versionId": "rev8",
        "deviceId": "83::70::e::2a::b7::47",
        "featureIds": [
          "powerManager",
          "tree_rgb8"
        ]
      },
      "humanID": "359",
      "switchPort": -1
    },
    {
      "networkDevice": {
        "ipAddress": "10.60.189.215",
        "productId": "symmeTree",
        "versionId": "rev8",
        "deviceId": "83::48::e::3c::bd::d7",
        "featureIds": [
          "powerManager",
          "tree_rgb8"
        ]
      },
      "humanID": "B222",
      "switchPort": -1
    },
    {
      "networkDevice": {
        "ipAddress": "10.92.127.23",
        "productId": "symmeTree",
        "versionId": "rev8",
        "deviceId": "83::48::e::5c::7f::17",
        "featureIds": [
          "powerManager",
          "tree_rgb8"
        ]
      },
      "humanID": "399z",
      "switchPort": -1
    },
    {
      "networkDevice": {
        "ipAddress": "10.94.234.7",
        "productId": "symmeTree",
        "versionId": "rev8",
        "deviceId": "83::48::e::5e::ea::7",
        "featureIds": [
          "powerManager",
          "tree_rgb8"
        ]
      },
      "humanID": "399w",
      "switchPort": -1
    },
    {
      "networkDevice": {
        "ipAddress": "10.244.219.215",
        "productId": "symmeTree",
        "versionId": "rev8",
        "deviceId": "83::49::d::f4::db::d7",
        "featureIds": [
          "powerManager",
          "tree_rgb8"
        ]
      },
      "humanID": "317",
      "switchPort": -1
    },
    {
      "networkDevice": {
        "ipAddress": "10.195.131.23",
        "productId": "symmeTree",
        "versionId": "rev8",
        "deviceId": "83::51::1::c3::83::17",
        "featureIds": [
          "powerManager",
          "tree_rgb8"
        ]
      },
      "humanID": "356",
      "switchPort": -1
    },
    {
      "networkDevice": {
        "ipAddress": "10.209.201.39",
        "productId": "symmeTree",
        "versionId": "rev8",
        "deviceId": "83::51::1::d1::c9::27",
        "featureIds": [
          "powerManager",
          "tree_rgb8"
        ]
      },
      "humanID": "B234",
      "switchPort": -1
    },
    {
      "networkDevice": {
        "ipAddress": "10.241.67.119",
        "productId": "symmeTree",
        "versionId": "rev8",
        "deviceId": "83::51::1::f1::43::77",
        "featureIds": [
          "powerManager",
          "tree_rgb8"
        ]
      },
      "humanID": "330",
      "switchPort": -1
    },
    {
      "networkDevice": {
        "ipAddress": "10.27.80.71",
        "productId": "symmeTree",
        "versionId": "rev8",
        "deviceId": "83::51::e::1b::50::47",
        "featureIds": [
          "powerManager",
          "tree_rgb8"
        ]
      },
      "humanID": "B275",
      "switchPort": -1
    },
    {
      "networkDevice": {
        "ipAddress": "10.62.90.135",
        "productId": "symmeTree",
        "versionId": "rev8",
        "deviceId": "83::51::e::3e::5a::87",
        "featureIds": [
          "powerManager",
          "tree_rgb8"
        ]
      },
      "humanID": "B251",
      "switchPort": -1
    },
    {
      "networkDevice": {
        "ipAddress": "10.216.115.135",
        "productId": "symmeTree",
        "versionId": "rev8",
        "deviceId": "83::51::e::d8::73::87",
        "featureIds": [
          "powerManager",
          "tree_rgb8"
        ]
      },
      "humanID": "321",
      "switchPort": -1
    },
    {
      "networkDevice": {
        "ipAddress": "10.240.141.151",
        "productId": "symmeTree",
        "versionId": "rev8",
        "deviceId": "83::51::e::f0::8d::97",
        "featureIds": [
          "powerManager",
          "tree_rgb8"
        ]
      },
      "humanID": "329",
      "switchPort": -1
    },
    {
      "networkDevice": {
        "ipAddress": "10.241.202.39",
        "productId": "symmeTree",
        "versionId": "rev8",
        "deviceId": "83::51::e::f1::ca::27",
        "featureIds": [
          "powerManager",
          "tree_rgb8"
        ]
      },
      "humanID": "B297",
      "switchPort": -1
    },
    {
      "networkDevice": {
        "ipAddress": "10.6.77.7",
        "productId": "symmeTree",
        "versionId": "rev8",
        "deviceId": "83::65::d::6::4d::7",
        "featureIds": [
          "powerManager",
          "tree_rgb8"
        ]
      },
      "humanID": "B276",
      "switchPort": -1
    },
    {
      "networkDevice": {
        "ipAddress": "10.188.25.55",
        "productId": "symmeTree",
        "versionId": "rev8",
        "deviceId": "83::65::e::bc::19::37",
        "featureIds": [
          "powerManager",
          "tree_rgb8"
        ]
      },
      "humanID": "B225",
      "switchPort": -1
    },
    {
      "networkDevice": {
        "ipAddress": "10.97.69.55",
        "productId": "symmeTree",
        "versionId": "rev8",
        "deviceId": "83::67::e::61::45::37",
        "featureIds": [
          "powerManager",
          "tree_rgb8"
        ]
      },
      "humanID": "298",
      "switchPort": -1
    },
    {
      "networkDevice": {
        "ipAddress": "10.42.183.71",
        "productId": "symmeTree",
        "versionId": "rev8",
        "deviceId": "83::70::e::2a::b7::47",
        "featureIds": [
          "powerManager",
          "tree_rgb8"
        ]
      },
      "humanID": "359",
      "switchPort": -1
    },
    {
      "networkDevice": {
        "ipAddress": "10.249.191.167",
        "productId": "symmeTree",
        "versionId": "rev8",
        "deviceId": "84::48::c::f9::bf::a7",
        "featureIds": [
          "powerManager",
          "tree_rgb8"
        ]
      },
      "humanID": "348",
      "switchPort": -1
    },
    {
      "networkDevice": {
        "ipAddress": "10.155.163.151",
        "productId": "symmeTree",
        "versionId": "rev10",
        "deviceId": "84:48:0E:9B:A3:97",
        "featureIds": [
          "powerManager",
          "tree_rgb8"
        ]
      },
      "humanID": "R627",
      "switchPort": -1
    },
    {
      "networkDevice": {
        "ipAddress": "10.0.179.183",
        "productId": "symmeTree",
        "versionId": "rev8",
        "deviceId": "84::49::f::0::b3::b7",
        "featureIds": [
          "powerManager",
          "tree_rgb8"
        ]
      },
      "humanID": "333",
      "switchPort": -1
    },
    {
      "networkDevice": {
        "ipAddress": "10.10.49.55",
        "productId": "symmeTree",
        "versionId": "rev10",
        "deviceId": "84:51:0C:0A:31:37",
        "featureIds": [
          "powerManager",
          "tree_rgb8"
        ]
      },
      "humanID": "R493",
      "switchPort": -1
    },
    {
      "networkDevice": {
        "ipAddress": "10.37.94.71",
        "productId": "symmeTree",
        "versionId": "rev8",
        "deviceId": "84::51::c::25::5e::47",
        "featureIds": [
          "powerManager",
          "tree_rgb8"
        ]
      },
      "humanID": "B287",
      "switchPort": -1
    },
    {
      "networkDevice": {
        "ipAddress": "10.16.80.151",
        "productId": "symmeTree",
        "versionId": "rev8",
        "deviceId": "84::51::f::10::50::97",
        "featureIds": [
          "powerManager",
          "tree_rgb8"
        ]
      },
      "humanID": "B261",
      "switchPort": -1
    },
    {
      "networkDevice": {
        "ipAddress": "10.32.13.103",
        "productId": "symmeTree",
        "versionId": "rev8",
        "deviceId": "84::51::f::20::d::67",
        "featureIds": [
          "powerManager",
          "tree_rgb8"
        ]
      },
      "humanID": "362",
      "switchPort": -1
    },
    {
      "networkDevice": {
        "ipAddress": "10.144.173.7",
        "productId": "symmeTree",
        "versionId": "rev10",
        "deviceId": "84:51:0F:90:AD:07",
        "featureIds": [
          "powerManager",
          "tree_rgb8"
        ]
      },
      "humanID": "R603",
      "switchPort": -1
    },
    {
      "networkDevice": {
        "ipAddress": "10.190.84.151",
        "productId": "symmeTree",
        "versionId": "rev10",
        "deviceId": "84:51:0F:BE:54:97",
        "featureIds": [
          "powerManager",
          "tree_rgb8"
        ]
      },
      "humanID": "R491",
      "switchPort": -1
    },
    {
      "networkDevice": {
        "ipAddress": "10.191.141.103",
        "productId": "symmeTree",
        "versionId": "rev8",
        "deviceId": "84::51::f::bf::8d::67",
        "featureIds": [
          "powerManager",
          "tree_rgb8"
        ]
      },
      "humanID": "372",
      "switchPort": -1
    },
    {
      "networkDevice": {
        "ipAddress": "10.206.185.39",
        "productId": "symmeTree",
        "versionId": "rev8",
        "deviceId": "84::51::f::ce::b9::27",
        "featureIds": [
          "powerManager",
          "tree_rgb8"
        ]
      },
      "humanID": "398",
      "switchPort": -1
    },
    {
      "networkDevice": {
        "ipAddress": "10.221.97.55",
        "productId": "symmeTree",
        "versionId": "rev8",
        "deviceId": "84::51::f::dd::61::37",
        "featureIds": [
          "powerManager",
          "tree_rgb8"
        ]
      },
      "humanID": "B237",
      "switchPort": -1
    },
    {
      "networkDevice": {
        "ipAddress": "10.222.188.119",
        "productId": "symmeTree",
        "versionId": "rev10",
        "deviceId": "84:51:0F:DE:BC:77",
        "featureIds": [
          "powerManager",
          "tree_rgb8"
        ]
      },
      "humanID": "R579",
      "switchPort": -1
    },
    {
      "networkDevice": {
        "ipAddress": "10.231.170.7",
        "productId": "symmeTree",
        "versionId": "rev10",
        "deviceId": "84:51:0F:E7:AA:07",
        "featureIds": [
          "powerManager",
          "tree_rgb8"
        ]
      },
      "humanID": "R521",
      "switchPort": -1
    },
    {
      "networkDevice": {
        "ipAddress": "10.254.168.55",
        "productId": "symmeTree",
        "versionId": "rev10",
        "deviceId": "84:51:0F:FE:A8:37",
        "featureIds": [
          "powerManager",
          "tree_rgb8"
        ]
      },
      "humanID": "R504",
      "switchPort": -1
    },
    {
      "networkDevice": {
        "ipAddress": "10.16.79.225",
        "productId": "symmeTree",
        "versionId": "rev8",
        "deviceId": "84::78::c::10::4f::e1",
        "featureIds": [
          "powerManager",
          "tree_rgb8"
        ]
      },
      "humanID": "B282",
      "switchPort": -1
    },
    {
      "networkDevice": {
        "ipAddress": "10.249.191.167",
        "productId": "symmeTree",
        "versionId": "rev8",
        "deviceId": "84::48::c::f9::bf::a7",
        "featureIds": [
          "powerManager",
          "tree_rgb8"
        ]
      },
      "humanID": "348",
      "switchPort": -1
    },
    {
      "networkDevice": {
        "ipAddress": "10.0.179.183",
        "productId": "symmeTree",
        "versionId": "rev8",
        "deviceId": "84::49::f::0::b3::b7",
        "featureIds": [
          "powerManager",
          "tree_rgb8"
        ]
      },
      "humanID": "333",
      "switchPort": -1
    },
    {
      "networkDevice": {
        "ipAddress": "10.37.94.71",
        "productId": "symmeTree",
        "versionId": "rev8",
        "deviceId": "84::51::c::25::5e::47",
        "featureIds": [
          "powerManager",
          "tree_rgb8"
        ]
      },
      "humanID": "B287",
      "switchPort": -1
    },
    {
      "networkDevice": {
        "ipAddress": "10.16.80.151",
        "productId": "symmeTree",
        "versionId": "rev8",
        "deviceId": "84::51::f::10::50::97",
        "featureIds": [
          "powerManager",
          "tree_rgb8"
        ]
      },
      "humanID": "B261",
      "switchPort": -1
    },
    {
      "networkDevice": {
        "ipAddress": "10.32.13.103",
        "productId": "symmeTree",
        "versionId": "rev8",
        "deviceId": "84::51::f::20::d::67",
        "featureIds": [
          "powerManager",
          "tree_rgb8"
        ]
      },
      "humanID": "362",
      "switchPort": -1
    },
    {
      "networkDevice": {
        "ipAddress": "10.191.141.103",
        "productId": "symmeTree",
        "versionId": "rev8",
        "deviceId": "84::51::f::bf::8d::67",
        "featureIds": [
          "powerManager",
          "tree_rgb8"
        ]
      },
      "humanID": "372",
      "switchPort": -1
    },
    {
      "networkDevice": {
        "ipAddress": "10.206.185.39",
        "productId": "symmeTree",
        "versionId": "rev8",
        "deviceId": "84::51::f::ce::b9::27",
        "featureIds": [
          "powerManager",
          "tree_rgb8"
        ]
      },
      "humanID": "398",
      "switchPort": -1
    },
    {
      "networkDevice": {
        "ipAddress": "10.221.97.55",
        "productId": "symmeTree",
        "versionId": "rev8",
        "deviceId": "84::51::f::dd::61::37",
        "featureIds": [
          "powerManager",
          "tree_rgb8"
        ]
      },
      "humanID": "B237",
      "switchPort": -1
    },
    {
      "networkDevice": {
        "ipAddress": "10.16.79.225",
        "productId": "symmeTree",
        "versionId": "rev8",
        "deviceId": "84::78::c::10::4f::e1",
        "featureIds": [
          "powerManager",
          "tree_rgb8"
        ]
      },
      "humanID": "B282",
      "switchPort": -1
    },
    {
      "networkDevice": {
        "ipAddress": "10.92.61.167",
        "productId": "symmeTree",
        "versionId": "rev10",
        "deviceId": "85:48:0C:5C:3D:A7",
        "featureIds": [
          "powerManager",
          "tree_rgb8"
        ]
      },
      "humanID": "R497",
      "switchPort": -1
    },
    {
      "networkDevice": {
        "ipAddress": "10.193.161.135",
        "productId": "symmeTree",
        "versionId": "rev8",
        "deviceId": "85::48::c::c1::a1::87",
        "featureIds": [
          "powerManager",
          "tree_rgb8"
        ]
      },
      "humanID": "358",
      "switchPort": -1
    },
    {
      "networkDevice": {
        "ipAddress": "10.144.18.167",
        "productId": "symmeTree",
        "versionId": "rev8",
        "deviceId": "85::48::f::90::12::a7",
        "featureIds": [
          "powerManager",
          "tree_rgb8"
        ]
      },
      "humanID": "B266",
      "switchPort": -1
    },
    {
      "networkDevice": {
        "ipAddress": "10.239.241.135",
        "productId": "symmeTree",
        "versionId": "rev10",
        "deviceId": "85:49:0C:EF:F1:87",
        "featureIds": [
          "powerManager",
          "tree_rgb8"
        ]
      },
      "humanID": "R583",
      "switchPort": -1
    },
    {
      "networkDevice": {
        "ipAddress": "10.3.130.7",
        "productId": "symmeTree",
        "versionId": "rev10",
        "deviceId": "85:51:0C:03:82:07",
        "featureIds": [
          "powerManager",
          "tree_rgb8"
        ]
      },
      "humanID": "R499",
      "switchPort": -1
    },
    {
      "networkDevice": {
        "ipAddress": "10.14.177.55",
        "productId": "symmeTree",
        "versionId": "rev8",
        "deviceId": "85::51::c::e::b1::37",
        "featureIds": [
          "powerManager",
          "tree_rgb8"
        ]
      },
      "humanID": "B257",
      "switchPort": -1
    },
    {
      "networkDevice": {
        "ipAddress": "10.17.106.87",
        "productId": "symmeTree",
        "versionId": "rev10",
        "deviceId": "85:51:0C:11:6A:57",
        "featureIds": [
          "powerManager",
          "tree_rgb8"
        ]
      },
      "humanID": "R506",
      "switchPort": -1
    },
    {
      "networkDevice": {
        "ipAddress": "10.108.83.119",
        "productId": "symmeTree",
        "versionId": "rev8",
        "deviceId": "85::51::c::6c::53::77",
        "featureIds": [
          "powerManager",
          "tree_rgb8"
        ]
      },
      "humanID": "B294",
      "switchPort": -1
    },
    {
      "networkDevice": {
        "ipAddress": "10.170.78.23",
        "productId": "symmeTree",
        "versionId": "rev8",
        "deviceId": "85::67::c::aa::4e::17",
        "featureIds": [
          "powerManager",
          "tree_rgb8"
        ]
      },
      "humanID": "B258",
      "switchPort": -1
    },
    {
      "networkDevice": {
        "ipAddress": "10.129.118.59",
        "productId": "symmeTree",
        "versionId": "d07087c",
        "deviceId": "85:75:0F:80:75:31",
        "featureIds": [
          "powerManager",
          "tree_rgb8"
        ]
      },
      "humanID": "R388",
      "switchPort": -1
    },
    {
      "networkDevice": {
        "ipAddress": "10.129.148.65",
        "productId": "symmeTree",
        "versionId": "rev8",
        "deviceId": "85::75::f::81::94::41",
        "featureIds": [
          "powerManager",
          "tree_rgb8"
        ]
      },
      "humanID": "B246",
      "switchPort": -1
    },
    {
      "networkDevice": {
        "ipAddress": "10.142.55.97",
        "productId": "symmeTree",
        "versionId": "rev10",
        "deviceId": "85:75:0F:8E:37:61",
        "featureIds": [
          "powerManager",
          "tree_rgb8"
        ]
      },
      "humanID": "R374",
      "switchPort": -1
    },
    {
      "networkDevice": {
        "ipAddress": "10.193.161.135",
        "productId": "symmeTree",
        "versionId": "rev8",
        "deviceId": "85::48::c::c1::a1::87",
        "featureIds": [
          "powerManager",
          "tree_rgb8"
        ]
      },
      "humanID": "358",
      "switchPort": -1
    },
    {
      "networkDevice": {
        "ipAddress": "10.144.18.167",
        "productId": "symmeTree",
        "versionId": "rev8",
        "deviceId": "85::48::f::90::12::a7",
        "featureIds": [
          "powerManager",
          "tree_rgb8"
        ]
      },
      "humanID": "B266",
      "switchPort": -1
    },
    {
      "networkDevice": {
        "ipAddress": "10.108.83.119",
        "productId": "symmeTree",
        "versionId": "rev8",
        "deviceId": "85::51::c::6c::53::77",
        "featureIds": [
          "powerManager",
          "tree_rgb8"
        ]
      },
      "humanID": "B294",
      "switchPort": -1
    },
    {
      "networkDevice": {
        "ipAddress": "10.14.177.55",
        "productId": "symmeTree",
        "versionId": "rev8",
        "deviceId": "85::51::c::e::b1::37",
        "featureIds": [
          "powerManager",
          "tree_rgb8"
        ]
      },
      "humanID": "B257",
      "switchPort": -1
    },
    {
      "networkDevice": {
        "ipAddress": "10.170.78.23",
        "productId": "symmeTree",
        "versionId": "rev8",
        "deviceId": "85::67::c::aa::4e::17",
        "featureIds": [
          "powerManager",
          "tree_rgb8"
        ]
      },
      "humanID": "B258",
      "switchPort": -1
    },
    {
      "networkDevice": {
        "ipAddress": "10.129.148.65",
        "productId": "symmeTree",
        "versionId": "rev8",
        "deviceId": "85::75::f::81::94::41",
        "featureIds": [
          "powerManager",
          "tree_rgb8"
        ]
      },
      "humanID": "B246",
      "switchPort": -1
    },
    {
      "networkDevice": {
        "ipAddress": "10.233.126.183",
        "productId": "symmeTree",
        "versionId": "rev10",
        "deviceId": "86:48:0C:E9:7E:B7",
        "featureIds": [
          "powerManager",
          "tree_rgb8"
        ]
      },
      "humanID": "R535",
      "switchPort": -1
    },
    {
      "networkDevice": {
        "ipAddress": "10.178.63.167",
        "productId": "symmeTree",
        "versionId": "rev10",
        "deviceId": "86:48:0D:B2:3F:A7",
        "featureIds": [
          "powerManager",
          "tree_rgb8"
        ]
      },
      "humanID": "R498",
      "switchPort": -1
    },
    {
      "networkDevice": {
        "ipAddress": "10.189.238.23",
        "productId": "symmeTree",
        "versionId": "rev10",
        "deviceId": "86:48:0D:BD:EE:17",
        "featureIds": [
          "powerManager",
          "tree_rgb8"
        ]
      },
      "humanID": "R463",
      "switchPort": -1
    },
    {
      "networkDevice": {
        "ipAddress": "10.191.120.135",
        "productId": "symmeTree",
        "versionId": "rev10",
        "deviceId": "86:48:0D:BF:78:87",
        "featureIds": [
          "powerManager",
          "tree_rgb8"
        ]
      },
      "humanID": "R412",
      "switchPort": -1
    },
    {
      "networkDevice": {
        "ipAddress": "10.191.179.231",
        "productId": "symmeTree",
        "versionId": "rev10",
        "deviceId": "86:48:0D:BF:B3:E7",
        "featureIds": [
          "powerManager",
          "tree_rgb8"
        ]
      },
      "humanID": "R489",
      "switchPort": -1
    },
    {
      "networkDevice": {
        "ipAddress": "10.196.253.135",
        "productId": "symmeTree",
        "versionId": "rev8",
        "deviceId": "86::49::c::c4::fd::87",
        "featureIds": [
          "powerManager",
          "tree_rgb8"
        ]
      },
      "humanID": "346",
      "switchPort": -1
    },
    {
      "networkDevice": {
        "ipAddress": "10.66.41.23",
        "productId": "symmeTree",
        "versionId": "rev8",
        "deviceId": "86::49::d::42::29::17",
        "featureIds": [
          "powerManager",
          "tree_rgb8"
        ]
      },
      "humanID": "353",
      "switchPort": -1
    },
    {
      "networkDevice": {
        "ipAddress": "10.190.194.87",
        "productId": "symmeTree",
        "versionId": "d07087c",
        "deviceId": "86:51:0C:BE:C2:57",
        "featureIds": [
          "powerManager",
          "tree_rgb8"
        ]
      },
      "humanID": "R414",
      "switchPort": -1
    },
    {
      "networkDevice": {
        "ipAddress": "10.73.98.55",
        "productId": "symmeTree",
        "versionId": "rev10",
        "deviceId": "86:51:0D:49:62:37",
        "featureIds": [
          "powerManager",
          "tree_rgb8"
        ]
      },
      "humanID": "R423",
      "switchPort": -1
    },
    {
      "networkDevice": {
        "ipAddress": "10.196.253.135",
        "productId": "symmeTree",
        "versionId": "rev8",
        "deviceId": "86::49::c::c4::fd::87",
        "featureIds": [
          "powerManager",
          "tree_rgb8"
        ]
      },
      "humanID": "346",
      "switchPort": -1
    },
    {
      "networkDevice": {
        "ipAddress": "10.66.41.23",
        "productId": "symmeTree",
        "versionId": "rev8",
        "deviceId": "86::49::d::42::29::17",
        "featureIds": [
          "powerManager",
          "tree_rgb8"
        ]
      },
      "humanID": "353",
      "switchPort": -1
    },
    {
      "networkDevice": {
        "ipAddress": "10.205.239.183",
        "productId": "symmeTree",
        "versionId": "rev8",
        "deviceId": "87::48::a::cd::ef::b7",
        "featureIds": [
          "powerManager",
          "tree_rgb8"
        ]
      },
      "humanID": "361",
      "switchPort": -1
    },
    {
      "networkDevice": {
        "ipAddress": "10.239.12.17",
        "productId": "symmeTree",
        "versionId": "d07087c",
        "deviceId": "87:48:0D:EE:0B:07",
        "featureIds": [
          "powerManager",
          "tree_rgb8"
        ]
      },
      "humanID": "R547",
      "switchPort": -1
    },
    {
      "networkDevice": {
        "ipAddress": "10.108.89.167",
        "productId": "symmeTree",
        "versionId": "rev8",
        "deviceId": "87::49::e::6c::59::a7",
        "featureIds": [
          "powerManager",
          "tree_rgb8"
        ]
      },
      "humanID": "B242",
      "switchPort": -1
    },
    {
      "networkDevice": {
        "ipAddress": "10.6.86.38",
        "productId": "symmeTree",
        "versionId": "18d88a9",
        "deviceId": "87::51::0::6::56::26",
        "featureIds": [
          "powerManager",
          "tree_rgb8"
        ]
      },
      "humanID": "B281",
      "switchPort": -1
    },
    {
      "networkDevice": {
<<<<<<< HEAD
        "ipAddress": "10.61.156.55",
        "productId": "symmeTree",
        "versionId": "rev10",
        "deviceId": "87:51:09:3D:9C:37",
=======
        "ipAddress": "10.179.159.7",
        "productId": "symmeTree",
        "versionId": "rev10",
        "deviceId": "87:51:0A:B3:9F:07",
>>>>>>> 532f640e
        "featureIds": [
          "powerManager",
          "tree_rgb8"
        ]
      },
<<<<<<< HEAD
      "humanID": "R612",
=======
      "humanID": "R502",
>>>>>>> 532f640e
      "switchPort": -1
    },
    {
      "networkDevice": {
        "ipAddress": "10.147.8.103",
        "productId": "symmeTree",
        "versionId": "rev10",
        "deviceId": "87:52:0D:93:08:67",
        "featureIds": [
          "powerManager",
          "tree_rgb8"
        ]
      },
      "humanID": "R447",
      "switchPort": -1
    },
    {
      "networkDevice": {
        "ipAddress": "10.147.201.39",
        "productId": "symmeTree",
        "versionId": "rev8",
        "deviceId": "87::52::d::93::c9::27",
        "featureIds": [
          "powerManager",
          "tree_rgb8"
        ]
      },
      "humanID": "350",
      "switchPort": -1
    },
    {
      "networkDevice": {
        "ipAddress": "10.243.195.7",
        "productId": "symmeTree",
        "versionId": "rev8",
        "deviceId": "87::52::d::f3::c3::7",
        "featureIds": [
          "powerManager",
          "tree_rgb8"
        ]
      },
      "humanID": "367",
      "switchPort": -1
    },
    {
      "networkDevice": {
        "ipAddress": "10.240.186.39",
        "productId": "symmeTree",
        "versionId": "rev8",
        "deviceId": "87::66::a::f0::ba::27",
        "featureIds": [
          "powerManager",
          "tree_rgb8"
        ]
      },
      "humanID": "307",
      "switchPort": -1
    },
    {
      "networkDevice": {
        "ipAddress": "10.212.107.97",
        "productId": "symmeTree",
        "versionId": "rev8",
        "deviceId": "87::75::d::d4::6b::61",
        "featureIds": [
          "powerManager",
          "tree_rgb8"
        ]
      },
      "humanID": "399v",
      "switchPort": -1
    },
    {
      "networkDevice": {
        "ipAddress": "10.157.122.129",
        "productId": "symmeTree",
        "versionId": "rev8",
        "deviceId": "87::80::a::9d::7a::81",
        "featureIds": [
          "powerManager",
          "tree_rgb8"
        ]
      },
      "humanID": "B217",
      "switchPort": -1
    },
    {
      "networkDevice": {
        "ipAddress": "10.205.239.183",
        "productId": "symmeTree",
        "versionId": "rev8",
        "deviceId": "87::48::a::cd::ef::b7",
        "featureIds": [
          "powerManager",
          "tree_rgb8"
        ]
      },
      "humanID": "361",
      "switchPort": -1
    },
    {
      "networkDevice": {
        "ipAddress": "10.108.89.167",
        "productId": "symmeTree",
        "versionId": "rev8",
        "deviceId": "87::49::e::6c::59::a7",
        "featureIds": [
          "powerManager",
          "tree_rgb8"
        ]
      },
      "humanID": "B242",
      "switchPort": -1
    },
    {
      "networkDevice": {
        "ipAddress": "10.6.86.38",
        "productId": "symmeTree",
        "versionId": "18d88a9",
        "deviceId": "87::51::0::6::56::26",
        "featureIds": [
          "powerManager",
          "tree_rgb8"
        ]
      },
      "humanID": "B281",
      "switchPort": -1
    },
    {
      "networkDevice": {
        "ipAddress": "10.147.201.39",
        "productId": "symmeTree",
        "versionId": "rev8",
        "deviceId": "87::52::d::93::c9::27",
        "featureIds": [
          "powerManager",
          "tree_rgb8"
        ]
      },
      "humanID": "350",
      "switchPort": -1
    },
    {
      "networkDevice": {
        "ipAddress": "10.243.195.7",
        "productId": "symmeTree",
        "versionId": "rev8",
        "deviceId": "87::52::d::f3::c3::7",
        "featureIds": [
          "powerManager",
          "tree_rgb8"
        ]
      },
      "humanID": "367",
      "switchPort": -1
    },
    {
      "networkDevice": {
        "ipAddress": "10.240.186.39",
        "productId": "symmeTree",
        "versionId": "rev8",
        "deviceId": "87::66::a::f0::ba::27",
        "featureIds": [
          "powerManager",
          "tree_rgb8"
        ]
      },
      "humanID": "307",
      "switchPort": -1
    },
    {
      "networkDevice": {
        "ipAddress": "10.212.107.97",
        "productId": "symmeTree",
        "versionId": "rev8",
        "deviceId": "87::75::d::d4::6b::61",
        "featureIds": [
          "powerManager",
          "tree_rgb8"
        ]
      },
      "humanID": "399v",
      "switchPort": -1
    },
    {
      "networkDevice": {
        "ipAddress": "10.157.122.129",
        "productId": "symmeTree",
        "versionId": "rev8",
        "deviceId": "87::80::a::9d::7a::81",
        "featureIds": [
          "powerManager",
          "tree_rgb8"
        ]
      },
      "humanID": "B217",
      "switchPort": -1
    },
    {
      "networkDevice": {
        "ipAddress": "10.29.141.23",
        "productId": "symmeTree",
        "versionId": "rev8",
        "deviceId": "88::48::8::1d::8d::17",
        "featureIds": [
          "powerManager",
          "tree_rgb8"
        ]
      },
      "humanID": "B259",
      "switchPort": -1
    },
    {
      "networkDevice": {
        "ipAddress": "10.127.9.167",
        "productId": "symmeTree",
        "versionId": "rev8",
        "deviceId": "88::48::b::7f::9::a7",
        "featureIds": [
          "powerManager",
          "tree_rgb8"
        ]
      },
      "humanID": "320",
      "switchPort": -1
    },
    {
      "networkDevice": {
        "ipAddress": "10.127.126.167",
        "productId": "symmeTree",
        "versionId": "rev8",
        "deviceId": "88::48::b::7f::7e::a7",
        "featureIds": [
          "powerManager",
          "tree_rgb8"
        ]
      },
      "humanID": "347",
      "switchPort": -1
    },
    {
      "networkDevice": {
        "ipAddress": "10.78.158.151",
        "productId": "symmeTree",
        "versionId": "rev8",
        "deviceId": "88::49::b::4e::9e::97",
        "featureIds": [
          "powerManager",
          "tree_rgb8"
        ]
      },
      "humanID": "299",
      "switchPort": -1
    },
    {
      "networkDevice": {
        "ipAddress": "10.106.107.23",
        "productId": "symmeTree",
        "versionId": "rev8",
        "deviceId": "88::49::b::6a::6b::17",
        "featureIds": [
          "powerManager",
          "tree_rgb8"
        ]
      },
      "humanID": "B256",
      "switchPort": -1
    },
    {
      "networkDevice": {
        "ipAddress": "10.243.204.23",
        "productId": "symmeTree",
        "versionId": "rev8",
        "deviceId": "88::50::8::f3::cc::17",
        "featureIds": [
          "powerManager",
          "tree_rgb8"
        ]
      },
      "humanID": "325",
      "switchPort": -1
    },
    {
      "networkDevice": {
        "ipAddress": "10.254.41.151",
        "productId": "symmeTree",
        "versionId": "rev8",
        "deviceId": "88::50::8::fe::29::97",
        "featureIds": [
          "powerManager",
          "tree_rgb8"
        ]
      },
      "humanID": "301",
      "switchPort": -1
    },
    {
      "networkDevice": {
        "ipAddress": "10.79.220.71",
        "productId": "symmeTree",
        "versionId": "rev8",
        "deviceId": "88::50::b::4f::dc::47",
        "featureIds": [
          "powerManager",
          "tree_rgb8"
        ]
      },
      "humanID": "B250",
      "switchPort": -1
    },
    {
      "networkDevice": {
        "ipAddress": "10.82.238.71",
        "productId": "symmeTree",
        "versionId": "rev10",
        "deviceId": "88:50:0B:52:EE:47",
        "featureIds": [
          "powerManager",
          "tree_rgb8"
        ]
      },
      "humanID": "R551",
      "switchPort": -1
    },
    {
      "networkDevice": {
        "ipAddress": "10.112.136.39",
        "productId": "symmeTree",
        "versionId": "rev8",
        "deviceId": "88::50::b::70::88::27",
        "featureIds": [
          "powerManager",
          "tree_rgb8"
        ]
      },
      "humanID": "366",
      "switchPort": -1
    },
    {
      "networkDevice": {
        "ipAddress": "10.113.206.39",
        "productId": "symmeTree",
        "versionId": "rev10",
        "deviceId": "88:50:0B:71:CE:27",
        "featureIds": [
          "powerManager",
          "tree_rgb8"
        ]
      },
      "humanID": "R430",
      "switchPort": -1
    },
    {
      "networkDevice": {
        "ipAddress": "10.175.73.119",
        "productId": "symmeTree",
        "versionId": "rev10",
        "deviceId": "88:50:0B:AF:49:77",
        "featureIds": [
          "powerManager",
          "tree_rgb8"
        ]
      },
      "humanID": "R384",
      "switchPort": -1
    },
    {
      "networkDevice": {
        "ipAddress": "10.178.216.55",
        "productId": "symmeTree",
        "versionId": "rev8",
        "deviceId": "88::50::b::b2::d8::37",
        "featureIds": [
          "powerManager",
          "tree_rgb8"
        ]
      },
      "humanID": "B214",
      "switchPort": -1
    },
    {
      "networkDevice": {
        "ipAddress": "10.32.175.55",
        "productId": "symmeTree",
        "versionId": "rev8",
        "deviceId": "88::51::b::20::af::37",
        "featureIds": [
          "powerManager",
          "tree_rgb8"
        ]
      },
      "humanID": "369",
      "switchPort": -1
    },
    {
      "networkDevice": {
        "ipAddress": "10.114.81.55",
        "productId": "symmeTree",
        "versionId": "rev10",
        "deviceId": "88:51:0B:72:51:37",
        "featureIds": [
          "powerManager",
          "tree_rgb8"
        ]
      },
      "humanID": "R532",
      "switchPort": -1
    },
    {
      "networkDevice": {
        "ipAddress": "10.190.206.113",
        "productId": "symmeTree",
        "versionId": "rev8",
        "deviceId": "88::75::b::be::ce::71",
        "featureIds": [
          "powerManager",
          "tree_rgb8"
        ]
      },
      "humanID": "B224",
      "switchPort": -1
    },
    {
      "networkDevice": {
        "ipAddress": "10.192.235.1",
        "productId": "symmeTree",
        "versionId": "rev8",
        "deviceId": "88::78::a::c0::eb::1",
        "featureIds": [
          "powerManager",
          "tree_rgb8"
        ]
      },
      "humanID": "B279",
      "switchPort": -1
    },
    {
      "networkDevice": {
        "ipAddress": "10.29.141.23",
        "productId": "symmeTree",
        "versionId": "rev8",
        "deviceId": "88::48::8::1d::8d::17",
        "featureIds": [
          "powerManager",
          "tree_rgb8"
        ]
      },
      "humanID": "B259",
      "switchPort": -1
    },
    {
      "networkDevice": {
        "ipAddress": "10.127.126.167",
        "productId": "symmeTree",
        "versionId": "rev8",
        "deviceId": "88::48::b::7f::7e::a7",
        "featureIds": [
          "powerManager",
          "tree_rgb8"
        ]
      },
      "humanID": "347",
      "switchPort": -1
    },
    {
      "networkDevice": {
        "ipAddress": "10.127.9.167",
        "productId": "symmeTree",
        "versionId": "rev8",
        "deviceId": "88::48::b::7f::9::a7",
        "featureIds": [
          "powerManager",
          "tree_rgb8"
        ]
      },
      "humanID": "320",
      "switchPort": -1
    },
    {
      "networkDevice": {
        "ipAddress": "10.78.158.151",
        "productId": "symmeTree",
        "versionId": "rev8",
        "deviceId": "88::49::b::4e::9e::97",
        "featureIds": [
          "powerManager",
          "tree_rgb8"
        ]
      },
      "humanID": "299",
      "switchPort": -1
    },
    {
      "networkDevice": {
        "ipAddress": "10.106.107.23",
        "productId": "symmeTree",
        "versionId": "rev8",
        "deviceId": "88::49::b::6a::6b::17",
        "featureIds": [
          "powerManager",
          "tree_rgb8"
        ]
      },
      "humanID": "B256",
      "switchPort": -1
    },
    {
      "networkDevice": {
        "ipAddress": "10.243.204.23",
        "productId": "symmeTree",
        "versionId": "rev8",
        "deviceId": "88::50::8::f3::cc::17",
        "featureIds": [
          "powerManager",
          "tree_rgb8"
        ]
      },
      "humanID": "325",
      "switchPort": -1
    },
    {
      "networkDevice": {
        "ipAddress": "10.254.41.151",
        "productId": "symmeTree",
        "versionId": "rev8",
        "deviceId": "88::50::8::fe::29::97",
        "featureIds": [
          "powerManager",
          "tree_rgb8"
        ]
      },
      "humanID": "301",
      "switchPort": -1
    },
    {
      "networkDevice": {
        "ipAddress": "10.79.220.71",
        "productId": "symmeTree",
        "versionId": "rev8",
        "deviceId": "88::50::b::4f::dc::47",
        "featureIds": [
          "powerManager",
          "tree_rgb8"
        ]
      },
      "humanID": "B250",
      "switchPort": -1
    },
    {
      "networkDevice": {
        "ipAddress": "10.112.136.39",
        "productId": "symmeTree",
        "versionId": "rev8",
        "deviceId": "88::50::b::70::88::27",
        "featureIds": [
          "powerManager",
          "tree_rgb8"
        ]
      },
      "humanID": "366",
      "switchPort": -1
    },
    {
      "networkDevice": {
        "ipAddress": "10.178.216.55",
        "productId": "symmeTree",
        "versionId": "rev8",
        "deviceId": "88::50::b::b2::d8::37",
        "featureIds": [
          "powerManager",
          "tree_rgb8"
        ]
      },
      "humanID": "B214",
      "switchPort": -1
    },
    {
      "networkDevice": {
        "ipAddress": "10.32.175.55",
        "productId": "symmeTree",
        "versionId": "rev8",
        "deviceId": "88::51::b::20::af::37",
        "featureIds": [
          "powerManager",
          "tree_rgb8"
        ]
      },
      "humanID": "369",
      "switchPort": -1
    },
    {
      "networkDevice": {
        "ipAddress": "10.190.206.113",
        "productId": "symmeTree",
        "versionId": "rev8",
        "deviceId": "88::75::b::be::ce::71",
        "featureIds": [
          "powerManager",
          "tree_rgb8"
        ]
      },
      "humanID": "B224",
      "switchPort": -1
    },
    {
      "networkDevice": {
        "ipAddress": "10.192.235.1",
        "productId": "symmeTree",
        "versionId": "rev8",
        "deviceId": "88::78::a::c0::eb::1",
        "featureIds": [
          "powerManager",
          "tree_rgb8"
        ]
      },
      "humanID": "B279",
      "switchPort": -1
    },
    {
      "networkDevice": {
        "ipAddress": "10.225.188.231",
        "productId": "symmeTree",
        "versionId": "rev8",
        "deviceId": "89::48::8::e1::bc::e7",
        "featureIds": [
          "powerManager",
          "tree_rgb8"
        ]
      },
      "humanID": "316",
      "switchPort": -1
    },
    {
      "networkDevice": {
        "ipAddress": "10.195.124.247",
        "productId": "symmeTree",
        "versionId": "rev8",
        "deviceId": "89::48::b::c3::7c::f7",
        "featureIds": [
          "powerManager",
          "tree_rgb8"
        ]
      },
      "humanID": "310",
      "switchPort": -1
    },
    {
      "networkDevice": {
        "ipAddress": "10.145.76.247",
        "productId": "symmeTree",
        "versionId": "rev8",
        "deviceId": "89::49::8::91::4c::f7",
        "featureIds": [
          "powerManager",
          "tree_rgb8"
        ]
      },
      "humanID": "B232",
      "switchPort": -1
    },
    {
      "networkDevice": {
        "ipAddress": "10.178.89.215",
        "productId": "symmeTree",
        "versionId": "rev10",
        "deviceId": "89:49:08:B2:59:D7",
        "featureIds": [
          "powerManager",
          "tree_rgb8"
        ]
      },
      "humanID": "R565",
      "switchPort": -1
    },
    {
      "networkDevice": {
        "ipAddress": "10.211.104.151",
        "productId": "symmeTree",
        "versionId": "rev10",
        "deviceId": "89:49:08:D3:68:97",
        "featureIds": [
          "powerManager",
          "tree_rgb8"
        ]
      },
      "humanID": "R597",
      "switchPort": -1
    },
    {
      "networkDevice": {
        "ipAddress": "10.2.174.103",
        "productId": "symmeTree",
        "versionId": "rev10",
        "deviceId": "89:50:08:02:AE:67",
        "featureIds": [
          "powerManager",
          "tree_rgb8"
        ]
      },
      "humanID": "R596",
      "switchPort": -1
    },
    {
      "networkDevice": {
        "ipAddress": "10.131.94.71",
        "productId": "symmeTree",
        "versionId": "rev8",
        "deviceId": "89::50::8::83::5e::47",
        "featureIds": [
          "powerManager",
          "tree_rgb8"
        ]
      },
      "humanID": "B215",
      "switchPort": -1
    },
    {
      "networkDevice": {
        "ipAddress": "10.161.74.55",
        "productId": "symmeTree",
        "versionId": "rev8",
        "deviceId": "89::66::b::a1::4a::37",
        "featureIds": [
          "powerManager",
          "tree_rgb8"
        ]
      },
      "humanID": "343",
      "switchPort": -1
    },
    {
      "networkDevice": {
        "ipAddress": "10.225.188.231",
        "productId": "symmeTree",
        "versionId": "rev8",
        "deviceId": "89::48::8::e1::bc::e7",
        "featureIds": [
          "powerManager",
          "tree_rgb8"
        ]
      },
      "humanID": "316",
      "switchPort": -1
    },
    {
      "networkDevice": {
        "ipAddress": "10.195.124.247",
        "productId": "symmeTree",
        "versionId": "rev8",
        "deviceId": "89::48::b::c3::7c::f7",
        "featureIds": [
          "powerManager",
          "tree_rgb8"
        ]
      },
      "humanID": "310",
      "switchPort": -1
    },
    {
      "networkDevice": {
        "ipAddress": "10.145.76.247",
        "productId": "symmeTree",
        "versionId": "rev8",
        "deviceId": "89::49::8::91::4c::f7",
        "featureIds": [
          "powerManager",
          "tree_rgb8"
        ]
      },
      "humanID": "B232",
      "switchPort": -1
    },
    {
      "networkDevice": {
        "ipAddress": "10.131.94.71",
        "productId": "symmeTree",
        "versionId": "rev8",
        "deviceId": "89::50::8::83::5e::47",
        "featureIds": [
          "powerManager",
          "tree_rgb8"
        ]
      },
      "humanID": "B215",
      "switchPort": -1
    },
    {
      "networkDevice": {
        "ipAddress": "10.161.74.55",
        "productId": "symmeTree",
        "versionId": "rev8",
        "deviceId": "89::66::b::a1::4a::37",
        "featureIds": [
          "powerManager",
          "tree_rgb8"
        ]
      },
      "humanID": "343",
      "switchPort": -1
    }
  ],
  "macAddrToControllerMetadataMap": {
    "0E:07:0B:05:06:03": {
      "ipAddr": "10.5.6.3",
      "macAddrString": "0E:07:0B:05:06:03",
      "humanID": "A092",
      "statusNotes": "good",
      "switchPort": -1
    },
    "0E:07:0B:05:24:12": {
      "ipAddr": "10.5.36.18",
      "macAddrString": "0E:07:0B:05:24:12",
      "humanID": "A022",
      "statusNotes": "good",
      "switchPort": -1
    },
    "0E:07:0B:05:2F:17": {
      "ipAddr": "10.5.47.23",
      "macAddrString": "0E:07:0B:05:2F:17",
      "humanID": "A024",
      "statusNotes": "good",
      "switchPort": -1
    },
    "0E:07:0B:05:34:9A": {
      "ipAddr": "10.5.52.154",
      "macAddrString": "0E:07:0B:05:34:9A",
      "humanID": "A031",
      "statusNotes": "good",
      "switchPort": -1
    },
    "0E:07:0B:05:37:1B": {
      "ipAddr": "10.5.55.27",
      "macAddrString": "0E:07:0B:05:37:1B",
      "humanID": "A010",
      "statusNotes": "good",
      "switchPort": -1
    },
    "0E:07:0B:05:49:A4": {
      "ipAddr": "10.5.73.164",
      "macAddrString": "0E:07:0B:05:49:A4",
      "humanID": "A049",
      "statusNotes": "good",
      "switchPort": -1
    },
    "0E:07:0B:05:62:31": {
      "ipAddr": "10.5.98.49",
      "macAddrString": "0E:07:0B:05:62:31",
      "humanID": "A027",
      "statusNotes": "good",
      "switchPort": -1
    },
    "0E:07:0B:05:6D:36": {
      "ipAddr": "10.5.109.54",
      "macAddrString": "0E:07:0B:05:6D:36",
      "humanID": "A131",
      "statusNotes": "good",
      "switchPort": -1
    },
    "0E:07:0B:05:92:C9": {
      "ipAddr": "10.5.146.201",
      "macAddrString": "0E:07:0B:05:92:C9",
      "humanID": "A052",
      "statusNotes": "good",
      "switchPort": -1
    },
    "12:2A:06:9D:6B:50": {
      "networkDevice": {
        "ipAddress": "10.157.107.80",
        "productId": "symmeTree",
        "versionId": "rev8",
        "deviceId": "12::2a::6::9d::6b::50",
        "featureIds": [
          "powerManager",
          "tree_rgb8"
        ]
      },
      "humanID": "B221",
      "switchPort": -1
    },
    "12:2A:06:F3:6B:50": {
      "networkDevice": {
        "ipAddress": "10.243.107.80",
        "productId": "symmeTree",
        "versionId": "rev8",
        "deviceId": "12::2a::6::f3::6b::50",
        "featureIds": [
          "powerManager",
          "tree_rgb8"
        ]
      },
      "humanID": "B231",
      "switchPort": -1
    },
    "12:2A:08:0C:0D:50": {
      "networkDevice": {
        "ipAddress": "10.12.13.80",
        "productId": "symmeTree",
        "versionId": "rev8",
        "deviceId": "12::2a::8::c::d::50",
        "featureIds": [
          "powerManager",
          "tree_rgb8"
        ]
      },
      "humanID": "B147",
      "switchPort": -1
    },
    "12:2D:05:4C:4C:00": {
      "networkDevice": {
        "ipAddress": "10.76.76.0",
        "productId": "symmeTree",
        "versionId": "rev8",
        "deviceId": "12::2d::5::4c::4c::0",
        "featureIds": [
          "powerManager",
          "tree_rgb8"
        ]
      },
      "humanID": "B268",
      "switchPort": -1
    },
    "12:2D:07:A2:4C:00": {
      "networkDevice": {
        "ipAddress": "10.162.76.0",
        "productId": "symmeTree",
        "versionId": "rev8",
        "deviceId": "12::2d::7::a2::4c::0",
        "featureIds": [
          "powerManager",
          "tree_rgb8"
        ]
      },
      "humanID": "B229",
      "switchPort": -1
    },
    "12::2a::6::9d::6b::50": {
      "networkDevice": {
        "ipAddress": "10.157.107.80",
        "productId": "symmeTree",
        "versionId": "rev8",
        "deviceId": "12::2a::6::9d::6b::50",
        "featureIds": [
          "powerManager",
          "tree_rgb8"
        ]
      },
      "humanID": "B221",
      "switchPort": -1
    },
    "12::2a::6::f3::6b::50": {
      "networkDevice": {
        "ipAddress": "10.243.107.80",
        "productId": "symmeTree",
        "versionId": "rev8",
        "deviceId": "12::2a::6::f3::6b::50",
        "featureIds": [
          "powerManager",
          "tree_rgb8"
        ]
      },
      "humanID": "B231",
      "switchPort": -1
    },
    "12::2a::8::c::d::50": {
      "networkDevice": {
        "ipAddress": "10.12.13.80",
        "productId": "symmeTree",
        "versionId": "rev8",
        "deviceId": "12::2a::8::c::d::50",
        "featureIds": [
          "powerManager",
          "tree_rgb8"
        ]
      },
      "humanID": "B147",
      "switchPort": -1
    },
    "12::2d::5::4c::4c::0": {
      "networkDevice": {
        "ipAddress": "10.76.76.0",
        "productId": "symmeTree",
        "versionId": "rev8",
        "deviceId": "12::2d::5::4c::4c::0",
        "featureIds": [
          "powerManager",
          "tree_rgb8"
        ]
      },
      "humanID": "B268",
      "switchPort": -1
    },
    "12::2d::7::a2::4c::0": {
      "networkDevice": {
        "ipAddress": "10.162.76.0",
        "productId": "symmeTree",
        "versionId": "rev8",
        "deviceId": "12::2d::7::a2::4c::0",
        "featureIds": [
          "powerManager",
          "tree_rgb8"
        ]
      },
      "humanID": "B229",
      "switchPort": -1
    },
    "26:13:02:01:14:8A": {
      "ipAddr": "10.1.20.138",
      "macAddrString": "26:13:02:01:14:8A",
      "humanID": "A098",
      "statusNotes": "good",
      "switchPort": -1
    },
    "2A:15:00:80:03:01": {
      "ipAddr": "10.128.3.1",
      "macAddrString": "2A:15:00:80:03:01",
      "humanID": "A132",
      "statusNotes": "good",
      "switchPort": -1
    },
    "2A:15:00:80:07:83": {
      "ipAddr": "10.128.7.131",
      "macAddrString": "2A:15:00:80:07:83",
      "humanID": "A101",
      "statusNotes": "good",
      "switchPort": -1
    },
    "2A:15:00:80:09:84": {
      "ipAddr": "10.128.9.132",
      "macAddrString": "2A:15:00:80:09:84",
      "humanID": "A015",
      "statusNotes": "good",
      "switchPort": -1
    },
    "2A:15:00:80:0E:87": {
      "ipAddr": "10.128.14.135",
      "macAddrString": "2A:15:00:80:0E:87",
      "humanID": "A077",
      "statusNotes": "good",
      "switchPort": -1
    },
    "2A:15:00:80:18:8C": {
      "ipAddr": "10.128.24.140",
      "macAddrString": "2A:15:00:80:18:8C",
      "humanID": "A080",
      "statusNotes": "good",
      "switchPort": -1
    },
    "2A:15:00:80:19:8C": {
      "ipAddr": "10.128.25.140",
      "macAddrString": "2A:15:00:80:19:8C",
      "humanID": "A154",
      "statusNotes": "eth good",
      "switchPort": -1
    },
    "2A:15:00:80:1C:8E": {
      "ipAddr": "10.128.28.142",
      "macAddrString": "2A:15:00:80:1C:8E",
      "humanID": "A094",
      "statusNotes": "good",
      "switchPort": -1
    },
    "2A:15:00:80:26:13": {
      "ipAddr": "10.128.38.19",
      "macAddrString": "2A:15:00:80:26:13",
      "humanID": "A046",
      "statusNotes": "good",
      "switchPort": -1
    },
    "2A:15:00:80:31:18": {
      "ipAddr": "10.128.49.24",
      "macAddrString": "2A:15:00:80:31:18",
      "humanID": "A064",
      "statusNotes": "good",
      "switchPort": -1
    },
    "2A:15:00:80:39:1C": {
      "ipAddr": "10.128.57.28",
      "macAddrString": "2A:15:00:80:39:1C",
      "humanID": "A099",
      "statusNotes": "good",
      "switchPort": -1
    },
    "2A:15:00:80:3A:1D": {
      "ipAddr": "10.128.58.29",
      "macAddrString": "2A:15:00:80:3A:1D",
      "humanID": "A012",
      "statusNotes": "All good",
      "switchPort": -1
    },
    "2A:15:01:00:0D:06": {
      "ipAddr": "10.0.13.6",
      "macAddrString": "2A:15:01:00:0D:06",
      "humanID": "A078",
      "statusNotes": "good",
      "switchPort": -1
    },
    "2A:15:01:80:18:8C": {
      "ipAddr": "10.128.24.140",
      "macAddrString": "2A:15:01:80:18:8C",
      "humanID": "A017",
      "statusNotes": "good",
      "switchPort": -1
    },
    "2A:15:01:80:1B:8D": {
      "ipAddr": "10.128.27.141",
      "macAddrString": "2A:15:01:80:1B:8D",
      "humanID": "A054",
      "statusNotes": "good",
      "switchPort": -1
    },
    "2A:15:01:80:21:90": {
      "ipAddr": "10.128.33.144",
      "macAddrString": "2A:15:01:80:21:90",
      "humanID": "A042",
      "statusNotes": "good",
      "switchPort": -1
    },
    "2A:15:01:80:24:92": {
      "ipAddr": "10.128.36.146",
      "macAddrString": "2A:15:01:80:24:92",
      "humanID": "A045",
      "statusNotes": "port4 bad",
      "switchPort": -1
    },
    "2A:15:01:80:26:93": {
      "ipAddr": "10.128.38.147",
      "macAddrString": "2A:15:01:80:26:93",
      "humanID": "A083",
      "statusNotes": "good",
      "switchPort": -1
    },
    "2A:15:01:80:2A:15": {
      "ipAddr": "10.128.42.21",
      "macAddrString": "2A:15:01:80:2A:15",
      "humanID": "A104",
      "statusNotes": "good",
      "switchPort": -1
    },
    "2A:15:01:80:2B:95": {
      "ipAddr": "10.128.43.149",
      "macAddrString": "2A:15:01:80:2B:95",
      "humanID": "A059",
      "statusNotes": "good",
      "switchPort": -1
    },
    "2A:15:01:80:3C:1E": {
      "ipAddr": "10.128.60.30",
      "macAddrString": "2A:15:01:80:3C:1E",
      "humanID": "A058",
      "statusNotes": "good",
      "switchPort": -1
    },
    "2A:15:02:01:06:83": {
      "ipAddr": "10.1.6.131",
      "macAddrString": "2A:15:02:01:06:83",
      "humanID": "A119",
      "statusNotes": "ignore flash reset delay",
      "switchPort": -1
    },
    "2A:15:02:81:04:82": {
      "ipAddr": "10.129.4.130",
      "macAddrString": "2A:15:02:81:04:82",
      "humanID": "A034",
      "statusNotes": "good",
      "switchPort": -1
    },
    "2A:15:02:81:05:02": {
      "ipAddr": "10.129.5.2",
      "macAddrString": "2A:15:02:81:05:02",
      "humanID": "A120",
      "statusNotes": "ignore flash reset delay",
      "switchPort": -1
    },
    "2A:15:02:81:14:A1": {
      "ipAddr": "10.129.20.10",
      "macAddrString": "2A:15:02:81:14:A1",
      "humanID": "A029",
      "statusNotes": "good",
      "switchPort": -1
    },
    "2A:15:02:81:27:13": {
      "ipAddr": "10.129.39.19",
      "macAddrString": "2A:15:02:81:27:13",
      "humanID": "A085",
      "statusNotes": "good",
      "switchPort": -1
    },
    "2A:15:02:81:28:94": {
      "ipAddr": "10.129.40.148",
      "macAddrString": "2A:15:02:81:28:94",
      "humanID": "A003",
      "statusNotes": "GOOD",
      "switchPort": -1
    },
    "2A:15:02:81:29:94": {
      "ipAddr": "10.129.41.148",
      "macAddrString": "2A:15:02:81:29:94",
      "humanID": "A038",
      "statusNotes": "good",
      "switchPort": -1
    },
    "2A:15:02:81:2C:16": {
      "ipAddr": "10.129.44.22",
      "macAddrString": "2A:15:02:81:2C:16",
      "humanID": "A048",
      "statusNotes": "P2 Bad",
      "switchPort": -1
    },
    "2A:15:02:81:42:21": {
      "ipAddr": "10.129.66.33",
      "macAddrString": "2A:15:02:81:42:21",
      "humanID": "A041",
      "statusNotes": "good",
      "switchPort": -1
    },
    "2A:15:02:81:44:22": {
      "ipAddr": "10.129.68.34",
      "macAddrString": "2A:15:02:81:44:22",
      "humanID": "A128",
      "statusNotes": "good",
      "switchPort": -1
    },
    "2A:15:03:01:2D:96": {
      "ipAddr": "10.1.45.150",
      "macAddrString": "2A:15:03:01:2D:96",
      "humanID": "A072",
      "statusNotes": "good",
      "switchPort": -1
    },
    "2A:15:03:81:17:0B": {
      "ipAddr": "10.129.23.11",
      "macAddrString": "2A:15:03:81:17:0B",
      "humanID": "A011",
      "statusNotes": "All good.",
      "switchPort": -1
    },
    "2A:15:03:81:19:8C": {
      "ipAddr": "10.129.25.140",
      "macAddrString": "2A:15:03:81:19:8C",
      "humanID": "A153",
      "statusNotes": "eth good",
      "switchPort": -1
    },
    "2A:15:03:81:1B:0D": {
      "ipAddr": "10.129.27.13",
      "macAddrString": "2A:15:03:81:1B:0D",
      "humanID": "A090",
      "statusNotes": "good",
      "switchPort": -1
    },
    "2A:15:03:81:29:94": {
      "ipAddr": "10.129.41.148",
      "macAddrString": "2A:15:03:81:29:94",
      "humanID": "A137",
      "statusNotes": "good",
      "switchPort": -1
    },
    "2A:15:03:81:35:1A": {
      "ipAddr": "10.129.53.26",
      "macAddrString": "2A:15:03:81:35:1A",
      "humanID": "A136",
      "statusNotes": "good",
      "switchPort": -1
    },
    "2A:15:03:81:42:21": {
      "ipAddr": "10.129.66.33",
      "macAddrString": "2A:15:03:81:42:21",
      "humanID": "A051",
      "statusNotes": "good",
      "switchPort": -1
    },
    "2A:15:03:81:45:A2": {
      "ipAddr": "10.129.69.162",
      "macAddrString": "2A:15:03:81:45:A2",
      "humanID": "A140",
      "statusNotes": "good",
      "switchPort": -1
    },
    "2A:15:04:02:06:03": {
      "ipAddr": "10.2.6.3",
      "macAddrString": "2A:15:04:02:06:03",
      "humanID": "A020",
      "statusNotes": "good",
      "switchPort": -1
    },
    "2A:15:04:02:2C:16": {
      "ipAddr": "10.2.44.22",
      "macAddrString": "2A:15:04:02:2C:16",
      "humanID": "A123",
      "statusNotes": "ignore flash reset delay",
      "switchPort": -1
    },
    "2A:15:04:02:2F:17": {
      "ipAddr": "10.2.47.23",
      "macAddrString": "2A:15:04:02:2F:17",
      "humanID": "A035",
      "statusNotes": "good",
      "switchPort": -1
    },
    "2A:15:04:02:31:98": {
      "ipAddr": "10.2.49.152",
      "macAddrString": "2A:15:04:02:31:98",
      "humanID": "A116",
      "statusNotes": "ignore flash reset delay",
      "switchPort": -1
    },
    "2A:15:04:02:35:9A": {
      "ipAddr": "10.2.53.154",
      "macAddrString": "2A:15:04:02:35:9A",
      "humanID": "A113",
      "statusNotes": "ignore flash reset delay",
      "switchPort": -1
    },
    "2A:15:04:02:36:9B": {
      "ipAddr": "10.2.54.155",
      "macAddrString": "2A:15:04:02:36:9B",
      "humanID": "A152",
      "statusNotes": "eth good",
      "switchPort": -1
    },
    "2A:15:04:02:37:9B": {
      "ipAddr": "10.2.55.155",
      "macAddrString": "2A:15:04:02:37:9B",
      "humanID": "A033",
      "statusNotes": "good",
      "switchPort": -1
    },
    "2A:15:04:02:3C:9E": {
      "ipAddr": "10.2.60.158",
      "macAddrString": "2A:15:04:02:3C:9E",
      "humanID": "A006",
      "statusNotes": "good",
      "switchPort": -1
    },
    "2A:15:04:02:43:A1": {
      "ipAddr": "10.2.67.161",
      "macAddrString": "2A:15:04:02:43:A1",
      "humanID": "A019",
      "statusNotes": "good",
      "switchPort": -1
    },
    "2A:15:04:82:03:81": {
      "ipAddr": "10.130.3.129",
      "macAddrString": "2A:15:04:82:03:81",
      "humanID": "A009",
      "statusNotes": "Good",
      "switchPort": -1
    },
    "2A:15:04:82:12:89": {
      "ipAddr": "10.130.18.137",
      "macAddrString": "2A:15:04:82:12:89",
      "humanID": "A143",
      "statusNotes": "good",
      "switchPort": -1
    },
    "2A:15:04:82:19:8C": {
      "ipAddr": "10.130.25.140",
      "macAddrString": "2A:15:04:82:19:8C",
      "humanID": "A133",
      "statusNotes": "good",
      "switchPort": -1
    },
    "2A:15:04:82:1F:0F": {
      "ipAddr": "10.130.31.15",
      "macAddrString": "2A:15:04:82:1F:0F",
      "humanID": "A142",
      "statusNotes": "good",
      "switchPort": -1
    },
    "2A:15:04:82:21:10": {
      "ipAddr": "10.130.33.16",
      "macAddrString": "2A:15:04:82:21:10",
      "humanID": "A106",
      "statusNotes": "good",
      "switchPort": -1
    },
    "2A:15:04:82:25:92": {
      "ipAddr": "10.130.37.146",
      "macAddrString": "2A:15:04:82:25:92",
      "humanID": "A013",
      "statusNotes": "good",
      "switchPort": -1
    },
    "2A:15:04:82:27:13": {
      "ipAddr": "10.130.39.19",
      "macAddrString": "2A:15:04:82:27:13",
      "humanID": "A001",
      "statusNotes": "Ch8 out.",
      "switchPort": -1
    },
    "2A:15:04:82:29:94": {
      "ipAddr": "10.130.41.148",
      "macAddrString": "2A:15:04:82:29:94",
      "humanID": "A091",
      "statusNotes": "good",
      "switchPort": -1
    },
    "2A:15:04:82:2E:17": {
      "ipAddr": "10.130.46.23",
      "macAddrString": "2A:15:04:82:2E:17",
      "humanID": "A139",
      "statusNotes": "good",
      "switchPort": -1
    },
    "2A:15:04:82:30:18": {
      "ipAddr": "10.130.48.24",
      "macAddrString": "2A:15:04:82:30:18",
      "humanID": "A103",
      "statusNotes": "good",
      "switchPort": -1
    },
    "2A:15:04:82:35:1A": {
      "ipAddr": "10.130.53.26",
      "macAddrString": "2A:15:04:82:35:1A",
      "humanID": "A111",
      "statusNotes": "ignore flash reset delay",
      "switchPort": -1
    },
    "2A:15:04:82:38:1C": {
      "ipAddr": "10.130.56.28",
      "macAddrString": "2A:15:04:82:38:1C",
      "humanID": "A021",
      "statusNotes": "good",
      "switchPort": -1
    },
    "2A:15:04:82:39:9C": {
      "ipAddr": "10.130.57.156",
      "macAddrString": "2A:15:04:82:39:9C",
      "humanID": "A087",
      "statusNotes": "good",
      "switchPort": -1
    },
    "2A:15:04:82:42:A1": {
      "ipAddr": "10.130.66.161",
      "macAddrString": "2A:15:04:82:42:A1",
      "humanID": "A008",
      "statusNotes": "All good.",
      "switchPort": -1
    },
    "2A:15:04:82:43:21": {
      "ipAddr": "10.130.67.33",
      "macAddrString": "2A:15:04:82:43:21",
      "humanID": "A073",
      "statusNotes": "good",
      "switchPort": -1
    },
    "2A:15:05:02:03:81": {
      "ipAddr": "10.2.3.129",
      "macAddrString": "2A:15:05:02:03:81",
      "humanID": "A117",
      "statusNotes": "ignore flash reset delay",
      "switchPort": -1
    },
    "2A:15:05:02:04:82": {
      "ipAddr": "10.2.4.130",
      "macAddrString": "2A:15:05:02:04:82",
      "humanID": "A023",
      "statusNotes": "good",
      "switchPort": -1
    },
    "2A:15:05:02:0A:85": {
      "ipAddr": "10.2.10.133",
      "macAddrString": "2A:15:05:02:0A:85",
      "humanID": "A145",
      "statusNotes": "good",
      "switchPort": -1
    },
    "2A:15:05:02:11:88": {
      "ipAddr": "10.2.17.136",
      "macAddrString": "2A:15:05:02:11:88",
      "humanID": "A089",
      "statusNotes": "good",
      "switchPort": -1
    },
    "2A:15:05:02:13:09": {
      "ipAddr": "10.2.19.9",
      "macAddrString": "2A:15:05:02:13:09",
      "humanID": "A300",
      "statusNotes": "ignore flash reset delay",
      "switchPort": -1
    },
    "2A:15:05:02:14:8A": {
      "ipAddr": "10.2.20.138",
      "macAddrString": "2A:15:05:02:14:8A",
      "humanID": "A129",
      "statusNotes": "good",
      "switchPort": -1
    },
    "2A:15:05:02:15:0A": {
      "ipAddr": "10.2.21.10",
      "macAddrString": "2A:15:05:02:15:0A",
      "humanID": "A088",
      "statusNotes": "good",
      "switchPort": -1
    },
    "2A:15:05:02:18:8C": {
      "ipAddr": "10.2.24.140",
      "macAddrString": "2A:15:05:02:18:8C",
      "humanID": "A138",
      "statusNotes": "good",
      "switchPort": -1
    },
    "2A:15:05:02:19:8C": {
      "ipAddr": "10.2.25.140",
      "macAddrString": "2A:15:05:02:19:8C",
      "humanID": "A108",
      "statusNotes": "ignore flash reset delay",
      "switchPort": -1
    },
    "2A:15:05:02:1A:8D": {
      "ipAddr": "10.2.26.141",
      "macAddrString": "2A:15:05:02:1A:8D",
      "humanID": "A135",
      "statusNotes": "good",
      "switchPort": -1
    },
    "2A:15:05:02:20:90": {
      "ipAddr": "10.2.32.144",
      "macAddrString": "2A:15:05:02:20:90",
      "humanID": "A130",
      "statusNotes": "good",
      "switchPort": -1
    },
    "2A:15:05:02:25:12": {
      "ipAddr": "10.2.37.18",
      "macAddrString": "2A:15:05:02:25:12",
      "humanID": "A147",
      "statusNotes": "eth good",
      "switchPort": -1
    },
    "2A:15:05:02:26:13": {
      "ipAddr": "10.2.38.19",
      "macAddrString": "2A:15:05:02:26:13",
      "humanID": "A057",
      "statusNotes": "good",
      "switchPort": -1
    },
    "2A:15:05:02:27:13": {
      "ipAddr": "10.2.39.19",
      "macAddrString": "2A:15:05:02:27:13",
      "humanID": "A053",
      "statusNotes": "good",
      "switchPort": -1
    },
    "2A:15:05:02:2A:15": {
      "ipAddr": "10.2.42.21",
      "macAddrString": "2A:15:05:02:2A:15",
      "humanID": "A040",
      "statusNotes": "good",
      "switchPort": -1
    },
    "2A:15:05:02:2F:97": {
      "ipAddr": "10.2.47.151",
      "macAddrString": "2A:15:05:02:2F:97",
      "humanID": "A050",
      "statusNotes": "good",
      "switchPort": -1
    },
    "2A:15:05:02:30:18": {
      "ipAddr": "10.2.48.24",
      "macAddrString": "2A:15:05:02:30:18",
      "humanID": "A044",
      "statusNotes": "good",
      "switchPort": -1
    },
    "2A:15:05:02:36:1B": {
      "ipAddr": "10.2.54.27",
      "macAddrString": "2A:15:05:02:36:1B",
      "humanID": "A007",
      "statusNotes": "All good agent double \"Oh\" seven.",
      "switchPort": -1
    },
    "2A:15:05:02:36:9B": {
      "ipAddr": "10.2.54.155",
      "macAddrString": "2A:15:05:02:36:9B",
      "humanID": "A071",
      "statusNotes": "good",
      "switchPort": -1
    },
    "2A:15:05:02:39:1C": {
      "ipAddr": "10.2.57.28",
      "macAddrString": "2A:15:05:02:39:1C",
      "humanID": "A016",
      "statusNotes": "good",
      "switchPort": -1
    },
    "2A:15:05:02:3A:1D": {
      "ipAddr": "10.2.58.29",
      "macAddrString": "2A:15:05:02:3A:1D",
      "humanID": "A039",
      "statusNotes": "good",
      "switchPort": -1
    },
    "2A:15:05:02:3A:D1": {
      "ipAddr": "10.2.58.157",
      "macAddrString": "2A:15:05:02:3A:D1",
      "humanID": "A036",
      "statusNotes": "good",
      "switchPort": -1
    },
    "2A:15:05:02:3B:1D": {
      "ipAddr": "10.2.59.29",
      "macAddrString": "2A:15:05:02:3B:1D",
      "humanID": "A095",
      "statusNotes": "good",
      "switchPort": -1
    },
    "2A:15:05:02:3C:9E": {
      "ipAddr": "10.2.60.158",
      "macAddrString": "2A:15:05:02:3C:9E",
      "humanID": "A125",
      "statusNotes": "good",
      "switchPort": -1
    },
    "2A:15:05:02:43:A1": {
      "ipAddr": "10.2.67.161",
      "macAddrString": "2A:15:05:02:43:A1",
      "humanID": "A060",
      "statusNotes": "good",
      "switchPort": -1
    },
    "2A:15:05:82:01:00": {
      "ipAddr": "10.130.1.0",
      "macAddrString": "2A:15:05:82:01:00",
      "humanID": "A066",
      "statusNotes": "good",
      "switchPort": -1
    },
    "2A:15:05:82:04:02": {
      "ipAddr": "10.130.4.2",
      "macAddrString": "2A:15:05:82:04:02",
      "humanID": "A055",
      "statusNotes": "good",
      "switchPort": -1
    },
    "2A:15:05:82:0B:85": {
      "ipAddr": "10.130.11.133",
      "macAddrString": "2A:15:05:82:0B:85",
      "humanID": "A018",
      "statusNotes": "good",
      "switchPort": -1
    },
    "2A:15:05:82:0E:07": {
      "ipAddr": "10.130.14.7",
      "macAddrString": "2A:15:05:82:0E:07",
      "humanID": "A100",
      "statusNotes": "good",
      "switchPort": -1
    },
    "2A:15:05:82:0F:07": {
      "ipAddr": "10.130.15.7",
      "macAddrString": "2A:15:05:82:0F:07",
      "humanID": "A118",
      "statusNotes": "ignore flash reset delay",
      "switchPort": -1
    },
    "2A:15:05:82:0F:87": {
      "ipAddr": "10.130.15.135",
      "macAddrString": "2A:15:05:82:0F:87",
      "humanID": "A076",
      "statusNotes": "good",
      "switchPort": -1
    },
    "2A:15:05:82:10:08": {
      "ipAddr": "10.130.16.8",
      "macAddrString": "2A:15:05:82:10:08",
      "humanID": "A068",
      "statusNotes": "good",
      "switchPort": -1
    },
    "2A:15:05:82:12:09": {
      "ipAddr": "10.130.18.9",
      "macAddrString": "2A:15:05:82:12:09",
      "humanID": "A084",
      "statusNotes": "good",
      "switchPort": -1
    },
    "2A:15:05:82:14:0A": {
      "ipAddr": "10.130.20.10",
      "macAddrString": "2A:15:05:82:14:0A",
      "humanID": "A155",
      "statusNotes": "eth good",
      "switchPort": -1
    },
    "2A:15:05:82:17:0B": {
      "ipAddr": "10.130.23.11",
      "macAddrString": "2A:15:05:82:17:0B",
      "humanID": "A014",
      "statusNotes": "good",
      "switchPort": -1
    },
    "2A:15:05:82:1A:0D": {
      "ipAddr": "10.130.26.13",
      "macAddrString": "2A:15:05:82:1A:0D",
      "humanID": "A151",
      "statusNotes": "eth good",
      "switchPort": -1
    },
    "2A:15:05:82:1A:8D": {
      "ipAddr": "10.130.26.141",
      "macAddrString": "2A:15:05:82:1A:8D",
      "humanID": "A122",
      "statusNotes": "ignore flash reset delay",
      "switchPort": -1
    },
    "2A:15:05:82:1B:8D": {
      "ipAddr": "10.130.27.141",
      "macAddrString": "2A:15:05:82:1B:8D",
      "humanID": "A065",
      "statusNotes": "p3",
      "switchPort": -1
    },
    "2A:15:05:82:1E:0F": {
      "ipAddr": "10.130.30.15",
      "macAddrString": "2A:15:05:82:1E:0F",
      "humanID": "A150",
      "statusNotes": "eth good",
      "switchPort": -1
    },
    "2A:15:05:82:21:90": {
      "ipAddr": "10.130.33.144",
      "macAddrString": "2A:15:05:82:21:90",
      "humanID": "A097",
      "statusNotes": "good",
      "switchPort": -1
    },
    "2A:15:05:82:22:91": {
      "ipAddr": "10.130.34.145",
      "macAddrString": "2A:15:05:82:22:91",
      "humanID": "A149",
      "statusNotes": "eth good",
      "switchPort": -1
    },
    "2A:15:05:82:24:92": {
      "ipAddr": "10.130.36.146",
      "macAddrString": "2A:15:05:82:24:92",
      "humanID": "A146",
      "statusNotes": "good",
      "switchPort": -1
    },
    "2A:15:05:82:25:92": {
      "ipAddr": "10.130.37.146",
      "macAddrString": "2A:15:05:82:25:92",
      "humanID": "A026",
      "statusNotes": "good",
      "switchPort": -1
    },
    "2A:15:05:82:27:13": {
      "ipAddr": "10.130.39.19",
      "macAddrString": "2A:15:05:82:27:13",
      "humanID": "A127",
      "statusNotes": "good",
      "switchPort": -1
    },
    "2A:15:05:82:2B:95": {
      "ipAddr": "10.130.43.149",
      "macAddrString": "2A:15:05:82:2B:95",
      "humanID": "A115",
      "statusNotes": "ignore flash reset delay",
      "switchPort": -1
    },
    "2A:15:05:82:2C:96": {
      "ipAddr": "10.130.44.150",
      "macAddrString": "2A:15:05:82:2C:96",
      "humanID": "A063",
      "statusNotes": "good",
      "switchPort": -1
    },
    "2A:15:05:82:30:98": {
      "ipAddr": "10.130.48.152",
      "macAddrString": "2A:15:05:82:30:98",
      "humanID": "A004",
      "statusNotes": "good",
      "switchPort": -1
    },
    "2A:15:05:82:31:98": {
      "ipAddr": "10.130.49.152",
      "macAddrString": "2A:15:05:82:31:98",
      "humanID": "A093",
      "statusNotes": "good",
      "switchPort": -1
    },
    "2A:15:05:82:33:99": {
      "ipAddr": "10.130.51.153",
      "macAddrString": "2A:15:05:82:33:99",
      "humanID": "A134",
      "statusNotes": "good",
      "switchPort": -1
    },
    "2A:15:05:82:36:1B": {
      "ipAddr": "10.130.54.27",
      "macAddrString": "2A:15:05:82:36:1B",
      "humanID": "A110",
      "statusNotes": "ignore flash reset delay",
      "switchPort": -1
    },
    "2A:15:05:82:3B:9D": {
      "ipAddr": "10.130.59.157",
      "macAddrString": "2A:15:05:82:3B:9D",
      "humanID": "A082",
      "statusNotes": "good",
      "switchPort": -1
    },
    "2A:15:05:82:3C:1E": {
      "ipAddr": "10.130.60.30",
      "macAddrString": "2A:15:05:82:3C:1E",
      "humanID": "A030",
      "statusNotes": "good",
      "switchPort": -1
    },
    "2A:15:05:82:3D:9E": {
      "ipAddr": "10.130.61.158",
      "macAddrString": "2A:15:05:82:3D:9E",
      "humanID": "A126",
      "statusNotes": "good",
      "switchPort": -1
    },
    "2A:15:06:03:0A:85": {
      "ipAddr": "10.3.10.133",
      "macAddrString": "2A:15:06:03:0A:85",
      "humanID": "A105",
      "statusNotes": "good",
      "switchPort": -1
    },
    "2A:15:06:03:1D:0E": {
      "ipAddr": "10.3.29.14",
      "macAddrString": "2A:15:06:03:1D:0E",
      "humanID": "A148",
      "statusNotes": "eth good",
      "switchPort": -1
    },
    "2A:15:06:03:40:A0": {
      "ipAddr": "10.3.64.160",
      "macAddrString": "2A:15:06:03:40:A0",
      "humanID": "A121",
      "statusNotes": "ignore flash reset delay",
      "switchPort": -1
    },
    "2A:15:08:04:05:82": {
      "ipAddr": "10.4.5.130",
      "macAddrString": "2A:15:08:04:05:82",
      "humanID": "A069",
      "statusNotes": "good",
      "switchPort": -1
    },
    "2A:15:08:04:13:89": {
      "ipAddr": "10.4.19.137",
      "macAddrString": "2A:15:08:04:13:89",
      "humanID": "A067",
      "statusNotes": "p8",
      "switchPort": -1
    },
    "2A:15:08:04:1A:0D": {
      "ipAddr": "10.4.26.13",
      "macAddrString": "2A:15:08:04:1A:0D",
      "humanID": "A107",
      "statusNotes": "good",
      "switchPort": -1
    },
    "2A:15:08:04:21:90": {
      "ipAddr": "10.4.33.144",
      "macAddrString": "2A:15:08:04:21:90",
      "humanID": "A102",
      "statusNotes": "good",
      "switchPort": -1
    },
    "2A:15:08:04:25:12": {
      "ipAddr": "10.4.37.18",
      "macAddrString": "2A:15:08:04:25:12",
      "humanID": "A032",
      "statusNotes": "good",
      "switchPort": -1
    },
    "2A:15:08:04:31:18": {
      "ipAddr": "10.4.49.24",
      "macAddrString": "2A:15:08:04:31:18",
      "humanID": "A074",
      "statusNotes": "good",
      "switchPort": -1
    },
    "2A:15:08:04:35:1A": {
      "ipAddr": "10.4.53.26",
      "macAddrString": "2A:15:08:04:35:1A",
      "humanID": "A109",
      "statusNotes": "ignore flash reset delay",
      "switchPort": -1
    },
    "2A:15:09:04:0A:85": {
      "ipAddr": "10.4.10.133",
      "macAddrString": "2A:15:09:04:0A:85",
      "humanID": "A070",
      "statusNotes": "good",
      "switchPort": -1
    },
    "2A:15:09:04:0D:86": {
      "ipAddr": "10.4.13.134",
      "macAddrString": "2A:15:09:04:0D:86",
      "humanID": "A144",
      "statusNotes": "good",
      "switchPort": -1
    },
    "2A:15:09:04:1A:8D": {
      "ipAddr": "10.4.26.141",
      "macAddrString": "2A:15:09:04:1A:8D",
      "humanID": "A005",
      "statusNotes": "good yo",
      "switchPort": -1
    },
    "32:58:06:B5:0A:F3": {
      "networkDevice": {
        "ipAddress": "10.181.10.243",
        "productId": "symmeTree",
        "versionId": "rev8",
        "deviceId": "32::58::6::b5::a::f3",
        "featureIds": [
          "powerManager",
          "tree_rgb8"
        ]
      },
      "humanID": "B213",
      "switchPort": -1
    },
    "32::58::6::b5::a::f3": {
      "networkDevice": {
        "ipAddress": "10.181.10.243",
        "productId": "symmeTree",
        "versionId": "rev8",
        "deviceId": "32::58::6::b5::a::f3",
        "featureIds": [
          "powerManager",
          "tree_rgb8"
        ]
      },
      "humanID": "B213",
      "switchPort": -1
    },
    "46:31:0A:2E:2C:13": {
      "networkDevice": {
        "ipAddress": "10.46.44.19",
        "productId": "symmeTree",
        "versionId": "rev8",
        "deviceId": "46::31::a::2e::2c::13",
        "featureIds": [
          "powerManager",
          "tree_rgb8"
        ]
      },
      "humanID": "326",
      "switchPort": -1
    },
    "46:31:0A:30:F1:D3": {
      "networkDevice": {
        "ipAddress": "10.48.241.211",
        "productId": "symmeTree",
        "versionId": "rev8",
        "deviceId": "46::31::a::30::f1::d3",
        "featureIds": [
          "powerManager",
          "tree_rgb8"
        ]
      },
      "humanID": "B286",
      "switchPort": -1
    },
    "46::31::a::2e::2c::13": {
      "networkDevice": {
        "ipAddress": "10.46.44.19",
        "productId": "symmeTree",
        "versionId": "rev8",
        "deviceId": "46::31::a::2e::2c::13",
        "featureIds": [
          "powerManager",
          "tree_rgb8"
        ]
      },
      "humanID": "326",
      "switchPort": -1
    },
    "46::31::a::30::f1::d3": {
      "networkDevice": {
        "ipAddress": "10.48.241.211",
        "productId": "symmeTree",
        "versionId": "rev8",
        "deviceId": "46::31::a::30::f1::d3",
        "featureIds": [
          "powerManager",
          "tree_rgb8"
        ]
      },
      "humanID": "B286",
      "switchPort": -1
    },
    "51:28:6F:37:51:A8": {
      "ipAddr": "10.55.81.168",
      "macAddrString": "51:28:6F:37:51:A8",
      "humanID": "A062",
      "statusNotes": "good",
      "switchPort": -1
    },
    "52:30:06:04:9D:E3": {
      "networkDevice": {
        "ipAddress": "10.4.157.227",
        "productId": "symmeTree",
        "versionId": "rev8",
        "deviceId": "52::30::6::4::9d::e3",
        "featureIds": [
          "powerManager",
          "tree_rgb8"
        ]
      },
      "humanID": "B249",
      "switchPort": -1
    },
    "52::30::6::4::9d::e3": {
      "networkDevice": {
        "ipAddress": "10.4.157.227",
        "productId": "symmeTree",
        "versionId": "rev8",
        "deviceId": "52::30::6::4::9d::e3",
        "featureIds": [
          "powerManager",
          "tree_rgb8"
        ]
      },
      "humanID": "B249",
      "switchPort": -1
    },
    "53:30:05:91:C8:E3": {
      "networkDevice": {
        "ipAddress": "10.145.200.227",
        "productId": "symmeTree",
        "versionId": "rev10",
        "deviceId": "53:30:05:91:C8:E3",
        "featureIds": [
          "powerManager",
          "tree_rgb8"
        ]
      },
      "humanID": "R534",
      "switchPort": -1
    },
    "57:30:09:1C:DD:13": {
      "networkDevice": {
        "ipAddress": "10.28.221.19",
        "productId": "symmeTree",
        "versionId": "rev10",
        "deviceId": "57:30:09:1C:DD:13",
        "featureIds": [
          "powerManager",
          "tree_rgb8"
        ]
      },
      "humanID": "R585",
      "switchPort": -1
    },
    "57:30:0E:1C:58:93": {
      "networkDevice": {
        "ipAddress": "10.29.89.157",
        "productId": "symmeTree",
        "versionId": "d07087c",
        "deviceId": "57:30:0E:1C:58:93",
        "featureIds": [
          "powerManager",
          "tree_rgb8"
        ]
      },
      "humanID": "R566",
      "switchPort": -1
    },
    "58:30:08:FE:7C:13": {
      "networkDevice": {
        "ipAddress": "10.254.124.19",
        "productId": "symmeTree",
        "versionId": "rev10",
        "deviceId": "58:30:08:FE:7C:13",
        "featureIds": [
          "powerManager",
          "tree_rgb8"
        ]
      },
      "humanID": "R558",
      "switchPort": -1
    },
    "58:30:0F:EF:29:83": {
      "networkDevice": {
        "ipAddress": "10.239.41.131",
        "productId": "symmeTree",
        "versionId": "rev10",
        "deviceId": "58:30:0F:EF:29:83",
        "featureIds": [
          "powerManager",
          "tree_rgb8"
        ]
      },
      "humanID": "R594",
      "switchPort": -1
    },
    "58:30:0F:F3:81:C3": {
      "networkDevice": {
        "ipAddress": "10.243.129.195",
        "productId": "symmeTree",
        "versionId": "rev8",
        "deviceId": "58::30::f::f3::81::c3",
        "featureIds": [
          "powerManager",
          "tree_rgb8"
        ]
      },
      "humanID": "B290",
      "switchPort": -1
    },
    "58::30::f::f3::81::c3": {
      "networkDevice": {
        "ipAddress": "10.243.129.195",
        "productId": "symmeTree",
        "versionId": "rev8",
        "deviceId": "58::30::f::f3::81::c3",
        "featureIds": [
          "powerManager",
          "tree_rgb8"
        ]
      },
      "humanID": "B290",
      "switchPort": -1
    },
    "59:30:08:F4:8A:C3": {
      "networkDevice": {
        "ipAddress": "10.244.138.195",
        "productId": "symmeTree",
        "versionId": "rev10",
        "deviceId": "59:30:08:F4:8A:C3",
        "featureIds": [
          "powerManager",
          "tree_rgb8"
        ]
      },
      "humanID": "R556",
      "switchPort": -1
    },
    "65:49:0C:23:E3:17": {
      "networkDevice": {
        "ipAddress": "10.35.227.23",
        "productId": "symmeTree",
        "versionId": "rev8",
        "deviceId": "65::49::c::23::e3::17",
        "featureIds": [
          "powerManager",
          "tree_rgb8"
        ]
      },
      "humanID": "B218",
      "switchPort": -1
    },
    "65:49:0C:2C:3F:77": {
      "networkDevice": {
        "ipAddress": "10.44.63.119",
        "productId": "symmeTree",
        "versionId": "rev8",
        "deviceId": "65::49::c::2c::3f::77",
        "featureIds": [
          "powerManager",
          "tree_rgb8"
        ]
      },
      "humanID": "399x",
      "switchPort": -1
    },
    "65:49:0C:2D:AE:27": {
      "networkDevice": {
        "ipAddress": "10.45.174.39",
        "productId": "symmeTree",
        "versionId": "rev10",
        "deviceId": "65:49:0C:2D:AE:27",
        "featureIds": [
          "powerManager",
          "tree_rgb8"
        ]
      },
      "humanID": "R611",
      "switchPort": -1
    },
    "65:49:0C:4C:4B:67": {
      "networkDevice": {
        "ipAddress": "10.76.75.103",
        "productId": "symmeTree",
        "versionId": "rev8",
        "deviceId": "65::49::c::4c::4b::67",
        "featureIds": [
          "powerManager",
          "tree_rgb8"
        ]
      },
      "humanID": "B262",
      "switchPort": -1
    },
    "65:49:0C:52:2F:37": {
      "networkDevice": {
        "ipAddress": "10.82.47.55",
        "productId": "symmeTree",
        "versionId": "rev10",
        "deviceId": "65:49:0C:52:2F:37",
        "featureIds": [
          "powerManager",
          "tree_rgb8"
        ]
      },
      "humanID": "R484",
      "switchPort": -1
    },
    "65:49:0C:72:0E:27": {
      "networkDevice": {
        "ipAddress": "10.114.14.39",
        "productId": "symmeTree",
        "versionId": "rev10",
        "deviceId": "65:49:0C:72:0E:27",
        "featureIds": [
          "powerManager",
          "tree_rgb8"
        ]
      },
      "humanID": "R599",
      "switchPort": -1
    },
    "65:49:0C:85:0B:37": {
      "networkDevice": {
        "ipAddress": "10.133.11.55",
        "productId": "symmeTree",
        "versionId": "rev8",
        "deviceId": "65::49::c::85::b::37",
        "featureIds": [
          "powerManager",
          "tree_rgb8"
        ]
      },
      "humanID": "324",
      "switchPort": -1
    },
    "65:50:0C:72:80:77": {
      "networkDevice": {
        "ipAddress": "10.114.128.119",
        "productId": "symmeTree",
        "versionId": "rev8",
        "deviceId": "65::50::c::72::80::77",
        "featureIds": [
          "powerManager",
          "tree_rgb8"
        ]
      },
      "humanID": "B269",
      "switchPort": -1
    },
    "65:50:0C:AC:5D:67": {
      "networkDevice": {
        "ipAddress": "10.172.93.103",
        "productId": "symmeTree",
        "versionId": "rev8",
        "deviceId": "65::50::c::ac::5d::67",
        "featureIds": [
          "powerManager",
          "tree_rgb8"
        ]
      },
      "humanID": "B271",
      "switchPort": -1
    },
    "65:50:0C:CD:71:A7": {
      "networkDevice": {
        "ipAddress": "10.205.113.167",
        "productId": "symmeTree",
        "versionId": "rev10",
        "deviceId": "65:50:0C:CD:71:A7",
        "featureIds": [
          "powerManager",
          "tree_rgb8"
        ]
      },
      "humanID": "R516",
      "switchPort": -1
    },
    "65:50:0F:E0:8E:D7": {
      "networkDevice": {
        "ipAddress": "10.224.142.215",
        "productId": "symmeTree",
        "versionId": "rev10",
        "deviceId": "65:50:0F:E0:8E:D7",
        "featureIds": [
          "powerManager",
          "tree_rgb8"
        ]
      },
      "humanID": "R442",
      "switchPort": -1
    },
    "65:50:0F:E4:4F:D7": {
      "networkDevice": {
        "ipAddress": "10.228.79.215",
        "productId": "symmeTree",
        "versionId": "rev8",
        "deviceId": "65::50::f::e4::4f::d7",
        "featureIds": [
          "powerManager",
          "tree_rgb8"
        ]
      },
      "humanID": "B263",
      "switchPort": -1
    },
    "65:51:0C:42:E1:A7": {
      "networkDevice": {
        "ipAddress": "10.66.225.167",
        "productId": "symmeTree",
        "versionId": "rev10",
        "deviceId": "65:51:0C:42:E1:A7",
        "featureIds": [
          "powerManager",
          "tree_rgb8"
        ]
      },
      "humanID": "R530",
      "switchPort": -1
    },
    "65:51:0C:53:08:B7": {
      "networkDevice": {
        "ipAddress": "10.83.8.183",
        "productId": "symmeTree",
        "versionId": "rev8",
        "deviceId": "65::51::c::53::8::b7",
        "featureIds": [
          "powerManager",
          "tree_rgb8"
        ]
      },
      "humanID": "332",
      "switchPort": -1
    },
    "65:51:0F:DF:24:77": {
      "networkDevice": {
        "ipAddress": "10.223.36.119",
        "productId": "symmeTree",
        "versionId": "rev8",
        "deviceId": "65::51::f::df::24::77",
        "featureIds": [
          "powerManager",
          "tree_rgb8"
        ]
      },
      "humanID": "363",
      "switchPort": -1
    },
    "65:52:0C:94:62:37": {
      "networkDevice": {
        "ipAddress": "10.148.98.55",
        "productId": "symmeTree",
        "versionId": "rev8",
        "deviceId": "65::52::c::94::62::37",
        "featureIds": [
          "powerManager",
          "tree_rgb8"
        ]
      },
      "humanID": "B270",
      "switchPort": -1
    },
    "65:52:0F:81:11:07": {
      "networkDevice": {
        "ipAddress": "10.129.17.7",
        "productId": "symmeTree",
        "versionId": "rev10",
        "deviceId": "65:52:0F:81:11:07",
        "featureIds": [
          "powerManager",
          "tree_rgb8"
        ]
      },
      "humanID": "R427",
      "switchPort": -1
    },
    "65:52:0F:8F:9E:F7": {
      "networkDevice": {
        "ipAddress": "10.143.158.247",
        "productId": "symmeTree",
        "versionId": "rev10",
        "deviceId": "65:52:0F:8F:9E:F7",
        "featureIds": [
          "powerManager",
          "tree_rgb8"
        ]
      },
      "humanID": "R524",
      "switchPort": -1
    },
    "65:65:0C:4D:54:57": {
      "networkDevice": {
        "ipAddress": "10.77.84.87",
        "productId": "symmeTree",
        "versionId": "rev8",
        "deviceId": "65::65::c::4d::54::57",
        "featureIds": [
          "powerManager",
          "tree_rgb8"
        ]
      },
      "humanID": "399y",
      "switchPort": -1
    },
    "65::49::c::23::e3::17": {
      "networkDevice": {
        "ipAddress": "10.35.227.23",
        "productId": "symmeTree",
        "versionId": "rev8",
        "deviceId": "65::49::c::23::e3::17",
        "featureIds": [
          "powerManager",
          "tree_rgb8"
        ]
      },
      "humanID": "B218",
      "switchPort": -1
    },
    "65::49::c::2c::3f::77": {
      "networkDevice": {
        "ipAddress": "10.44.63.119",
        "productId": "symmeTree",
        "versionId": "rev8",
        "deviceId": "65::49::c::2c::3f::77",
        "featureIds": [
          "powerManager",
          "tree_rgb8"
        ]
      },
      "humanID": "399x",
      "switchPort": -1
    },
    "65::49::c::4c::4b::67": {
      "networkDevice": {
        "ipAddress": "10.76.75.103",
        "productId": "symmeTree",
        "versionId": "rev8",
        "deviceId": "65::49::c::4c::4b::67",
        "featureIds": [
          "powerManager",
          "tree_rgb8"
        ]
      },
      "humanID": "B262",
      "switchPort": -1
    },
    "65::49::c::85::b::37": {
      "networkDevice": {
        "ipAddress": "10.133.11.55",
        "productId": "symmeTree",
        "versionId": "rev8",
        "deviceId": "65::49::c::85::b::37",
        "featureIds": [
          "powerManager",
          "tree_rgb8"
        ]
      },
      "humanID": "324",
      "switchPort": -1
    },
    "65::50::c::72::80::77": {
      "networkDevice": {
        "ipAddress": "10.114.128.119",
        "productId": "symmeTree",
        "versionId": "rev8",
        "deviceId": "65::50::c::72::80::77",
        "featureIds": [
          "powerManager",
          "tree_rgb8"
        ]
      },
      "humanID": "B269",
      "switchPort": -1
    },
    "65::50::c::ac::5d::67": {
      "networkDevice": {
        "ipAddress": "10.172.93.103",
        "productId": "symmeTree",
        "versionId": "rev8",
        "deviceId": "65::50::c::ac::5d::67",
        "featureIds": [
          "powerManager",
          "tree_rgb8"
        ]
      },
      "humanID": "B271",
      "switchPort": -1
    },
    "65::50::f::e4::4f::d7": {
      "networkDevice": {
        "ipAddress": "10.228.79.215",
        "productId": "symmeTree",
        "versionId": "rev8",
        "deviceId": "65::50::f::e4::4f::d7",
        "featureIds": [
          "powerManager",
          "tree_rgb8"
        ]
      },
      "humanID": "B263",
      "switchPort": -1
    },
    "65::51::c::53::8::b7": {
      "networkDevice": {
        "ipAddress": "10.83.8.183",
        "productId": "symmeTree",
        "versionId": "rev8",
        "deviceId": "65::51::c::53::8::b7",
        "featureIds": [
          "powerManager",
          "tree_rgb8"
        ]
      },
      "humanID": "332",
      "switchPort": -1
    },
    "65::51::f::df::24::77": {
      "networkDevice": {
        "ipAddress": "10.223.36.119",
        "productId": "symmeTree",
        "versionId": "rev8",
        "deviceId": "65::51::f::df::24::77",
        "featureIds": [
          "powerManager",
          "tree_rgb8"
        ]
      },
      "humanID": "363",
      "switchPort": -1
    },
    "65::52::c::94::62::37": {
      "networkDevice": {
        "ipAddress": "10.148.98.55",
        "productId": "symmeTree",
        "versionId": "rev8",
        "deviceId": "65::52::c::94::62::37",
        "featureIds": [
          "powerManager",
          "tree_rgb8"
        ]
      },
      "humanID": "B270",
      "switchPort": -1
    },
    "65::65::c::4d::54::57": {
      "networkDevice": {
        "ipAddress": "10.77.84.87",
        "productId": "symmeTree",
        "versionId": "rev8",
        "deviceId": "65::65::c::4d::54::57",
        "featureIds": [
          "powerManager",
          "tree_rgb8"
        ]
      },
      "humanID": "399y",
      "switchPort": -1
    },
    "66:49:0D:B0:09:27": {
      "networkDevice": {
        "ipAddress": "10.176.9.39",
        "productId": "symmeTree",
        "versionId": "rev8",
        "deviceId": "66::49::d::b0::9::27",
        "featureIds": [
          "powerManager",
          "tree_rgb8"
        ]
      },
      "humanID": "B235",
      "switchPort": -1
    },
    "66:49:0E:14:59:F7": {
      "networkDevice": {
        "ipAddress": "10.20.89.247",
        "productId": "symmeTree",
        "versionId": "rev10",
        "deviceId": "66:49:0E:14:59:F7",
        "featureIds": [
          "powerManager",
          "tree_rgb8"
        ]
      },
      "humanID": "R609",
      "switchPort": -1
    },
    "66:50:0D:12:4C:D7": {
      "networkDevice": {
        "ipAddress": "10.18.76.215",
        "productId": "symmeTree",
        "versionId": "rev10",
        "deviceId": "66:50:0D:12:4C:D7",
        "featureIds": [
          "powerManager",
          "tree_rgb8"
        ]
      },
      "humanID": "R580",
      "switchPort": -1
    },
    "66:50:0D:13:D8:F7": {
      "networkDevice": {
        "ipAddress": "10.19.216.247",
        "productId": "symmeTree",
        "versionId": "rev10",
        "deviceId": "66:50:0D:13:D8:F7",
        "featureIds": [
          "powerManager",
          "tree_rgb8"
        ]
      },
      "humanID": "R578",
      "switchPort": -1
    },
    "66:50:0D:63:D3:D7": {
      "networkDevice": {
        "ipAddress": "10.99.211.215",
        "productId": "symmeTree",
        "versionId": "rev8",
        "deviceId": "66::50::d::63::d3::d7",
        "featureIds": [
          "powerManager",
          "tree_rgb8"
        ]
      },
      "humanID": "364",
      "switchPort": -1
    },
    "66:50:0D:BD:F3:A7": {
      "networkDevice": {
        "ipAddress": "10.189.243.167",
        "productId": "symmeTree",
        "versionId": "rev10",
        "deviceId": "66:50:0D:BD:F3:A7",
        "featureIds": [
          "powerManager",
          "tree_rgb8"
        ]
      },
      "humanID": "R584",
      "switchPort": -1
    },
    "66:50:0D:ED:42:F7": {
      "networkDevice": {
        "ipAddress": "10.237.66.247",
        "productId": "symmeTree",
        "versionId": "rev10",
        "deviceId": "66:50:0D:ED:42:F7",
        "featureIds": [
          "powerManager",
          "tree_rgb8"
        ]
      },
      "humanID": "R413",
      "switchPort": -1
    },
    "66:50:0D:EE:79:C7": {
      "networkDevice": {
        "ipAddress": "10.238.121.199",
        "productId": "symmeTree",
        "versionId": "rev10",
        "deviceId": "66:50:0D:EE:79:C7",
        "featureIds": [
          "powerManager",
          "tree_rgb8"
        ]
      },
      "humanID": "R531",
      "switchPort": -1
    },
    "66:50:0E:2D:F9:77": {
      "networkDevice": {
        "ipAddress": "10.45.249.119",
        "productId": "symmeTree",
        "versionId": "rev8",
        "deviceId": "66::50::e::2d::f9::77",
        "featureIds": [
          "powerManager",
          "tree_rgb8"
        ]
      },
      "humanID": "B278",
      "switchPort": -1
    },
    "66:50:0E:39:EB:B7": {
      "networkDevice": {
        "ipAddress": "10.57.235.183",
        "productId": "symmeTree",
        "versionId": "rev8",
        "deviceId": "66::50::e::39::eb::b7",
        "featureIds": [
          "powerManager",
          "tree_rgb8"
        ]
      },
      "humanID": "B254",
      "switchPort": -1
    },
    "66:50:0E:F1:83:B7": {
      "networkDevice": {
        "ipAddress": "10.241.131.183",
        "productId": "symmeTree",
        "versionId": "rev8",
        "deviceId": "66::50::e::f1::83::b7",
        "featureIds": [
          "powerManager",
          "tree_rgb8"
        ]
      },
      "humanID": "B295",
      "switchPort": -1
    },
    "66:51:0F:40:49:A7": {
      "networkDevice": {
        "ipAddress": "10.64.73.167",
        "productId": "symmeTree",
        "versionId": "rev8",
        "deviceId": "66::51::f::40::49::a7",
        "featureIds": [
          "powerManager",
          "tree_rgb8"
        ]
      },
      "humanID": "360",
      "switchPort": -1
    },
    "66:52:0C:CF:0F:07": {
      "networkDevice": {
        "ipAddress": "10.207.15.7",
        "productId": "symmeTree",
        "versionId": "rev10",
        "deviceId": "66:52:0C:CF:0F:07",
        "featureIds": [
          "powerManager",
          "tree_rgb8"
        ]
      },
      "humanID": "R544",
      "switchPort": -1
    },
    "66:52:0C:CF:6D:67": {
      "networkDevice": {
        "ipAddress": "10.207.109.103",
        "productId": "symmeTree",
        "versionId": "rev8",
        "deviceId": "66::52::c::cf::6d::67",
        "featureIds": [
          "powerManager",
          "tree_rgb8"
        ]
      },
      "humanID": "B245",
      "switchPort": -1
    },
    "66:52:0E:00:B8:27": {
      "networkDevice": {
        "ipAddress": "10.0.184.39",
        "productId": "symmeTree",
        "versionId": "rev8",
        "deviceId": "66::52::e::0::b8::27",
        "featureIds": [
          "powerManager",
          "tree_rgb8"
        ]
      },
      "humanID": "318",
      "switchPort": -1
    },
    "66:66:0D:97:0C:67": {
      "networkDevice": {
        "ipAddress": "10.151.12.103",
        "productId": "symmeTree",
        "versionId": "rev8",
        "deviceId": "66::66::d::97::c::67",
        "featureIds": [
          "powerManager",
          "tree_rgb8"
        ]
      },
      "humanID": "B243",
      "switchPort": -1
    },
    "66::49::d::b0::9::27": {
      "networkDevice": {
        "ipAddress": "10.176.9.39",
        "productId": "symmeTree",
        "versionId": "rev8",
        "deviceId": "66::49::d::b0::9::27",
        "featureIds": [
          "powerManager",
          "tree_rgb8"
        ]
      },
      "humanID": "B235",
      "switchPort": -1
    },
    "66::50::d::63::d3::d7": {
      "networkDevice": {
        "ipAddress": "10.99.211.215",
        "productId": "symmeTree",
        "versionId": "rev8",
        "deviceId": "66::50::d::63::d3::d7",
        "featureIds": [
          "powerManager",
          "tree_rgb8"
        ]
      },
      "humanID": "364",
      "switchPort": -1
    },
    "66::50::e::2d::f9::77": {
      "networkDevice": {
        "ipAddress": "10.45.249.119",
        "productId": "symmeTree",
        "versionId": "rev8",
        "deviceId": "66::50::e::2d::f9::77",
        "featureIds": [
          "powerManager",
          "tree_rgb8"
        ]
      },
      "humanID": "B278",
      "switchPort": -1
    },
    "66::50::e::39::eb::b7": {
      "networkDevice": {
        "ipAddress": "10.57.235.183",
        "productId": "symmeTree",
        "versionId": "rev8",
        "deviceId": "66::50::e::39::eb::b7",
        "featureIds": [
          "powerManager",
          "tree_rgb8"
        ]
      },
      "humanID": "B254",
      "switchPort": -1
    },
    "66::50::e::f1::83::b7": {
      "networkDevice": {
        "ipAddress": "10.241.131.183",
        "productId": "symmeTree",
        "versionId": "rev8",
        "deviceId": "66::50::e::f1::83::b7",
        "featureIds": [
          "powerManager",
          "tree_rgb8"
        ]
      },
      "humanID": "B295",
      "switchPort": -1
    },
    "66::51::f::40::49::a7": {
      "networkDevice": {
        "ipAddress": "10.64.73.167",
        "productId": "symmeTree",
        "versionId": "rev8",
        "deviceId": "66::51::f::40::49::a7",
        "featureIds": [
          "powerManager",
          "tree_rgb8"
        ]
      },
      "humanID": "360",
      "switchPort": -1
    },
    "66::52::c::cf::6d::67": {
      "networkDevice": {
        "ipAddress": "10.207.109.103",
        "productId": "symmeTree",
        "versionId": "rev8",
        "deviceId": "66::52::c::cf::6d::67",
        "featureIds": [
          "powerManager",
          "tree_rgb8"
        ]
      },
      "humanID": "B245",
      "switchPort": -1
    },
    "66::52::e::0::b8::27": {
      "networkDevice": {
        "ipAddress": "10.0.184.39",
        "productId": "symmeTree",
        "versionId": "rev8",
        "deviceId": "66::52::e::0::b8::27",
        "featureIds": [
          "powerManager",
          "tree_rgb8"
        ]
      },
      "humanID": "318",
      "switchPort": -1
    },
    "66::66::d::97::c::67": {
      "networkDevice": {
        "ipAddress": "10.151.12.103",
        "productId": "symmeTree",
        "versionId": "rev8",
        "deviceId": "66::66::d::97::c::67",
        "featureIds": [
          "powerManager",
          "tree_rgb8"
        ]
      },
      "humanID": "B243",
      "switchPort": -1
    },
    "67:49:09:F2:DB:27": {
      "networkDevice": {
        "ipAddress": "10.242.219.39",
        "productId": "symmeTree",
        "versionId": "rev8",
        "deviceId": "67::49::9::f2::db::27",
        "featureIds": [
          "powerManager",
          "tree_rgb8"
        ]
      },
      "humanID": "371",
      "switchPort": -1
    },
<<<<<<< HEAD
    "67:49:0A:05:B2:47": {
      "networkDevice": {
        "ipAddress": "10.5.178.71",
        "productId": "symmeTree",
        "versionId": "rev10",
        "deviceId": "67:49:0A:05:B2:47",
=======
    "67:49:0A:02:DC:37": {
      "networkDevice": {
        "ipAddress": "10.2.220.55",
        "productId": "symmeTree",
        "versionId": "rev10",
        "deviceId": "67:49:0A:02:DC:37",
>>>>>>> 532f640e
        "featureIds": [
          "powerManager",
          "tree_rgb8"
        ]
      },
<<<<<<< HEAD
      "humanID": "R590",
=======
      "humanID": "R512",
>>>>>>> 532f640e
      "switchPort": -1
    },
    "67:49:0A:50:02:57": {
      "networkDevice": {
        "ipAddress": "10.80.2.87",
        "productId": "symmeTree",
        "versionId": "rev10",
        "deviceId": "67:49:0A:50:02:57",
        "featureIds": [
          "powerManager",
          "tree_rgb8"
        ]
      },
      "humanID": "R576",
      "switchPort": -1
    },
    "67:49:0A:50:2F:57": {
      "networkDevice": {
        "ipAddress": "10.80.47.87",
        "productId": "symmeTree",
        "versionId": "rev10",
        "deviceId": "67:49:0A:50:2F:57",
        "featureIds": [
          "powerManager",
          "tree_rgb8"
        ]
      },
      "humanID": "R606",
      "switchPort": -1
    },
    "67:49:0A:AE:8F:07": {
      "networkDevice": {
        "ipAddress": "10.174.143.7",
        "productId": "symmeTree",
        "versionId": "rev8",
        "deviceId": "67::49::a::ae::8f::7",
        "featureIds": [
          "powerManager",
          "tree_rgb8"
        ]
      },
      "humanID": "341",
      "switchPort": -1
    },
    "67:49:0A:BC:0E:27": {
      "networkDevice": {
        "ipAddress": "10.188.14.39",
        "productId": "symmeTree",
        "versionId": "rev10",
        "deviceId": "67:49:0A:BC:0E:27",
        "featureIds": [
          "powerManager",
          "tree_rgb8"
        ]
      },
      "humanID": "R510",
      "switchPort": -1
    },
    "67:49:0D:CC:4B:E7": {
      "networkDevice": {
        "ipAddress": "10.204.75.231",
        "productId": "symmeTree",
        "versionId": "rev8",
        "deviceId": "67::49::d::cc::4b::e7",
        "featureIds": [
          "powerManager",
          "tree_rgb8"
        ]
      },
      "humanID": "B240",
      "switchPort": -1
    },
<<<<<<< HEAD
    "67:70:0D:C0:8E:17": {
      "networkDevice": {
        "ipAddress": "10.192.142.23",
        "productId": "symmeTree",
        "versionId": "rev10",
        "deviceId": "67:70:0D:C0:8E:17",
=======
    "67:50:0A:20:49:67": {
      "networkDevice": {
        "ipAddress": "10.32.73.103",
        "productId": "symmeTree",
        "versionId": "rev10",
        "deviceId": "67:50:0A:20:49:67",
>>>>>>> 532f640e
        "featureIds": [
          "powerManager",
          "tree_rgb8"
        ]
      },
<<<<<<< HEAD
      "humanID": "R633",
=======
      "humanID": "R538",
>>>>>>> 532f640e
      "switchPort": -1
    },
    "67:75:0A:DD:7B:A1": {
      "networkDevice": {
        "ipAddress": "10.221.123.161",
        "productId": "symmeTree",
        "versionId": "rev8",
        "deviceId": "67::75::a::dd::7b::a1",
        "featureIds": [
          "powerManager",
          "tree_rgb8"
        ]
      },
      "humanID": "357",
      "switchPort": -1
    },
    "67:80:09:1C:48:B1": {
      "networkDevice": {
        "ipAddress": "10.28.72.177",
        "productId": "symmeTree",
        "versionId": "rev8",
        "deviceId": "67::80::9::1c::48::b1",
        "featureIds": [
          "powerManager",
          "tree_rgb8"
        ]
      },
      "humanID": "311",
      "switchPort": -1
    },
    "67:80:09:1D:DB:81": {
      "networkDevice": {
        "ipAddress": "10.29.219.129",
        "productId": "symmeTree",
        "versionId": "rev8",
        "deviceId": "67::80::9::1d::db::81",
        "featureIds": [
          "powerManager",
          "tree_rgb8"
        ]
      },
      "humanID": "337",
      "switchPort": -1
    },
    "67:82:09:0F:AE:71": {
      "networkDevice": {
        "ipAddress": "10.15.174.113",
        "productId": "symmeTree",
        "versionId": "rev8",
        "deviceId": "67::82::9::f::ae::71",
        "featureIds": [
          "powerManager",
          "tree_rgb8"
        ]
      },
      "humanID": "B226",
      "switchPort": -1
    },
    "67::49::9::f2::db::27": {
      "networkDevice": {
        "ipAddress": "10.242.219.39",
        "productId": "symmeTree",
        "versionId": "rev8",
        "deviceId": "67::49::9::f2::db::27",
        "featureIds": [
          "powerManager",
          "tree_rgb8"
        ]
      },
      "humanID": "371",
      "switchPort": -1
    },
    "67::49::a::ae::8f::7": {
      "networkDevice": {
        "ipAddress": "10.174.143.7",
        "productId": "symmeTree",
        "versionId": "rev8",
        "deviceId": "67::49::a::ae::8f::7",
        "featureIds": [
          "powerManager",
          "tree_rgb8"
        ]
      },
      "humanID": "341",
      "switchPort": -1
    },
    "67::49::d::cc::4b::e7": {
      "networkDevice": {
        "ipAddress": "10.204.75.231",
        "productId": "symmeTree",
        "versionId": "rev8",
        "deviceId": "67::49::d::cc::4b::e7",
        "featureIds": [
          "powerManager",
          "tree_rgb8"
        ]
      },
      "humanID": "B240",
      "switchPort": -1
    },
    "67::75::a::dd::7b::a1": {
      "networkDevice": {
        "ipAddress": "10.221.123.161",
        "productId": "symmeTree",
        "versionId": "rev8",
        "deviceId": "67::75::a::dd::7b::a1",
        "featureIds": [
          "powerManager",
          "tree_rgb8"
        ]
      },
      "humanID": "357",
      "switchPort": -1
    },
    "67::80::9::1c::48::b1": {
      "networkDevice": {
        "ipAddress": "10.28.72.177",
        "productId": "symmeTree",
        "versionId": "rev8",
        "deviceId": "67::80::9::1c::48::b1",
        "featureIds": [
          "powerManager",
          "tree_rgb8"
        ]
      },
      "humanID": "311",
      "switchPort": -1
    },
    "67::80::9::1d::db::81": {
      "networkDevice": {
        "ipAddress": "10.29.219.129",
        "productId": "symmeTree",
        "versionId": "rev8",
        "deviceId": "67::80::9::1d::db::81",
        "featureIds": [
          "powerManager",
          "tree_rgb8"
        ]
      },
      "humanID": "337",
      "switchPort": -1
    },
    "67::82::9::f::ae::71": {
      "networkDevice": {
        "ipAddress": "10.15.174.113",
        "productId": "symmeTree",
        "versionId": "rev8",
        "deviceId": "67::82::9::f::ae::71",
        "featureIds": [
          "powerManager",
          "tree_rgb8"
        ]
      },
      "humanID": "B226",
      "switchPort": -1
    },
    "70:49:03:0F:7F:F7": {
      "networkDevice": {
        "ipAddress": "10.15.127.247",
        "productId": "symmeTree",
        "versionId": "rev8",
        "deviceId": "70::49::3::f::7f::f7",
        "featureIds": [
          "powerManager",
          "tree_rgb8"
        ]
      },
      "humanID": "B241",
      "switchPort": -1
    },
    "70:49:03:71:09:B7": {
      "networkDevice": {
        "ipAddress": "10.113.9.183",
        "productId": "symmeTree",
        "versionId": "rev10",
        "deviceId": "70:49:03:71:09:B7",
        "featureIds": [
          "powerManager",
          "tree_rgb8"
        ]
      },
      "humanID": "R496",
      "switchPort": -1
    },
    "70:49:03:71:FB:07": {
      "networkDevice": {
        "ipAddress": "10.113.251.7",
        "productId": "symmeTree",
        "versionId": "rev8",
        "deviceId": "70::49::3::71::fb::7",
        "featureIds": [
          "powerManager",
          "tree_rgb8"
        ]
      },
      "humanID": "370",
      "switchPort": -1
    },
<<<<<<< HEAD
    "70:52:03:26:68:27": {
      "networkDevice": {
        "ipAddress": "10.38.104.39",
        "productId": "symmeTree",
        "versionId": "rev10",
        "deviceId": "70:52:03:26:68:27",
=======
    "70:70:00:11:84:C7": {
      "networkDevice": {
        "ipAddress": "10.17.132.199",
        "productId": "symmeTree",
        "versionId": "rev10",
        "deviceId": "70:70:00:11:84:C7",
>>>>>>> 532f640e
        "featureIds": [
          "powerManager",
          "tree_rgb8"
        ]
      },
<<<<<<< HEAD
      "humanID": "R539",
=======
      "humanID": "R394",
>>>>>>> 532f640e
      "switchPort": -1
    },
    "70::49::3::71::fb::7": {
      "networkDevice": {
        "ipAddress": "10.113.251.7",
        "productId": "symmeTree",
        "versionId": "rev8",
        "deviceId": "70::49::3::71::fb::7",
        "featureIds": [
          "powerManager",
          "tree_rgb8"
        ]
      },
      "humanID": "370",
      "switchPort": -1
    },
    "70::49::3::f::7f::f7": {
      "networkDevice": {
        "ipAddress": "10.15.127.247",
        "productId": "symmeTree",
        "versionId": "rev8",
        "deviceId": "70::49::3::f::7f::f7",
        "featureIds": [
          "powerManager",
          "tree_rgb8"
        ]
      },
      "humanID": "B241",
      "switchPort": -1
    },
    "71:49:00:10:93:C7": {
      "networkDevice": {
        "ipAddress": "10.16.147.199",
        "productId": "symmeTree",
        "versionId": "rev10",
        "deviceId": "71:49:00:10:93:C7",
        "featureIds": [
          "powerManager",
          "tree_rgb8"
        ]
      },
      "humanID": "R503",
      "switchPort": -1
    },
    "71:49:00:47:5B:E7": {
      "networkDevice": {
        "ipAddress": "10.71.91.231",
        "productId": "symmeTree",
        "versionId": "rev8",
        "deviceId": "71::49::0::47::5b::e7",
        "featureIds": [
          "powerManager",
          "tree_rgb8"
        ]
      },
      "humanID": "B238",
      "switchPort": -1
    },
    "71:49:00:95:AC:A7": {
      "networkDevice": {
        "ipAddress": "10.149.172.167",
        "productId": "symmeTree",
        "versionId": "rev8",
        "deviceId": "71::49::0::95::ac::a7",
        "featureIds": [
          "powerManager",
          "tree_rgb8"
        ]
      },
      "humanID": "B283",
      "switchPort": -1
    },
    "71:49:00:95:BF:A7": {
      "networkDevice": {
        "ipAddress": "10.149.191.167",
        "productId": "symmeTree",
        "versionId": "rev8",
        "deviceId": "71::49::0::95::bf::a7",
        "featureIds": [
          "powerManager",
          "tree_rgb8"
        ]
      },
      "humanID": "B244",
      "switchPort": -1
    },
    "71:49:00:A9:39:B7": {
      "networkDevice": {
        "ipAddress": "10.169.57.183",
        "productId": "symmeTree",
        "versionId": "rev8",
        "deviceId": "71::49::0::a9::39::b7",
        "featureIds": [
          "powerManager",
          "tree_rgb8"
        ]
      },
      "humanID": "B255",
      "switchPort": -1
    },
    "71:49:03:1A:58:C7": {
      "networkDevice": {
        "ipAddress": "10.26.88.199",
        "productId": "symmeTree",
        "versionId": "rev10",
        "deviceId": "71:49:03:1A:58:C7",
        "featureIds": [
          "powerManager",
          "tree_rgb8"
        ]
      },
      "humanID": "R618",
      "switchPort": -1
    },
    "71:49:03:1E:2E:07": {
      "networkDevice": {
        "ipAddress": "10.30.46.7",
        "productId": "symmeTree",
        "versionId": "rev8",
        "deviceId": "71::49::3::1e::2e::7",
        "featureIds": [
          "powerManager",
          "tree_rgb8"
        ]
      },
      "humanID": "B273",
      "switchPort": -1
    },
    "71:67:00:B1:9F:27": {
      "networkDevice": {
        "ipAddress": "10.177.159.39",
        "productId": "symmeTree",
        "versionId": "rev8",
        "deviceId": "71::67::0::b1::9f::27",
        "featureIds": [
          "powerManager",
          "tree_rgb8"
        ]
      },
      "humanID": "303",
      "switchPort": -1
    },
    "71:67:03:04:A5:37": {
      "networkDevice": {
        "ipAddress": "10.4.165.55",
        "productId": "symmeTree",
        "versionId": "rev10",
        "deviceId": "71:67:03:04:A5:37",
        "featureIds": [
          "powerManager",
          "tree_rgb8"
        ]
      },
      "humanID": "R395",
      "switchPort": -1
    },
    "71::49::0::47::5b::e7": {
      "networkDevice": {
        "ipAddress": "10.71.91.231",
        "productId": "symmeTree",
        "versionId": "rev8",
        "deviceId": "71::49::0::47::5b::e7",
        "featureIds": [
          "powerManager",
          "tree_rgb8"
        ]
      },
      "humanID": "B238",
      "switchPort": -1
    },
    "71::49::0::95::ac::a7": {
      "networkDevice": {
        "ipAddress": "10.149.172.167",
        "productId": "symmeTree",
        "versionId": "rev8",
        "deviceId": "71::49::0::95::ac::a7",
        "featureIds": [
          "powerManager",
          "tree_rgb8"
        ]
      },
      "humanID": "B283",
      "switchPort": -1
    },
    "71::49::0::95::bf::a7": {
      "networkDevice": {
        "ipAddress": "10.149.191.167",
        "productId": "symmeTree",
        "versionId": "rev8",
        "deviceId": "71::49::0::95::bf::a7",
        "featureIds": [
          "powerManager",
          "tree_rgb8"
        ]
      },
      "humanID": "B244",
      "switchPort": -1
    },
    "71::49::0::a9::39::b7": {
      "networkDevice": {
        "ipAddress": "10.169.57.183",
        "productId": "symmeTree",
        "versionId": "rev8",
        "deviceId": "71::49::0::a9::39::b7",
        "featureIds": [
          "powerManager",
          "tree_rgb8"
        ]
      },
      "humanID": "B255",
      "switchPort": -1
    },
    "71::49::3::1e::2e::7": {
      "networkDevice": {
        "ipAddress": "10.30.46.7",
        "productId": "symmeTree",
        "versionId": "rev8",
        "deviceId": "71::49::3::1e::2e::7",
        "featureIds": [
          "powerManager",
          "tree_rgb8"
        ]
      },
      "humanID": "B273",
      "switchPort": -1
    },
    "71::67::0::b1::9f::27": {
      "networkDevice": {
        "ipAddress": "10.177.159.39",
        "productId": "symmeTree",
        "versionId": "rev8",
        "deviceId": "71::67::0::b1::9f::27",
        "featureIds": [
          "powerManager",
          "tree_rgb8"
        ]
      },
      "humanID": "303",
      "switchPort": -1
    },
    "72:49:00:8D:78:E7": {
      "networkDevice": {
        "ipAddress": "10.141.120.231",
        "productId": "symmeTree",
        "versionId": "rev10",
        "deviceId": "72:49:00:8D:78:E7",
        "featureIds": [
          "powerManager",
          "tree_rgb8"
        ]
      },
      "humanID": "R536",
      "switchPort": -1
    },
    "72:50:00:A2:A2:77": {
      "networkDevice": {
        "ipAddress": "10.162.162.119",
        "productId": "symmeTree",
        "versionId": "rev10",
        "deviceId": "72:50:00:A2:A2:77",
        "featureIds": [
          "powerManager",
          "tree_rgb8"
        ]
      },
      "humanID": "R508",
      "switchPort": -1
    },
    "72:67:01:CF:9D:37": {
      "networkDevice": {
        "ipAddress": "10.207.157.55",
        "productId": "symmeTree",
        "versionId": "rev10",
        "deviceId": "72:67:01:CF:9D:37",
        "featureIds": [
          "powerManager",
          "tree_rgb8"
        ]
      },
      "humanID": "R562",
      "switchPort": -1
    },
    "72:70:01:8E:DC:A7": {
      "networkDevice": {
        "ipAddress": "10.142.220.167",
        "productId": "symmeTree",
        "versionId": "rev10",
        "deviceId": "72:70:01:8E:DC:A7",
        "featureIds": [
          "powerManager",
          "tree_rgb8"
        ]
      },
      "humanID": "R434",
      "switchPort": -1
    },
    "75:49:0C:81:3E:B7": {
      "networkDevice": {
        "ipAddress": "10.129.62.183",
        "productId": "symmeTree",
        "versionId": "rev8",
        "deviceId": "75::49::c::81::3e::b7",
        "featureIds": [
          "powerManager",
          "tree_rgb8"
        ]
      },
      "humanID": "B228",
      "switchPort": -1
    },
    "75:49:0C:FE:6E:F7": {
      "networkDevice": {
        "ipAddress": "10.254.110.247",
        "productId": "symmeTree",
        "versionId": "rev10",
        "deviceId": "75:49:0C:FE:6E:F7",
        "featureIds": [
          "powerManager",
          "tree_rgb8"
        ]
      },
      "humanID": "R555",
      "switchPort": -1
    },
    "75:49:0F:0D:4F:C7": {
      "networkDevice": {
        "ipAddress": "10.13.79.199",
        "productId": "symmeTree",
        "versionId": "rev8",
        "deviceId": "75::49::f::d::4f::c7",
        "featureIds": [
          "powerManager",
          "tree_rgb8"
        ]
      },
      "humanID": "B220",
      "switchPort": -1
    },
    "75:50:0C:D3:73:F7": {
      "networkDevice": {
        "ipAddress": "10.211.115.247",
        "productId": "symmeTree",
        "versionId": "rev10",
        "deviceId": "75:50:0C:D3:73:F7",
        "featureIds": [
          "powerManager",
          "tree_rgb8"
        ]
      },
      "humanID": "R379",
      "switchPort": -1
    },
    "75:50:0C:F1:AA:67": {
      "networkDevice": {
        "ipAddress": "10.241.170.103",
        "productId": "symmeTree",
        "versionId": "rev8",
        "deviceId": "75::50::c::f1::aa::67",
        "featureIds": [
          "powerManager",
          "tree_rgb8"
        ]
      },
      "humanID": "302",
      "switchPort": -1
    },
    "75:51:0F:33:E3:57": {
      "networkDevice": {
        "ipAddress": "10.51.227.87",
        "productId": "symmeTree",
        "versionId": "rev10",
        "deviceId": "75:51:0F:33:E3:57",
        "featureIds": [
          "powerManager",
          "tree_rgb8"
        ]
      },
      "humanID": "R501",
      "switchPort": -1
    },
    "75:51:0F:EC:73:37": {
      "networkDevice": {
        "ipAddress": "10.236.115.55",
        "productId": "symmeTree",
        "versionId": "rev8",
        "deviceId": "75::51::f::ec::73::37",
        "featureIds": [
          "powerManager",
          "tree_rgb8"
        ]
      },
      "humanID": "309",
      "switchPort": -1
    },
    "75:51:0F:EC:BE:37": {
      "networkDevice": {
        "ipAddress": "10.236.190.55",
        "productId": "symmeTree",
        "versionId": "rev8",
        "deviceId": "75::51::f::ec::be::37",
        "featureIds": [
          "powerManager",
          "tree_rgb8"
        ]
      },
      "humanID": "B293",
      "switchPort": -1
    },
    "75:75:0C:A4:B4:01": {
      "networkDevice": {
        "ipAddress": "10.164.180.1",
        "productId": "symmeTree",
        "versionId": "rev8",
        "deviceId": "75::75::c::a4::b4::1",
        "featureIds": [
          "powerManager",
          "tree_rgb8"
        ]
      },
      "humanID": "B285",
      "switchPort": -1
    },
    "75:75:0C:A7:EF:11": {
      "networkDevice": {
        "ipAddress": "10.167.239.17",
        "productId": "symmeTree",
        "versionId": "rev10",
        "deviceId": "75:75:0C:A7:EF:11",
        "featureIds": [
          "powerManager",
          "tree_rgb8"
        ]
      },
      "humanID": "R575",
      "switchPort": -1
    },
    "75:75:0C:B1:BE:11": {
      "networkDevice": {
        "ipAddress": "10.177.190.17",
        "productId": "symmeTree",
        "versionId": "rev8",
        "deviceId": "75::75::c::b1::be::11",
        "featureIds": [
          "powerManager",
          "tree_rgb8"
        ]
      },
      "humanID": "305",
      "switchPort": -1
    },
    "75::49::c::81::3e::b7": {
      "networkDevice": {
        "ipAddress": "10.129.62.183",
        "productId": "symmeTree",
        "versionId": "rev8",
        "deviceId": "75::49::c::81::3e::b7",
        "featureIds": [
          "powerManager",
          "tree_rgb8"
        ]
      },
      "humanID": "B228",
      "switchPort": -1
    },
    "75::49::f::d::4f::c7": {
      "networkDevice": {
        "ipAddress": "10.13.79.199",
        "productId": "symmeTree",
        "versionId": "rev8",
        "deviceId": "75::49::f::d::4f::c7",
        "featureIds": [
          "powerManager",
          "tree_rgb8"
        ]
      },
      "humanID": "B220",
      "switchPort": -1
    },
    "75::50::c::f1::aa::67": {
      "networkDevice": {
        "ipAddress": "10.241.170.103",
        "productId": "symmeTree",
        "versionId": "rev8",
        "deviceId": "75::50::c::f1::aa::67",
        "featureIds": [
          "powerManager",
          "tree_rgb8"
        ]
      },
      "humanID": "302",
      "switchPort": -1
    },
    "75::51::f::ec::73::37": {
      "networkDevice": {
        "ipAddress": "10.236.115.55",
        "productId": "symmeTree",
        "versionId": "rev8",
        "deviceId": "75::51::f::ec::73::37",
        "featureIds": [
          "powerManager",
          "tree_rgb8"
        ]
      },
      "humanID": "309",
      "switchPort": -1
    },
    "75::51::f::ec::be::37": {
      "networkDevice": {
        "ipAddress": "10.236.190.55",
        "productId": "symmeTree",
        "versionId": "rev8",
        "deviceId": "75::51::f::ec::be::37",
        "featureIds": [
          "powerManager",
          "tree_rgb8"
        ]
      },
      "humanID": "B293",
      "switchPort": -1
    },
    "75::75::c::a4::b4::1": {
      "networkDevice": {
        "ipAddress": "10.164.180.1",
        "productId": "symmeTree",
        "versionId": "rev8",
        "deviceId": "75::75::c::a4::b4::1",
        "featureIds": [
          "powerManager",
          "tree_rgb8"
        ]
      },
      "humanID": "B285",
      "switchPort": -1
    },
    "75::75::c::b1::be::11": {
      "networkDevice": {
        "ipAddress": "10.177.190.17",
        "productId": "symmeTree",
        "versionId": "rev8",
        "deviceId": "75::75::c::b1::be::11",
        "featureIds": [
          "powerManager",
          "tree_rgb8"
        ]
      },
      "humanID": "305",
      "switchPort": -1
    },
    "77:49:0A:FD:5F:A7": {
      "networkDevice": {
        "ipAddress": "10.253.95.167",
        "productId": "symmeTree",
        "versionId": "rev8",
        "deviceId": "77::49::a::fd::5f::a7",
        "featureIds": [
          "powerManager",
          "tree_rgb8"
        ]
      },
      "humanID": "315",
      "switchPort": -1
    },
    "77:50:09:12:A9:77": {
      "networkDevice": {
        "ipAddress": "10.18.169.119",
        "productId": "symmeTree",
        "versionId": "rev10",
        "deviceId": "77:50:09:12:A9:77",
        "featureIds": [
          "powerManager",
          "tree_rgb8"
        ]
      },
      "humanID": "R614",
      "switchPort": -1
    },
    "77:50:09:3D:8C:B7": {
      "networkDevice": {
        "ipAddress": "10.61.140.183",
        "productId": "symmeTree",
        "versionId": "rev10",
        "deviceId": "77:50:09:3D:8C:B7",
        "featureIds": [
          "powerManager",
          "tree_rgb8"
        ]
      },
      "humanID": "R495",
      "switchPort": -1
    },
    "77:50:0A:07:34:77": {
      "networkDevice": {
        "ipAddress": "10.7.52.119",
        "productId": "symmeTree",
        "versionId": "rev8",
        "deviceId": "77::50::a::7::34::77",
        "featureIds": [
          "powerManager",
          "tree_rgb8"
        ]
      },
      "humanID": "B284",
      "switchPort": -1
    },
    "77:50:0A:17:5E:D7": {
      "networkDevice": {
        "ipAddress": "10.23.94.215",
        "productId": "symmeTree",
        "versionId": "rev8",
        "deviceId": "77::50::a::17::5e::d7",
        "featureIds": [
          "powerManager",
          "tree_rgb8"
        ]
      },
      "humanID": "342",
      "switchPort": -1
    },
    "77:50:0A:1A:B2:C7": {
      "networkDevice": {
        "ipAddress": "10.26.178.199",
        "productId": "symmeTree",
        "versionId": "rev10",
        "deviceId": "77:50:0A:1A:B2:C7",
        "featureIds": [
          "powerManager",
          "tree_rgb8"
        ]
      },
      "humanID": "R481",
      "switchPort": -1
    },
    "77:50:0A:5E:B4:67": {
      "networkDevice": {
        "ipAddress": "10.94.180.103",
        "productId": "symmeTree",
        "versionId": "rev8",
        "deviceId": "77::50::a::5e::b4::67",
        "featureIds": [
          "powerManager",
          "tree_rgb8"
        ]
      },
      "humanID": "314",
      "switchPort": -1
    },
    "77:50:0D:C6:C8:F7": {
      "networkDevice": {
        "ipAddress": "10.198.200.247",
        "productId": "symmeTree",
        "versionId": "rev8",
        "deviceId": "77::50::d::c6::c8::f7",
        "featureIds": [
          "powerManager",
          "tree_rgb8"
        ]
      },
      "humanID": "308",
      "switchPort": -1
    },
    "77:50:0D:D9:3A:D7": {
      "networkDevice": {
        "ipAddress": "10.217.58.215",
        "productId": "symmeTree",
        "versionId": "rev8",
        "deviceId": "77::50::d::d9::3a::d7",
        "featureIds": [
          "powerManager",
          "tree_rgb8"
        ]
      },
      "humanID": "334",
      "switchPort": -1
    },
    "77:50:0D:DB:90:E7": {
      "networkDevice": {
        "ipAddress": "10.219.144.231",
        "productId": "symmeTree",
        "versionId": "rev8",
        "deviceId": "77::50::d::db::90::e7",
        "featureIds": [
          "powerManager",
          "tree_rgb8"
        ]
      },
      "humanID": "312",
      "switchPort": -1
    },
    "77:51:0A:C3:0E:87": {
      "networkDevice": {
        "ipAddress": "10.195.14.135",
        "productId": "symmeTree",
        "versionId": "rev8",
        "deviceId": "77::51::a::c3::e::87",
        "featureIds": [
          "powerManager",
          "tree_rgb8"
        ]
      },
      "humanID": "340",
      "switchPort": -1
    },
    "77:51:0A:C7:E9:27": {
      "networkDevice": {
        "ipAddress": "10.199.233.39",
        "productId": "symmeTree",
        "versionId": "rev10",
        "deviceId": "77:51:0A:C7:E9:27",
        "featureIds": [
          "powerManager",
          "tree_rgb8"
        ]
      },
      "humanID": "R632",
      "switchPort": -1
    },
    "77:51:0A:C8:68:67": {
      "networkDevice": {
        "ipAddress": "10.200.104.103",
        "productId": "symmeTree",
        "versionId": "rev10",
        "deviceId": "77:51:0A:C8:68:67",
        "featureIds": [
          "powerManager",
          "tree_rgb8"
        ]
      },
      "humanID": "R513",
      "switchPort": -1
    },
    "77:51:0D:BF:92:37": {
      "networkDevice": {
        "ipAddress": "10.191.146.55",
        "productId": "symmeTree",
        "versionId": "rev8",
        "deviceId": "77::51::d::bf::92::37",
        "featureIds": [
          "powerManager",
          "tree_rgb8"
        ]
      },
      "humanID": "B265",
      "switchPort": -1
    },
    "77:75:09:E4:17:01": {
      "networkDevice": {
        "ipAddress": "10.228.23.1",
        "productId": "symmeTree",
        "versionId": "rev8",
        "deviceId": "77::75::9::e4::17::1",
        "featureIds": [
          "powerManager",
          "tree_rgb8"
        ]
      },
      "humanID": "B216",
      "switchPort": -1
    },
    "77::49::a::fd::5f::a7": {
      "networkDevice": {
        "ipAddress": "10.253.95.167",
        "productId": "symmeTree",
        "versionId": "rev8",
        "deviceId": "77::49::a::fd::5f::a7",
        "featureIds": [
          "powerManager",
          "tree_rgb8"
        ]
      },
      "humanID": "315",
      "switchPort": -1
    },
    "77::50::a::17::5e::d7": {
      "networkDevice": {
        "ipAddress": "10.23.94.215",
        "productId": "symmeTree",
        "versionId": "rev8",
        "deviceId": "77::50::a::17::5e::d7",
        "featureIds": [
          "powerManager",
          "tree_rgb8"
        ]
      },
      "humanID": "342",
      "switchPort": -1
    },
    "77::50::a::5e::b4::67": {
      "networkDevice": {
        "ipAddress": "10.94.180.103",
        "productId": "symmeTree",
        "versionId": "rev8",
        "deviceId": "77::50::a::5e::b4::67",
        "featureIds": [
          "powerManager",
          "tree_rgb8"
        ]
      },
      "humanID": "314",
      "switchPort": -1
    },
    "77::50::a::7::34::77": {
      "networkDevice": {
        "ipAddress": "10.7.52.119",
        "productId": "symmeTree",
        "versionId": "rev8",
        "deviceId": "77::50::a::7::34::77",
        "featureIds": [
          "powerManager",
          "tree_rgb8"
        ]
      },
      "humanID": "B284",
      "switchPort": -1
    },
    "77::50::d::c6::c8::f7": {
      "networkDevice": {
        "ipAddress": "10.198.200.247",
        "productId": "symmeTree",
        "versionId": "rev8",
        "deviceId": "77::50::d::c6::c8::f7",
        "featureIds": [
          "powerManager",
          "tree_rgb8"
        ]
      },
      "humanID": "308",
      "switchPort": -1
    },
    "77::50::d::d9::3a::d7": {
      "networkDevice": {
        "ipAddress": "10.217.58.215",
        "productId": "symmeTree",
        "versionId": "rev8",
        "deviceId": "77::50::d::d9::3a::d7",
        "featureIds": [
          "powerManager",
          "tree_rgb8"
        ]
      },
      "humanID": "334",
      "switchPort": -1
    },
    "77::50::d::db::90::e7": {
      "networkDevice": {
        "ipAddress": "10.219.144.231",
        "productId": "symmeTree",
        "versionId": "rev8",
        "deviceId": "77::50::d::db::90::e7",
        "featureIds": [
          "powerManager",
          "tree_rgb8"
        ]
      },
      "humanID": "312",
      "switchPort": -1
    },
    "77::51::d::bf::92::37": {
      "networkDevice": {
        "ipAddress": "10.191.146.55",
        "productId": "symmeTree",
        "versionId": "rev8",
        "deviceId": "77::51::d::bf::92::37",
        "featureIds": [
          "powerManager",
          "tree_rgb8"
        ]
      },
      "humanID": "B265",
      "switchPort": -1
    },
    "77::75::9::e4::17::1": {
      "networkDevice": {
        "ipAddress": "10.228.23.1",
        "productId": "symmeTree",
        "versionId": "rev8",
        "deviceId": "77::75::9::e4::17::1",
        "featureIds": [
          "powerManager",
          "tree_rgb8"
        ]
      },
      "humanID": "B216",
      "switchPort": -1
    },
<<<<<<< HEAD
    "78:49:0B:B0:82:87": {
      "networkDevice": {
        "ipAddress": "10.176.130.135",
        "productId": "symmeTree",
        "versionId": "rev10",
        "deviceId": "78:49:0B:B0:82:87",
=======
    "78:49:08:1E:80:17": {
      "networkDevice": {
        "ipAddress": "10.30.128.23",
        "productId": "symmeTree",
        "versionId": "rev10",
        "deviceId": "78:49:08:1E:80:17",
>>>>>>> 532f640e
        "featureIds": [
          "powerManager",
          "tree_rgb8"
        ]
      },
<<<<<<< HEAD
      "humanID": "R410",
=======
      "humanID": "R404",
      "switchPort": -1
    },
    "78:49:0B:BC:5A:D7": {
      "networkDevice": {
        "ipAddress": "10.188.90.215",
        "productId": "symmeTree",
        "versionId": "rev10",
        "deviceId": "78:49:0B:BC:5A:D7",
        "featureIds": [
          "powerManager",
          "tree_rgb8"
        ]
      },
      "humanID": "R608",
>>>>>>> 532f640e
      "switchPort": -1
    },
    "78:49:0B:F3:8F:D7": {
      "networkDevice": {
        "ipAddress": "10.243.143.215",
        "productId": "symmeTree",
        "versionId": "rev8",
        "deviceId": "78::49::b::f3::8f::d7",
        "featureIds": [
          "powerManager",
          "tree_rgb8"
        ]
      },
      "humanID": "B253",
      "switchPort": -1
    },
    "78:50:08:20:3F:A7": {
      "networkDevice": {
        "ipAddress": "10.32.63.167",
        "productId": "symmeTree",
        "versionId": "rev10",
        "deviceId": "78:50:08:20:3F:A7",
        "featureIds": [
          "powerManager",
          "tree_rgb8"
        ]
      },
      "humanID": "R574",
      "switchPort": -1
    },
    "78:50:08:31:6E:87": {
      "networkDevice": {
        "ipAddress": "10.49.110.135",
        "productId": "symmeTree",
        "versionId": "rev8",
        "deviceId": "78::50::8::31::6e::87",
        "featureIds": [
          "powerManager",
          "tree_rgb8"
        ]
      },
      "humanID": "B274",
      "switchPort": -1
    },
    "78:50:09:4D:E8:B7": {
      "networkDevice": {
        "ipAddress": "10.77.232.183",
        "productId": "symmeTree",
        "versionId": "rev10",
        "deviceId": "78:50:09:4D:E8:B7",
        "featureIds": [
          "powerManager",
          "tree_rgb8"
        ]
      },
      "humanID": "R586",
      "switchPort": -1
    },
    "78:50:0A:AF:92:87": {
      "networkDevice": {
        "ipAddress": "10.175.146.135",
        "productId": "symmeTree",
        "versionId": "rev8",
        "deviceId": "78::50::a::af::92::87",
        "featureIds": [
          "powerManager",
          "tree_rgb8"
        ]
      },
      "humanID": "355",
      "switchPort": -1
    },
    "78:50:0A:BE:3A:C7": {
      "networkDevice": {
        "ipAddress": "10.190.58.199",
        "productId": "symmeTree",
        "versionId": "rev8",
        "deviceId": "78::50::a::be::3a::c7",
        "featureIds": [
          "powerManager",
          "tree_rgb8"
        ]
      },
      "humanID": "354",
      "switchPort": -1
    },
    "78:50:0B:FB:79:E7": {
      "networkDevice": {
        "ipAddress": "10.251.121.231",
        "productId": "symmeTree",
        "versionId": "rev8",
        "deviceId": "78::50::b::fb::79::e7",
        "featureIds": [
          "powerManager",
          "tree_rgb8"
        ]
      },
      "humanID": "B219",
      "switchPort": -1
    },
    "78:51:08:24:5F:47": {
      "networkDevice": {
        "ipAddress": "10.36.95.71",
        "productId": "symmeTree",
        "versionId": "rev8",
        "deviceId": "78::51::8::24::5f::47",
        "featureIds": [
          "powerManager",
          "tree_rgb8"
        ]
      },
      "humanID": "B289",
      "switchPort": -1
    },
<<<<<<< HEAD
    "78:51:0A:EE:49:67": {
      "networkDevice": {
        "ipAddress": "10.238.73.103",
        "productId": "symmeTree",
        "versionId": "rev10",
        "deviceId": "78:51:0A:EE:49:67",
=======
    "78:51:08:27:74:87": {
      "networkDevice": {
        "ipAddress": "10.39.116.135",
        "productId": "symmeTree",
        "versionId": "rev10",
        "deviceId": "78:51:08:27:74:87",
>>>>>>> 532f640e
        "featureIds": [
          "powerManager",
          "tree_rgb8"
        ]
      },
<<<<<<< HEAD
      "humanID": "R411",
=======
      "humanID": "R435",
>>>>>>> 532f640e
      "switchPort": -1
    },
    "78:51:0B:44:59:87": {
      "networkDevice": {
        "ipAddress": "10.68.89.135",
        "productId": "symmeTree",
        "versionId": "rev8",
        "deviceId": "78::51::b::44::59::87",
        "featureIds": [
          "powerManager",
          "tree_rgb8"
        ]
      },
      "humanID": "339",
      "switchPort": -1
    },
    "78:51:0B:CF:C3:97": {
      "networkDevice": {
        "ipAddress": "10.207.195.151",
        "productId": "symmeTree",
        "versionId": "rev10",
        "deviceId": "78:51:0B:CF:C3:97",
        "featureIds": [
          "powerManager",
          "tree_rgb8"
        ]
      },
      "humanID": "R408",
      "switchPort": -1
    },
    "78:52:0B:83:D8:67": {
      "networkDevice": {
        "ipAddress": "10.131.216.103",
        "productId": "symmeTree",
        "versionId": "rev10",
        "deviceId": "78:52:0B:83:D8:67",
        "featureIds": [
          "powerManager",
          "tree_rgb8"
        ]
      },
      "humanID": "R568",
      "switchPort": -1
    },
    "78:70:09:4F:68:C7": {
      "networkDevice": {
        "ipAddress": "10.79.104.199",
        "productId": "symmeTree",
        "versionId": "rev8",
        "deviceId": "78::70::9::4f::68::c7",
        "featureIds": [
          "powerManager",
          "tree_rgb8"
        ]
      },
      "humanID": "B252",
      "switchPort": -1
    },
    "78:70:0B:83:E9:A7": {
      "networkDevice": {
        "ipAddress": "10.131.233.167",
        "productId": "symmeTree",
        "versionId": "rev10",
        "deviceId": "78:70:0B:83:E9:A7",
        "featureIds": [
          "powerManager",
          "tree_rgb8"
        ]
      },
      "humanID": "R577",
      "switchPort": -1
    },
    "78:70:0B:A0:7E:E7": {
      "networkDevice": {
        "ipAddress": "10.160.126.231",
        "productId": "symmeTree",
        "versionId": "rev8",
        "deviceId": "78::70::b::a0::7e::e7",
        "featureIds": [
          "powerManager",
          "tree_rgb8"
        ]
      },
      "humanID": "B296",
      "switchPort": -1
    },
    "78:70:0B:B4:78:07": {
      "networkDevice": {
        "ipAddress": "10.180.120.7",
        "productId": "symmeTree",
        "versionId": "rev10",
        "deviceId": "78:70:0B:B4:78:07",
        "featureIds": [
          "powerManager",
          "tree_rgb8"
        ]
      },
      "humanID": "R589",
      "switchPort": -1
    },
    "78:70:0B:C1:3F:97": {
      "networkDevice": {
        "ipAddress": "10.193.63.151",
        "productId": "symmeTree",
        "versionId": "rev10",
        "deviceId": "78:70:0B:C1:3F:97",
        "featureIds": [
          "powerManager",
          "tree_rgb8"
        ]
      },
      "humanID": "R630",
      "switchPort": -1
    },
    "78:70:0B:ED:49:87": {
      "networkDevice": {
        "ipAddress": "10.237.73.135",
        "productId": "symmeTree",
        "versionId": "rev8",
        "deviceId": "78::70::b::ed::49::87",
        "featureIds": [
          "powerManager",
          "tree_rgb8"
        ]
      },
      "humanID": "B230",
      "switchPort": -1
    },
    "78:70:0B:F7:04:17": {
      "networkDevice": {
        "ipAddress": "10.247.4.23",
        "productId": "symmeTree",
        "versionId": "rev8",
        "deviceId": "78::70::b::f7::4::17",
        "featureIds": [
          "powerManager",
          "tree_rgb8"
        ]
      },
      "humanID": "304",
      "switchPort": -1
    },
    "78::49::b::f3::8f::d7": {
      "networkDevice": {
        "ipAddress": "10.243.143.215",
        "productId": "symmeTree",
        "versionId": "rev8",
        "deviceId": "78::49::b::f3::8f::d7",
        "featureIds": [
          "powerManager",
          "tree_rgb8"
        ]
      },
      "humanID": "B253",
      "switchPort": -1
    },
    "78::50::8::31::6e::87": {
      "networkDevice": {
        "ipAddress": "10.49.110.135",
        "productId": "symmeTree",
        "versionId": "rev8",
        "deviceId": "78::50::8::31::6e::87",
        "featureIds": [
          "powerManager",
          "tree_rgb8"
        ]
      },
      "humanID": "B274",
      "switchPort": -1
    },
    "78::50::a::af::92::87": {
      "networkDevice": {
        "ipAddress": "10.175.146.135",
        "productId": "symmeTree",
        "versionId": "rev8",
        "deviceId": "78::50::a::af::92::87",
        "featureIds": [
          "powerManager",
          "tree_rgb8"
        ]
      },
      "humanID": "355",
      "switchPort": -1
    },
    "78::50::a::be::3a::c7": {
      "networkDevice": {
        "ipAddress": "10.190.58.199",
        "productId": "symmeTree",
        "versionId": "rev8",
        "deviceId": "78::50::a::be::3a::c7",
        "featureIds": [
          "powerManager",
          "tree_rgb8"
        ]
      },
      "humanID": "354",
      "switchPort": -1
    },
    "78::50::b::fb::79::e7": {
      "networkDevice": {
        "ipAddress": "10.251.121.231",
        "productId": "symmeTree",
        "versionId": "rev8",
        "deviceId": "78::50::b::fb::79::e7",
        "featureIds": [
          "powerManager",
          "tree_rgb8"
        ]
      },
      "humanID": "B219",
      "switchPort": -1
    },
    "78::51::8::24::5f::47": {
      "networkDevice": {
        "ipAddress": "10.36.95.71",
        "productId": "symmeTree",
        "versionId": "rev8",
        "deviceId": "78::51::8::24::5f::47",
        "featureIds": [
          "powerManager",
          "tree_rgb8"
        ]
      },
      "humanID": "B289",
      "switchPort": -1
    },
    "78::51::b::44::59::87": {
      "networkDevice": {
        "ipAddress": "10.68.89.135",
        "productId": "symmeTree",
        "versionId": "rev8",
        "deviceId": "78::51::b::44::59::87",
        "featureIds": [
          "powerManager",
          "tree_rgb8"
        ]
      },
      "humanID": "339",
      "switchPort": -1
    },
    "78::70::9::4f::68::c7": {
      "networkDevice": {
        "ipAddress": "10.79.104.199",
        "productId": "symmeTree",
        "versionId": "rev8",
        "deviceId": "78::70::9::4f::68::c7",
        "featureIds": [
          "powerManager",
          "tree_rgb8"
        ]
      },
      "humanID": "B252",
      "switchPort": -1
    },
    "78::70::b::a0::7e::e7": {
      "networkDevice": {
        "ipAddress": "10.160.126.231",
        "productId": "symmeTree",
        "versionId": "rev8",
        "deviceId": "78::70::b::a0::7e::e7",
        "featureIds": [
          "powerManager",
          "tree_rgb8"
        ]
      },
      "humanID": "B296",
      "switchPort": -1
    },
    "78::70::b::ed::49::87": {
      "networkDevice": {
        "ipAddress": "10.237.73.135",
        "productId": "symmeTree",
        "versionId": "rev8",
        "deviceId": "78::70::b::ed::49::87",
        "featureIds": [
          "powerManager",
          "tree_rgb8"
        ]
      },
      "humanID": "B230",
      "switchPort": -1
    },
    "78::70::b::f7::4::17": {
      "networkDevice": {
        "ipAddress": "10.247.4.23",
        "productId": "symmeTree",
        "versionId": "rev8",
        "deviceId": "78::70::b::f7::4::17",
        "featureIds": [
          "powerManager",
          "tree_rgb8"
        ]
      },
      "humanID": "304",
      "switchPort": -1
    },
    "80:48:03:E9:C9:D7": {
      "networkDevice": {
        "ipAddress": "10.233.201.215",
        "productId": "symmeTree",
        "versionId": "rev8",
        "deviceId": "80::48::3::e9::c9::d7",
        "featureIds": [
          "powerManager",
          "tree_rgb8"
        ]
      },
      "humanID": "B264",
      "switchPort": -1
    },
    "80:49:00:F2:48:A7": {
      "networkDevice": {
        "ipAddress": "10.242.72.167",
        "productId": "symmeTree",
        "versionId": "rev10",
        "deviceId": "80:49:00:F2:48:A7",
        "featureIds": [
          "powerManager",
          "tree_rgb8"
        ]
      },
      "humanID": "R387",
      "switchPort": -1
    },
    "80:49:00:FF:62:A7": {
      "networkDevice": {
        "ipAddress": "10.255.98.167",
        "productId": "symmeTree",
        "versionId": "rev10",
        "deviceId": "80:49:00:FF:62:A7",
        "featureIds": [
          "powerManager",
          "tree_rgb8"
        ]
      },
      "humanID": "R466",
      "switchPort": -1
    },
    "80:49:03:3D:13:07": {
      "networkDevice": {
        "ipAddress": "10.61.19.7",
        "productId": "symmeTree",
        "versionId": "rev8",
        "deviceId": "80::49::3::3d::13::7",
        "featureIds": [
          "powerManager",
          "tree_rgb8"
        ]
      },
      "humanID": "328",
      "switchPort": -1
    },
    "80:49:03:92:A9:C7": {
      "networkDevice": {
        "ipAddress": "10.146.169.199",
        "productId": "symmeTree",
        "versionId": "rev10",
        "deviceId": "80:49:03:92:A9:C7",
        "featureIds": [
          "powerManager",
          "tree_rgb8"
        ]
      },
      "humanID": "R567",
      "switchPort": -1
    },
    "80:49:03:AF:93:07": {
      "networkDevice": {
        "ipAddress": "10.175.147.7",
        "productId": "symmeTree",
        "versionId": "rev8",
        "deviceId": "80::49::3::af::93::7",
        "featureIds": [
          "powerManager",
          "tree_rgb8"
        ]
      },
      "humanID": "B247",
      "switchPort": -1
    },
<<<<<<< HEAD
    "80:49:03:BD:73:B7": {
      "networkDevice": {
        "ipAddress": "10.189.115.183",
        "productId": "symmeTree",
        "versionId": "rev10",
        "deviceId": "80:49:03:BD:73:B7",
=======
    "80:50:03:63:68:17": {
      "networkDevice": {
        "ipAddress": "10.99.104.23",
        "productId": "symmeTree",
        "versionId": "rev10",
        "deviceId": "80:50:03:63:68:17",
>>>>>>> 532f640e
        "featureIds": [
          "powerManager",
          "tree_rgb8"
        ]
      },
<<<<<<< HEAD
      "humanID": "R416",
=======
      "humanID": "R467",
>>>>>>> 532f640e
      "switchPort": -1
    },
    "80:50:03:9E:58:27": {
      "networkDevice": {
        "ipAddress": "10.158.88.39",
        "productId": "symmeTree",
        "versionId": "rev10",
        "deviceId": "80:50:03:9E:58:27",
        "featureIds": [
          "powerManager",
          "tree_rgb8"
        ]
      },
      "humanID": "R486",
      "switchPort": -1
    },
    "80:50:03:A4:DA:27": {
      "networkDevice": {
        "ipAddress": "10.164.218.39",
        "productId": "symmeTree",
        "versionId": "rev10",
        "deviceId": "80:50:03:A4:DA:27",
        "featureIds": [
          "powerManager",
          "tree_rgb8"
        ]
      },
      "humanID": "R622",
      "switchPort": -1
    },
    "80:50:03:C1:EE:17": {
      "networkDevice": {
        "ipAddress": "10.193.238.23",
        "productId": "symmeTree",
        "versionId": "rev8",
        "deviceId": "80::50::3::c1::ee::17",
        "featureIds": [
          "powerManager",
          "tree_rgb8"
        ]
      },
      "humanID": "B236",
      "switchPort": -1
    },
    "80:51:00:DF:8C:77": {
      "networkDevice": {
        "ipAddress": "10.223.140.119",
        "productId": "symmeTree",
        "versionId": "rev10",
        "deviceId": "80:51:00:DF:8C:77",
        "featureIds": [
          "powerManager",
          "tree_rgb8"
        ]
      },
      "humanID": "R480",
      "switchPort": -1
    },
    "80:51:02:90:69:27": {
      "networkDevice": {
        "ipAddress": "10.144.105.39",
        "productId": "symmeTree",
        "versionId": "rev8",
        "deviceId": "80::51::2::90::69::27",
        "featureIds": [
          "powerManager",
          "tree_rgb8"
        ]
      },
      "humanID": "322",
      "switchPort": -1
    },
    "80:51:02:DC:49:57": {
      "networkDevice": {
        "ipAddress": "10.220.73.87",
        "productId": "symmeTree",
        "versionId": "rev10",
        "deviceId": "80:51:02:DC:49:57",
        "featureIds": [
          "powerManager",
          "tree_rgb8"
        ]
      },
      "humanID": "R415",
      "switchPort": -1
    },
    "80:51:03:30:9D:07": {
      "networkDevice": {
        "ipAddress": "10.48.157.7",
        "productId": "symmeTree",
        "versionId": "rev8",
        "deviceId": "80::51::3::30::9d::7",
        "featureIds": [
          "powerManager",
          "tree_rgb8"
        ]
      },
      "humanID": "306",
      "switchPort": -1
    },
    "80:51:03:4E:9B:67": {
      "networkDevice": {
        "ipAddress": "10.78.155.103",
        "productId": "symmeTree",
        "versionId": "rev10",
        "deviceId": "80:51:03:4E:9B:67",
        "featureIds": [
          "powerManager",
          "tree_rgb8"
        ]
      },
      "humanID": "R537",
      "switchPort": -1
    },
    "80:67:00:00:6A:77": {
      "networkDevice": {
        "ipAddress": "10.0.106.119",
        "productId": "symmeTree",
        "versionId": "rev8",
        "deviceId": "80::67::0::0::6a::77",
        "featureIds": [
          "powerManager",
          "tree_rgb8"
        ]
      },
      "humanID": "B233",
      "switchPort": -1
    },
    "80::48::3::e9::c9::d7": {
      "networkDevice": {
        "ipAddress": "10.233.201.215",
        "productId": "symmeTree",
        "versionId": "rev8",
        "deviceId": "80::48::3::e9::c9::d7",
        "featureIds": [
          "powerManager",
          "tree_rgb8"
        ]
      },
      "humanID": "B264",
      "switchPort": -1
    },
    "80::49::3::3d::13::7": {
      "networkDevice": {
        "ipAddress": "10.61.19.7",
        "productId": "symmeTree",
        "versionId": "rev8",
        "deviceId": "80::49::3::3d::13::7",
        "featureIds": [
          "powerManager",
          "tree_rgb8"
        ]
      },
      "humanID": "328",
      "switchPort": -1
    },
    "80::49::3::af::93::7": {
      "networkDevice": {
        "ipAddress": "10.175.147.7",
        "productId": "symmeTree",
        "versionId": "rev8",
        "deviceId": "80::49::3::af::93::7",
        "featureIds": [
          "powerManager",
          "tree_rgb8"
        ]
      },
      "humanID": "B247",
      "switchPort": -1
    },
    "80::50::3::c1::ee::17": {
      "networkDevice": {
        "ipAddress": "10.193.238.23",
        "productId": "symmeTree",
        "versionId": "rev8",
        "deviceId": "80::50::3::c1::ee::17",
        "featureIds": [
          "powerManager",
          "tree_rgb8"
        ]
      },
      "humanID": "B236",
      "switchPort": -1
    },
    "80::51::2::90::69::27": {
      "networkDevice": {
        "ipAddress": "10.144.105.39",
        "productId": "symmeTree",
        "versionId": "rev8",
        "deviceId": "80::51::2::90::69::27",
        "featureIds": [
          "powerManager",
          "tree_rgb8"
        ]
      },
      "humanID": "322",
      "switchPort": -1
    },
    "80::51::3::30::9d::7": {
      "networkDevice": {
        "ipAddress": "10.48.157.7",
        "productId": "symmeTree",
        "versionId": "rev8",
        "deviceId": "80::51::3::30::9d::7",
        "featureIds": [
          "powerManager",
          "tree_rgb8"
        ]
      },
      "humanID": "306",
      "switchPort": -1
    },
    "80::67::0::0::6a::77": {
      "networkDevice": {
        "ipAddress": "10.0.106.119",
        "productId": "symmeTree",
        "versionId": "rev8",
        "deviceId": "80::67::0::0::6a::77",
        "featureIds": [
          "powerManager",
          "tree_rgb8"
        ]
      },
      "humanID": "B233",
      "switchPort": -1
    },
    "82:48:01:41:D2:A7": {
      "networkDevice": {
        "ipAddress": "10.65.210.167",
        "productId": "symmeTree",
        "versionId": "rev8",
        "deviceId": "82::48::1::41::d2::a7",
        "featureIds": [
          "powerManager",
          "tree_rgb8"
        ]
      },
      "humanID": "B292",
      "switchPort": -1
    },
    "82:48:01:A4:33:C7": {
      "networkDevice": {
        "ipAddress": "10.164.51.199",
        "productId": "symmeTree",
        "versionId": "rev8",
        "deviceId": "82::48::1::a4::33::c7",
        "featureIds": [
          "powerManager",
          "tree_rgb8"
        ]
      },
      "humanID": "B291",
      "switchPort": -1
    },
    "82:48:01:EE:4E:17": {
      "networkDevice": {
        "ipAddress": "10.238.78.23",
        "productId": "symmeTree",
        "versionId": "rev8",
        "deviceId": "82::48::1::ee::4e::17",
        "featureIds": [
          "powerManager",
          "tree_rgb8"
        ]
      },
      "humanID": "B280",
      "switchPort": -1
    },
    "82:49:00:DF:F0:07": {
      "networkDevice": {
        "ipAddress": "10.223.240.7",
        "productId": "symmeTree",
        "versionId": "rev10",
        "deviceId": "82:49:00:DF:F0:07",
        "featureIds": [
          "powerManager",
          "tree_rgb8"
        ]
      },
      "humanID": "R488",
      "switchPort": -1
    },
    "82:49:01:2C:22:87": {
      "networkDevice": {
        "ipAddress": "10.44.34.135",
        "productId": "symmeTree",
        "versionId": "rev10",
        "deviceId": "82:49:01:2C:22:87",
        "featureIds": [
          "powerManager",
          "tree_rgb8"
        ]
      },
      "humanID": "R541",
      "switchPort": -1
    },
    "82:49:01:4C:3B:07": {
      "networkDevice": {
        "ipAddress": "10.76.59.7",
        "productId": "symmeTree",
        "versionId": "rev8",
        "deviceId": "82::49::1::4c::3b::7",
        "featureIds": [
          "powerManager",
          "tree_rgb8"
        ]
      },
      "humanID": "345",
      "switchPort": -1
    },
    "82:49:01:4E:B0:A7": {
      "networkDevice": {
        "ipAddress": "10.78.176.167",
        "productId": "symmeTree",
        "versionId": "rev8",
        "deviceId": "82::49::1::4e::b0::a7",
        "featureIds": [
          "powerManager",
          "tree_rgb8"
        ]
      },
      "humanID": "J335",
      "switchPort": -1
    },
    "82:49:01:80:FC:C7": {
      "networkDevice": {
        "ipAddress": "10.128.252.199",
        "productId": "symmeTree",
        "versionId": "rev8",
        "deviceId": "82::49::1::80::fc::c7",
        "featureIds": [
          "powerManager",
          "tree_rgb8"
        ]
      },
      "humanID": "B239",
      "switchPort": -1
    },
    "82:49:01:8D:E0:C7": {
      "networkDevice": {
        "ipAddress": "10.141.224.199",
        "productId": "symmeTree",
        "versionId": "rev10",
        "deviceId": "82:49:01:8D:E0:C7",
        "featureIds": [
          "powerManager",
          "tree_rgb8"
        ]
      },
      "humanID": "R604",
      "switchPort": -1
    },
    "82:49:02:39:48:C7": {
      "networkDevice": {
        "ipAddress": "10.57.72.199",
        "productId": "symmeTree",
        "versionId": "rev10",
        "deviceId": "82:49:02:39:48:C7",
        "featureIds": [
          "powerManager",
          "tree_rgb8"
        ]
      },
      "humanID": "R619",
      "switchPort": -1
    },
    "82:50:01:89:7D:57": {
      "networkDevice": {
        "ipAddress": "10.137.125.87",
        "productId": "symmeTree",
        "versionId": "rev8",
        "deviceId": "82::50::1::89::7d::57",
        "featureIds": [
          "powerManager",
          "tree_rgb8"
        ]
      },
      "humanID": "B260",
      "switchPort": -1
    },
    "82:51:01:01:BA:07": {
      "networkDevice": {
        "ipAddress": "10.1.186.7",
        "productId": "symmeTree",
        "versionId": "rev8",
        "deviceId": "82::51::1::1::ba::7",
        "featureIds": [
          "powerManager",
          "tree_rgb8"
        ]
      },
      "humanID": "365",
      "switchPort": -1
    },
    "82:51:01:41:8B:67": {
      "networkDevice": {
        "ipAddress": "10.65.139.103",
        "productId": "symmeTree",
        "versionId": "rev8",
        "deviceId": "82::51::1::41::8b::67",
        "featureIds": [
          "powerManager",
          "tree_rgb8"
        ]
      },
      "humanID": "B267",
      "switchPort": -1
    },
    "82:51:01:47:7F:67": {
      "networkDevice": {
        "ipAddress": "10.71.127.103",
        "productId": "symmeTree",
        "versionId": "rev8",
        "deviceId": "82::51::1::47::7f::67",
        "featureIds": [
          "powerManager",
          "tree_rgb8"
        ]
      },
      "humanID": "B277",
      "switchPort": -1
    },
    "82:51:01:47:8C:97": {
      "networkDevice": {
        "ipAddress": "10.71.140.151",
        "productId": "symmeTree",
        "versionId": "rev8",
        "deviceId": "82::51::1::47::8c::97",
        "featureIds": [
          "powerManager",
          "tree_rgb8"
        ]
      },
      "humanID": "B223",
      "switchPort": -1
    },
    "82:51:01:A0:B1:47": {
      "networkDevice": {
        "ipAddress": "10.160.177.71",
        "productId": "symmeTree",
        "versionId": "rev10",
        "deviceId": "82:51:01:A0:B1:47",
        "featureIds": [
          "powerManager",
          "tree_rgb8"
        ]
      },
      "humanID": "R607",
      "switchPort": -1
    },
    "82:51:01:B1:4F:67": {
      "networkDevice": {
        "ipAddress": "10.177.79.103",
        "productId": "symmeTree",
        "versionId": "rev10",
        "deviceId": "82:51:01:B1:4F:67",
        "featureIds": [
          "powerManager",
          "tree_rgb8"
        ]
      },
      "humanID": "R468",
      "switchPort": -1
    },
    "82:51:01:CD:AD:07": {
      "networkDevice": {
        "ipAddress": "10.205.173.7",
        "productId": "symmeTree",
        "versionId": "rev10",
        "deviceId": "82:51:01:CD:AD:07",
        "featureIds": [
          "powerManager",
          "tree_rgb8"
        ]
      },
      "humanID": "R382",
      "switchPort": -1
    },
    "82:51:02:53:ED:27": {
      "networkDevice": {
        "ipAddress": "10.83.237.39",
        "productId": "symmeTree",
        "versionId": "rev8",
        "deviceId": "82::51::2::53::ed::27",
        "featureIds": [
          "powerManager",
          "tree_rgb8"
        ]
      },
      "humanID": "366b",
      "switchPort": -1
    },
<<<<<<< HEAD
    "82:65:01:0C:8E:67": {
      "networkDevice": {
        "ipAddress": "10.12.142.103",
        "productId": "symmeTree",
        "versionId": "rev10",
        "deviceId": "82:65:01:0C:8E:67",
=======
    "82:51:02:E6:93:87": {
      "networkDevice": {
        "ipAddress": "10.230.147.135",
        "productId": "symmeTree",
        "versionId": "rev10",
        "deviceId": "82:51:02:E6:93:87",
>>>>>>> 532f640e
        "featureIds": [
          "powerManager",
          "tree_rgb8"
        ]
      },
<<<<<<< HEAD
      "humanID": "R523",
=======
      "humanID": "R494",
>>>>>>> 532f640e
      "switchPort": -1
    },
    "82:65:01:4D:A4:07": {
      "networkDevice": {
        "ipAddress": "10.77.164.7",
        "productId": "symmeTree",
        "versionId": "rev10",
        "deviceId": "82:65:01:4D:A4:07",
        "featureIds": [
          "powerManager",
          "tree_rgb8"
        ]
      },
      "humanID": "R482",
      "switchPort": -1
    },
    "82:65:01:5D:78:77": {
      "networkDevice": {
        "ipAddress": "10.93.120.119",
        "productId": "symmeTree",
        "versionId": "d07087c",
        "deviceId": "82:65:01:5D:78:77",
        "featureIds": [
          "powerManager",
          "tree_rgb8"
        ]
      },
      "humanID": "R605",
      "switchPort": -1
    },
    "82:65:01:7B:05:37": {
      "networkDevice": {
        "ipAddress": "10.123.5.55",
        "productId": "symmeTree",
        "versionId": "rev10",
        "deviceId": "82:65:01:7B:05:37",
        "featureIds": [
          "powerManager",
          "tree_rgb8"
        ]
      },
      "humanID": "R500",
      "switchPort": -1
    },
    "82:65:01:7D:8F:67": {
      "networkDevice": {
        "ipAddress": "10.125.143.103",
        "productId": "symmeTree",
        "versionId": "rev8",
        "deviceId": "82::65::1::7d::8f::67",
        "featureIds": [
          "powerManager",
          "tree_rgb8"
        ]
      },
      "humanID": "B227",
      "switchPort": -1
    },
    "82:65:01:7E:BD:A7": {
      "networkDevice": {
        "ipAddress": "10.126.189.167",
        "productId": "symmeTree",
        "versionId": "d07087c",
        "deviceId": "82:65:01:7E:BD:A7",
        "featureIds": [
          "powerManager",
          "tree_rgb8"
        ]
      },
      "humanID": "R418",
      "switchPort": -1
    },
    "82:65:02:EC:A4:47": {
      "networkDevice": {
        "ipAddress": "10.236.164.71",
        "productId": "symmeTree",
        "versionId": "rev10",
        "deviceId": "82:65:02:EC:A4:47",
        "featureIds": [
          "powerManager",
          "tree_rgb8"
        ]
      },
      "humanID": "R487",
      "switchPort": -1
    },
    "82:75:01:81:CF:01": {
      "networkDevice": {
        "ipAddress": "10.129.207.1",
        "productId": "symmeTree",
        "versionId": "rev8",
        "deviceId": "82::75::1::81::cf::1",
        "featureIds": [
          "powerManager",
          "tree_rgb8"
        ]
      },
      "humanID": "B248",
      "switchPort": -1
    },
    "82:75:01:DD:2B:01": {
      "networkDevice": {
        "ipAddress": "10.221.43.1",
        "productId": "symmeTree",
        "versionId": "rev8",
        "deviceId": "82::75::1::dd::2b::1",
        "featureIds": [
          "powerManager",
          "tree_rgb8"
        ]
      },
      "humanID": "300",
      "switchPort": -1
    },
    "82:78:01:21:1B:A1": {
      "networkDevice": {
        "ipAddress": "10.33.27.161",
        "productId": "symmeTree",
        "versionId": "rev8",
        "deviceId": "82::78::1::21::1b::a1",
        "featureIds": [
          "powerManager",
          "tree_rgb8"
        ]
      },
      "humanID": "352",
      "switchPort": -1
    },
    "82::48::1::41::d2::a7": {
      "networkDevice": {
        "ipAddress": "10.65.210.167",
        "productId": "symmeTree",
        "versionId": "rev8",
        "deviceId": "82::48::1::41::d2::a7",
        "featureIds": [
          "powerManager",
          "tree_rgb8"
        ]
      },
      "humanID": "B292",
      "switchPort": -1
    },
    "82::48::1::a4::33::c7": {
      "networkDevice": {
        "ipAddress": "10.164.51.199",
        "productId": "symmeTree",
        "versionId": "rev8",
        "deviceId": "82::48::1::a4::33::c7",
        "featureIds": [
          "powerManager",
          "tree_rgb8"
        ]
      },
      "humanID": "B291",
      "switchPort": -1
    },
    "82::48::1::ee::4e::17": {
      "networkDevice": {
        "ipAddress": "10.238.78.23",
        "productId": "symmeTree",
        "versionId": "rev8",
        "deviceId": "82::48::1::ee::4e::17",
        "featureIds": [
          "powerManager",
          "tree_rgb8"
        ]
      },
      "humanID": "B280",
      "switchPort": -1
    },
    "82::49::1::4c::3b::7": {
      "networkDevice": {
        "ipAddress": "10.76.59.7",
        "productId": "symmeTree",
        "versionId": "rev8",
        "deviceId": "82::49::1::4c::3b::7",
        "featureIds": [
          "powerManager",
          "tree_rgb8"
        ]
      },
      "humanID": "345",
      "switchPort": -1
    },
    "82::49::1::4e::b0::a7": {
      "networkDevice": {
        "ipAddress": "10.78.176.167",
        "productId": "symmeTree",
        "versionId": "rev8",
        "deviceId": "82::49::1::4e::b0::a7",
        "featureIds": [
          "powerManager",
          "tree_rgb8"
        ]
      },
      "humanID": "J335",
      "switchPort": -1
    },
    "82::49::1::80::fc::c7": {
      "networkDevice": {
        "ipAddress": "10.128.252.199",
        "productId": "symmeTree",
        "versionId": "rev8",
        "deviceId": "82::49::1::80::fc::c7",
        "featureIds": [
          "powerManager",
          "tree_rgb8"
        ]
      },
      "humanID": "B239",
      "switchPort": -1
    },
    "82::50::1::89::7d::57": {
      "networkDevice": {
        "ipAddress": "10.137.125.87",
        "productId": "symmeTree",
        "versionId": "rev8",
        "deviceId": "82::50::1::89::7d::57",
        "featureIds": [
          "powerManager",
          "tree_rgb8"
        ]
      },
      "humanID": "B260",
      "switchPort": -1
    },
    "82::51::1::1::ba::7": {
      "networkDevice": {
        "ipAddress": "10.1.186.7",
        "productId": "symmeTree",
        "versionId": "rev8",
        "deviceId": "82::51::1::1::ba::7",
        "featureIds": [
          "powerManager",
          "tree_rgb8"
        ]
      },
      "humanID": "365",
      "switchPort": -1
    },
    "82::51::1::41::8b::67": {
      "networkDevice": {
        "ipAddress": "10.65.139.103",
        "productId": "symmeTree",
        "versionId": "rev8",
        "deviceId": "82::51::1::41::8b::67",
        "featureIds": [
          "powerManager",
          "tree_rgb8"
        ]
      },
      "humanID": "B267",
      "switchPort": -1
    },
    "82::51::1::47::7f::67": {
      "networkDevice": {
        "ipAddress": "10.71.127.103",
        "productId": "symmeTree",
        "versionId": "rev8",
        "deviceId": "82::51::1::47::7f::67",
        "featureIds": [
          "powerManager",
          "tree_rgb8"
        ]
      },
      "humanID": "B277",
      "switchPort": -1
    },
    "82::51::1::47::8c::97": {
      "networkDevice": {
        "ipAddress": "10.71.140.151",
        "productId": "symmeTree",
        "versionId": "rev8",
        "deviceId": "82::51::1::47::8c::97",
        "featureIds": [
          "powerManager",
          "tree_rgb8"
        ]
      },
      "humanID": "B223",
      "switchPort": -1
    },
    "82::51::2::53::ed::27": {
      "networkDevice": {
        "ipAddress": "10.83.237.39",
        "productId": "symmeTree",
        "versionId": "rev8",
        "deviceId": "82::51::2::53::ed::27",
        "featureIds": [
          "powerManager",
          "tree_rgb8"
        ]
      },
      "humanID": "366b",
      "switchPort": -1
    },
    "82::65::1::7d::8f::67": {
      "networkDevice": {
        "ipAddress": "10.125.143.103",
        "productId": "symmeTree",
        "versionId": "rev8",
        "deviceId": "82::65::1::7d::8f::67",
        "featureIds": [
          "powerManager",
          "tree_rgb8"
        ]
      },
      "humanID": "B227",
      "switchPort": -1
    },
    "82::75::1::81::cf::1": {
      "networkDevice": {
        "ipAddress": "10.129.207.1",
        "productId": "symmeTree",
        "versionId": "rev8",
        "deviceId": "82::75::1::81::cf::1",
        "featureIds": [
          "powerManager",
          "tree_rgb8"
        ]
      },
      "humanID": "B248",
      "switchPort": -1
    },
    "82::75::1::dd::2b::1": {
      "networkDevice": {
        "ipAddress": "10.221.43.1",
        "productId": "symmeTree",
        "versionId": "rev8",
        "deviceId": "82::75::1::dd::2b::1",
        "featureIds": [
          "powerManager",
          "tree_rgb8"
        ]
      },
      "humanID": "300",
      "switchPort": -1
    },
    "82::78::1::21::1b::a1": {
      "networkDevice": {
        "ipAddress": "10.33.27.161",
        "productId": "symmeTree",
        "versionId": "rev8",
        "deviceId": "82::78::1::21::1b::a1",
        "featureIds": [
          "powerManager",
          "tree_rgb8"
        ]
      },
      "humanID": "352",
      "switchPort": -1
    },
    "83:48:0E:3C:BD:D7": {
      "networkDevice": {
        "ipAddress": "10.60.189.215",
        "productId": "symmeTree",
        "versionId": "rev8",
        "deviceId": "83::48::e::3c::bd::d7",
        "featureIds": [
          "powerManager",
          "tree_rgb8"
        ]
      },
      "humanID": "B222",
      "switchPort": -1
    },
    "83:48:0E:5C:7F:17": {
      "networkDevice": {
        "ipAddress": "10.92.127.23",
        "productId": "symmeTree",
        "versionId": "rev8",
        "deviceId": "83::48::e::5c::7f::17",
        "featureIds": [
          "powerManager",
          "tree_rgb8"
        ]
      },
      "humanID": "399z",
      "switchPort": -1
    },
    "83:48:0E:5D:73:A7": {
      "networkDevice": {
        "ipAddress": "10.93.115.167",
        "productId": "symmeTree",
        "versionId": "rev10",
        "deviceId": "83:48:0E:5D:73:A7",
        "featureIds": [
          "powerManager",
          "tree_rgb8"
        ]
      },
      "humanID": "R517",
      "switchPort": -1
    },
    "83:48:0E:5E:EA:07": {
      "networkDevice": {
        "ipAddress": "10.94.234.7",
        "productId": "symmeTree",
        "versionId": "rev8",
        "deviceId": "83::48::e::5e::ea::7",
        "featureIds": [
          "powerManager",
          "tree_rgb8"
        ]
      },
      "humanID": "399w",
      "switchPort": -1
    },
    "83:49:0D:F4:DB:D7": {
      "networkDevice": {
        "ipAddress": "10.244.219.215",
        "productId": "symmeTree",
        "versionId": "rev8",
        "deviceId": "83::49::d::f4::db::d7",
        "featureIds": [
          "powerManager",
          "tree_rgb8"
        ]
      },
      "humanID": "317",
      "switchPort": -1
    },
    "83:49:0E:9C:78:B7": {
      "networkDevice": {
        "ipAddress": "10.156.120.183",
        "productId": "symmeTree",
        "versionId": "d07087c",
        "deviceId": "83:49:0E:9C:78:B7",
        "featureIds": [
          "powerManager",
          "tree_rgb8"
        ]
      },
      "humanID": "R560",
      "switchPort": -1
    },
    "83:49:0E:9F:AB:F7": {
      "networkDevice": {
        "ipAddress": "10.159.171.247",
        "productId": "symmeTree",
        "versionId": "d07087c",
        "deviceId": "83:49:0E:9F:AB:F7",
        "featureIds": [
          "powerManager",
          "tree_rgb8"
        ]
      },
      "humanID": "R602",
      "switchPort": -1
    },
    "83:50:0E:13:8C:37": {
      "networkDevice": {
        "ipAddress": "10.19.140.55",
        "productId": "symmeTree",
        "versionId": "rev10",
        "deviceId": "83:50:0E:13:8C:37",
        "featureIds": [
          "powerManager",
          "tree_rgb8"
        ]
      },
      "humanID": "R485",
      "switchPort": -1
    },
    "83:51:01:C2:A3:27": {
      "networkDevice": {
        "ipAddress": "10.194.163.39",
        "productId": "symmeTree",
        "versionId": "rev10",
        "deviceId": "83:51:01:C2:A3:27",
        "featureIds": [
          "powerManager",
          "tree_rgb8"
        ]
      },
      "humanID": "R564",
      "switchPort": -1
    },
    "83:51:01:C3:83:17": {
      "networkDevice": {
        "ipAddress": "10.195.131.23",
        "productId": "symmeTree",
        "versionId": "rev8",
        "deviceId": "83::51::1::c3::83::17",
        "featureIds": [
          "powerManager",
          "tree_rgb8"
        ]
      },
      "humanID": "356",
      "switchPort": -1
    },
    "83:51:01:D1:C9:27": {
      "networkDevice": {
        "ipAddress": "10.209.201.39",
        "productId": "symmeTree",
        "versionId": "rev8",
        "deviceId": "83::51::1::d1::c9::27",
        "featureIds": [
          "powerManager",
          "tree_rgb8"
        ]
      },
      "humanID": "B234",
      "switchPort": -1
    },
    "83:51:01:F1:43:77": {
      "networkDevice": {
        "ipAddress": "10.241.67.119",
        "productId": "symmeTree",
        "versionId": "rev8",
        "deviceId": "83::51::1::f1::43::77",
        "featureIds": [
          "powerManager",
          "tree_rgb8"
        ]
      },
      "humanID": "330",
      "switchPort": -1
    },
    "83:51:0E:1B:50:47": {
      "networkDevice": {
        "ipAddress": "10.27.80.71",
        "productId": "symmeTree",
        "versionId": "rev8",
        "deviceId": "83::51::e::1b::50::47",
        "featureIds": [
          "powerManager",
          "tree_rgb8"
        ]
      },
      "humanID": "B275",
      "switchPort": -1
    },
    "83:51:0E:3E:5A:87": {
      "networkDevice": {
        "ipAddress": "10.62.90.135",
        "productId": "symmeTree",
        "versionId": "rev8",
        "deviceId": "83::51::e::3e::5a::87",
        "featureIds": [
          "powerManager",
          "tree_rgb8"
        ]
      },
      "humanID": "B251",
      "switchPort": -1
    },
    "83:51:0E:7F:7D:87": {
      "networkDevice": {
        "ipAddress": "10.127.125.135",
        "productId": "symmeTree",
        "versionId": "rev10",
        "deviceId": "83:51:0E:7F:7D:87",
        "featureIds": [
          "powerManager",
          "tree_rgb8"
        ]
      },
      "humanID": "R525",
      "switchPort": -1
    },
    "83:51:0E:D8:73:87": {
      "networkDevice": {
        "ipAddress": "10.216.115.135",
        "productId": "symmeTree",
        "versionId": "rev8",
        "deviceId": "83::51::e::d8::73::87",
        "featureIds": [
          "powerManager",
          "tree_rgb8"
        ]
      },
      "humanID": "321",
      "switchPort": -1
    },
    "83:51:0E:F0:8D:97": {
      "networkDevice": {
        "ipAddress": "10.240.141.151",
        "productId": "symmeTree",
        "versionId": "rev8",
        "deviceId": "83::51::e::f0::8d::97",
        "featureIds": [
          "powerManager",
          "tree_rgb8"
        ]
      },
      "humanID": "329",
      "switchPort": -1
    },
    "83:51:0E:F1:CA:27": {
      "networkDevice": {
        "ipAddress": "10.241.202.39",
        "productId": "symmeTree",
        "versionId": "rev8",
        "deviceId": "83::51::e::f1::ca::27",
        "featureIds": [
          "powerManager",
          "tree_rgb8"
        ]
      },
      "humanID": "B297",
      "switchPort": -1
    },
    "83:51:0E:F3:4A:57": {
      "networkDevice": {
        "ipAddress": "10.243.74.87",
        "productId": "symmeTree",
        "versionId": "rev10",
        "deviceId": "83:51:0E:F3:4A:57",
        "featureIds": [
          "powerManager",
          "tree_rgb8"
        ]
      },
      "humanID": "R511",
      "switchPort": -1
    },
    "83:65:0D:06:4D:07": {
      "networkDevice": {
        "ipAddress": "10.6.77.7",
        "productId": "symmeTree",
        "versionId": "rev8",
        "deviceId": "83::65::d::6::4d::7",
        "featureIds": [
          "powerManager",
          "tree_rgb8"
        ]
      },
      "humanID": "B276",
      "switchPort": -1
    },
    "83:65:0E:BC:19:37": {
      "networkDevice": {
        "ipAddress": "10.188.25.55",
        "productId": "symmeTree",
        "versionId": "rev8",
        "deviceId": "83::65::e::bc::19::37",
        "featureIds": [
          "powerManager",
          "tree_rgb8"
        ]
      },
      "humanID": "B225",
      "switchPort": -1
    },
    "83:65:0E:F1:7B:57": {
      "networkDevice": {
        "ipAddress": "10.241.123.87",
        "productId": "symmeTree",
        "versionId": "rev10",
        "deviceId": "83:65:0E:F1:7B:57",
        "featureIds": [
          "powerManager",
          "tree_rgb8"
        ]
      },
      "humanID": "R628",
      "switchPort": -1
    },
    "83:65:0E:F5:C8:67": {
      "networkDevice": {
        "ipAddress": "10.245.200.103",
        "productId": "symmeTree",
        "versionId": "rev10",
        "deviceId": "83:65:0E:F5:C8:67",
        "featureIds": [
          "powerManager",
          "tree_rgb8"
        ]
      },
      "humanID": "R441",
      "switchPort": -1
    },
    "83:67:0D:D6:5D:07": {
      "networkDevice": {
        "ipAddress": "10.214.93.7",
        "productId": "symmeTree",
        "versionId": "rev10",
        "deviceId": "83:67:0D:D6:5D:07",
        "featureIds": [
          "powerManager",
          "tree_rgb8"
        ]
      },
      "humanID": "R529",
      "switchPort": -1
    },
    "83:67:0E:61:45:37": {
      "networkDevice": {
        "ipAddress": "10.97.69.55",
        "productId": "symmeTree",
        "versionId": "rev8",
        "deviceId": "83::67::e::61::45::37",
        "featureIds": [
          "powerManager",
          "tree_rgb8"
        ]
      },
      "humanID": "298",
      "switchPort": -1
    },
    "83:70:0E:2A:B7:47": {
      "networkDevice": {
        "ipAddress": "10.42.183.71",
        "productId": "symmeTree",
        "versionId": "rev8",
        "deviceId": "83::70::e::2a::b7::47",
        "featureIds": [
          "powerManager",
          "tree_rgb8"
        ]
      },
      "humanID": "359",
      "switchPort": -1
    },
    "83::48::e::3c::bd::d7": {
      "networkDevice": {
        "ipAddress": "10.60.189.215",
        "productId": "symmeTree",
        "versionId": "rev8",
        "deviceId": "83::48::e::3c::bd::d7",
        "featureIds": [
          "powerManager",
          "tree_rgb8"
        ]
      },
      "humanID": "B222",
      "switchPort": -1
    },
    "83::48::e::5c::7f::17": {
      "networkDevice": {
        "ipAddress": "10.92.127.23",
        "productId": "symmeTree",
        "versionId": "rev8",
        "deviceId": "83::48::e::5c::7f::17",
        "featureIds": [
          "powerManager",
          "tree_rgb8"
        ]
      },
      "humanID": "399z",
      "switchPort": -1
    },
    "83::48::e::5e::ea::7": {
      "networkDevice": {
        "ipAddress": "10.94.234.7",
        "productId": "symmeTree",
        "versionId": "rev8",
        "deviceId": "83::48::e::5e::ea::7",
        "featureIds": [
          "powerManager",
          "tree_rgb8"
        ]
      },
      "humanID": "399w",
      "switchPort": -1
    },
    "83::49::d::f4::db::d7": {
      "networkDevice": {
        "ipAddress": "10.244.219.215",
        "productId": "symmeTree",
        "versionId": "rev8",
        "deviceId": "83::49::d::f4::db::d7",
        "featureIds": [
          "powerManager",
          "tree_rgb8"
        ]
      },
      "humanID": "317",
      "switchPort": -1
    },
    "83::51::1::c3::83::17": {
      "networkDevice": {
        "ipAddress": "10.195.131.23",
        "productId": "symmeTree",
        "versionId": "rev8",
        "deviceId": "83::51::1::c3::83::17",
        "featureIds": [
          "powerManager",
          "tree_rgb8"
        ]
      },
      "humanID": "356",
      "switchPort": -1
    },
    "83::51::1::d1::c9::27": {
      "networkDevice": {
        "ipAddress": "10.209.201.39",
        "productId": "symmeTree",
        "versionId": "rev8",
        "deviceId": "83::51::1::d1::c9::27",
        "featureIds": [
          "powerManager",
          "tree_rgb8"
        ]
      },
      "humanID": "B234",
      "switchPort": -1
    },
    "83::51::1::f1::43::77": {
      "networkDevice": {
        "ipAddress": "10.241.67.119",
        "productId": "symmeTree",
        "versionId": "rev8",
        "deviceId": "83::51::1::f1::43::77",
        "featureIds": [
          "powerManager",
          "tree_rgb8"
        ]
      },
      "humanID": "330",
      "switchPort": -1
    },
    "83::51::e::1b::50::47": {
      "networkDevice": {
        "ipAddress": "10.27.80.71",
        "productId": "symmeTree",
        "versionId": "rev8",
        "deviceId": "83::51::e::1b::50::47",
        "featureIds": [
          "powerManager",
          "tree_rgb8"
        ]
      },
      "humanID": "B275",
      "switchPort": -1
    },
    "83::51::e::3e::5a::87": {
      "networkDevice": {
        "ipAddress": "10.62.90.135",
        "productId": "symmeTree",
        "versionId": "rev8",
        "deviceId": "83::51::e::3e::5a::87",
        "featureIds": [
          "powerManager",
          "tree_rgb8"
        ]
      },
      "humanID": "B251",
      "switchPort": -1
    },
    "83::51::e::d8::73::87": {
      "networkDevice": {
        "ipAddress": "10.216.115.135",
        "productId": "symmeTree",
        "versionId": "rev8",
        "deviceId": "83::51::e::d8::73::87",
        "featureIds": [
          "powerManager",
          "tree_rgb8"
        ]
      },
      "humanID": "321",
      "switchPort": -1
    },
    "83::51::e::f0::8d::97": {
      "networkDevice": {
        "ipAddress": "10.240.141.151",
        "productId": "symmeTree",
        "versionId": "rev8",
        "deviceId": "83::51::e::f0::8d::97",
        "featureIds": [
          "powerManager",
          "tree_rgb8"
        ]
      },
      "humanID": "329",
      "switchPort": -1
    },
    "83::51::e::f1::ca::27": {
      "networkDevice": {
        "ipAddress": "10.241.202.39",
        "productId": "symmeTree",
        "versionId": "rev8",
        "deviceId": "83::51::e::f1::ca::27",
        "featureIds": [
          "powerManager",
          "tree_rgb8"
        ]
      },
      "humanID": "B297",
      "switchPort": -1
    },
    "83::65::d::6::4d::7": {
      "networkDevice": {
        "ipAddress": "10.6.77.7",
        "productId": "symmeTree",
        "versionId": "rev8",
        "deviceId": "83::65::d::6::4d::7",
        "featureIds": [
          "powerManager",
          "tree_rgb8"
        ]
      },
      "humanID": "B276",
      "switchPort": -1
    },
    "83::65::e::bc::19::37": {
      "networkDevice": {
        "ipAddress": "10.188.25.55",
        "productId": "symmeTree",
        "versionId": "rev8",
        "deviceId": "83::65::e::bc::19::37",
        "featureIds": [
          "powerManager",
          "tree_rgb8"
        ]
      },
      "humanID": "B225",
      "switchPort": -1
    },
    "83::67::e::61::45::37": {
      "networkDevice": {
        "ipAddress": "10.97.69.55",
        "productId": "symmeTree",
        "versionId": "rev8",
        "deviceId": "83::67::e::61::45::37",
        "featureIds": [
          "powerManager",
          "tree_rgb8"
        ]
      },
      "humanID": "298",
      "switchPort": -1
    },
    "83::70::e::2a::b7::47": {
      "networkDevice": {
        "ipAddress": "10.42.183.71",
        "productId": "symmeTree",
        "versionId": "rev8",
        "deviceId": "83::70::e::2a::b7::47",
        "featureIds": [
          "powerManager",
          "tree_rgb8"
        ]
      },
      "humanID": "359",
      "switchPort": -1
    },
    "84:48:0C:F9:BF:A7": {
      "networkDevice": {
        "ipAddress": "10.249.191.167",
        "productId": "symmeTree",
        "versionId": "rev8",
        "deviceId": "84::48::c::f9::bf::a7",
        "featureIds": [
          "powerManager",
          "tree_rgb8"
        ]
      },
      "humanID": "348",
      "switchPort": -1
    },
    "84:48:0E:9B:A3:97": {
      "networkDevice": {
        "ipAddress": "10.155.163.151",
        "productId": "symmeTree",
        "versionId": "rev10",
        "deviceId": "84:48:0E:9B:A3:97",
        "featureIds": [
          "powerManager",
          "tree_rgb8"
        ]
      },
      "humanID": "R627",
      "switchPort": -1
    },
    "84:49:0F:00:B3:B7": {
      "networkDevice": {
        "ipAddress": "10.0.179.183",
        "productId": "symmeTree",
        "versionId": "rev8",
        "deviceId": "84::49::f::0::b3::b7",
        "featureIds": [
          "powerManager",
          "tree_rgb8"
        ]
      },
      "humanID": "333",
      "switchPort": -1
    },
    "84:51:0C:0A:31:37": {
      "networkDevice": {
        "ipAddress": "10.10.49.55",
        "productId": "symmeTree",
        "versionId": "rev10",
        "deviceId": "84:51:0C:0A:31:37",
        "featureIds": [
          "powerManager",
          "tree_rgb8"
        ]
      },
      "humanID": "R493",
      "switchPort": -1
    },
    "84:51:0C:25:5E:47": {
      "networkDevice": {
        "ipAddress": "10.37.94.71",
        "productId": "symmeTree",
        "versionId": "rev8",
        "deviceId": "84::51::c::25::5e::47",
        "featureIds": [
          "powerManager",
          "tree_rgb8"
        ]
      },
      "humanID": "B287",
      "switchPort": -1
    },
    "84:51:0F:10:50:97": {
      "networkDevice": {
        "ipAddress": "10.16.80.151",
        "productId": "symmeTree",
        "versionId": "rev8",
        "deviceId": "84::51::f::10::50::97",
        "featureIds": [
          "powerManager",
          "tree_rgb8"
        ]
      },
      "humanID": "B261",
      "switchPort": -1
    },
    "84:51:0F:20:0D:67": {
      "networkDevice": {
        "ipAddress": "10.32.13.103",
        "productId": "symmeTree",
        "versionId": "rev8",
        "deviceId": "84::51::f::20::d::67",
        "featureIds": [
          "powerManager",
          "tree_rgb8"
        ]
      },
      "humanID": "362",
      "switchPort": -1
    },
    "84:51:0F:90:AD:07": {
      "networkDevice": {
        "ipAddress": "10.144.173.7",
        "productId": "symmeTree",
        "versionId": "rev10",
        "deviceId": "84:51:0F:90:AD:07",
        "featureIds": [
          "powerManager",
          "tree_rgb8"
        ]
      },
      "humanID": "R603",
      "switchPort": -1
    },
    "84:51:0F:BE:54:97": {
      "networkDevice": {
        "ipAddress": "10.190.84.151",
        "productId": "symmeTree",
        "versionId": "rev10",
        "deviceId": "84:51:0F:BE:54:97",
        "featureIds": [
          "powerManager",
          "tree_rgb8"
        ]
      },
      "humanID": "R491",
      "switchPort": -1
    },
    "84:51:0F:BF:8D:67": {
      "networkDevice": {
        "ipAddress": "10.191.141.103",
        "productId": "symmeTree",
        "versionId": "rev8",
        "deviceId": "84::51::f::bf::8d::67",
        "featureIds": [
          "powerManager",
          "tree_rgb8"
        ]
      },
      "humanID": "372",
      "switchPort": -1
    },
    "84:51:0F:CE:B9:27": {
      "networkDevice": {
        "ipAddress": "10.206.185.39",
        "productId": "symmeTree",
        "versionId": "rev8",
        "deviceId": "84::51::f::ce::b9::27",
        "featureIds": [
          "powerManager",
          "tree_rgb8"
        ]
      },
      "humanID": "398",
      "switchPort": -1
    },
    "84:51:0F:DD:61:37": {
      "networkDevice": {
        "ipAddress": "10.221.97.55",
        "productId": "symmeTree",
        "versionId": "rev8",
        "deviceId": "84::51::f::dd::61::37",
        "featureIds": [
          "powerManager",
          "tree_rgb8"
        ]
      },
      "humanID": "B237",
      "switchPort": -1
    },
    "84:51:0F:DE:BC:77": {
      "networkDevice": {
        "ipAddress": "10.222.188.119",
        "productId": "symmeTree",
        "versionId": "rev10",
        "deviceId": "84:51:0F:DE:BC:77",
        "featureIds": [
          "powerManager",
          "tree_rgb8"
        ]
      },
      "humanID": "R579",
      "switchPort": -1
    },
    "84:51:0F:E7:AA:07": {
      "networkDevice": {
        "ipAddress": "10.231.170.7",
        "productId": "symmeTree",
        "versionId": "rev10",
        "deviceId": "84:51:0F:E7:AA:07",
        "featureIds": [
          "powerManager",
          "tree_rgb8"
        ]
      },
      "humanID": "R521",
      "switchPort": -1
    },
    "84:51:0F:FE:A8:37": {
      "networkDevice": {
        "ipAddress": "10.254.168.55",
        "productId": "symmeTree",
        "versionId": "rev10",
        "deviceId": "84:51:0F:FE:A8:37",
        "featureIds": [
          "powerManager",
          "tree_rgb8"
        ]
      },
      "humanID": "R504",
      "switchPort": -1
    },
    "84:78:0C:10:4F:E1": {
      "networkDevice": {
        "ipAddress": "10.16.79.225",
        "productId": "symmeTree",
        "versionId": "rev8",
        "deviceId": "84::78::c::10::4f::e1",
        "featureIds": [
          "powerManager",
          "tree_rgb8"
        ]
      },
      "humanID": "B282",
      "switchPort": -1
    },
    "84::48::c::f9::bf::a7": {
      "networkDevice": {
        "ipAddress": "10.249.191.167",
        "productId": "symmeTree",
        "versionId": "rev8",
        "deviceId": "84::48::c::f9::bf::a7",
        "featureIds": [
          "powerManager",
          "tree_rgb8"
        ]
      },
      "humanID": "348",
      "switchPort": -1
    },
    "84::49::f::0::b3::b7": {
      "networkDevice": {
        "ipAddress": "10.0.179.183",
        "productId": "symmeTree",
        "versionId": "rev8",
        "deviceId": "84::49::f::0::b3::b7",
        "featureIds": [
          "powerManager",
          "tree_rgb8"
        ]
      },
      "humanID": "333",
      "switchPort": -1
    },
    "84::51::c::25::5e::47": {
      "networkDevice": {
        "ipAddress": "10.37.94.71",
        "productId": "symmeTree",
        "versionId": "rev8",
        "deviceId": "84::51::c::25::5e::47",
        "featureIds": [
          "powerManager",
          "tree_rgb8"
        ]
      },
      "humanID": "B287",
      "switchPort": -1
    },
    "84::51::f::10::50::97": {
      "networkDevice": {
        "ipAddress": "10.16.80.151",
        "productId": "symmeTree",
        "versionId": "rev8",
        "deviceId": "84::51::f::10::50::97",
        "featureIds": [
          "powerManager",
          "tree_rgb8"
        ]
      },
      "humanID": "B261",
      "switchPort": -1
    },
    "84::51::f::20::d::67": {
      "networkDevice": {
        "ipAddress": "10.32.13.103",
        "productId": "symmeTree",
        "versionId": "rev8",
        "deviceId": "84::51::f::20::d::67",
        "featureIds": [
          "powerManager",
          "tree_rgb8"
        ]
      },
      "humanID": "362",
      "switchPort": -1
    },
    "84::51::f::bf::8d::67": {
      "networkDevice": {
        "ipAddress": "10.191.141.103",
        "productId": "symmeTree",
        "versionId": "rev8",
        "deviceId": "84::51::f::bf::8d::67",
        "featureIds": [
          "powerManager",
          "tree_rgb8"
        ]
      },
      "humanID": "372",
      "switchPort": -1
    },
    "84::51::f::ce::b9::27": {
      "networkDevice": {
        "ipAddress": "10.206.185.39",
        "productId": "symmeTree",
        "versionId": "rev8",
        "deviceId": "84::51::f::ce::b9::27",
        "featureIds": [
          "powerManager",
          "tree_rgb8"
        ]
      },
      "humanID": "398",
      "switchPort": -1
    },
    "84::51::f::dd::61::37": {
      "networkDevice": {
        "ipAddress": "10.221.97.55",
        "productId": "symmeTree",
        "versionId": "rev8",
        "deviceId": "84::51::f::dd::61::37",
        "featureIds": [
          "powerManager",
          "tree_rgb8"
        ]
      },
      "humanID": "B237",
      "switchPort": -1
    },
    "84::78::c::10::4f::e1": {
      "networkDevice": {
        "ipAddress": "10.16.79.225",
        "productId": "symmeTree",
        "versionId": "rev8",
        "deviceId": "84::78::c::10::4f::e1",
        "featureIds": [
          "powerManager",
          "tree_rgb8"
        ]
      },
      "humanID": "B282",
      "switchPort": -1
    },
    "85:48:0C:5C:3D:A7": {
      "networkDevice": {
        "ipAddress": "10.92.61.167",
        "productId": "symmeTree",
        "versionId": "rev10",
        "deviceId": "85:48:0C:5C:3D:A7",
        "featureIds": [
          "powerManager",
          "tree_rgb8"
        ]
      },
      "humanID": "R497",
      "switchPort": -1
    },
    "85:48:0C:C1:A1:87": {
      "networkDevice": {
        "ipAddress": "10.193.161.135",
        "productId": "symmeTree",
        "versionId": "rev8",
        "deviceId": "85::48::c::c1::a1::87",
        "featureIds": [
          "powerManager",
          "tree_rgb8"
        ]
      },
      "humanID": "358",
      "switchPort": -1
    },
    "85:48:0F:90:12:A7": {
      "networkDevice": {
        "ipAddress": "10.144.18.167",
        "productId": "symmeTree",
        "versionId": "rev8",
        "deviceId": "85::48::f::90::12::a7",
        "featureIds": [
          "powerManager",
          "tree_rgb8"
        ]
      },
      "humanID": "B266",
      "switchPort": -1
    },
    "85:49:0C:EF:F1:87": {
      "networkDevice": {
        "ipAddress": "10.239.241.135",
        "productId": "symmeTree",
        "versionId": "rev10",
        "deviceId": "85:49:0C:EF:F1:87",
        "featureIds": [
          "powerManager",
          "tree_rgb8"
        ]
      },
      "humanID": "R583",
      "switchPort": -1
    },
    "85:51:0C:03:82:07": {
      "networkDevice": {
        "ipAddress": "10.3.130.7",
        "productId": "symmeTree",
        "versionId": "rev10",
        "deviceId": "85:51:0C:03:82:07",
        "featureIds": [
          "powerManager",
          "tree_rgb8"
        ]
      },
      "humanID": "R499",
      "switchPort": -1
    },
    "85:51:0C:0E:B1:37": {
      "networkDevice": {
        "ipAddress": "10.14.177.55",
        "productId": "symmeTree",
        "versionId": "rev8",
        "deviceId": "85::51::c::e::b1::37",
        "featureIds": [
          "powerManager",
          "tree_rgb8"
        ]
      },
      "humanID": "B257",
      "switchPort": -1
    },
    "85:51:0C:11:6A:57": {
      "networkDevice": {
        "ipAddress": "10.17.106.87",
        "productId": "symmeTree",
        "versionId": "rev10",
        "deviceId": "85:51:0C:11:6A:57",
        "featureIds": [
          "powerManager",
          "tree_rgb8"
        ]
      },
      "humanID": "R506",
      "switchPort": -1
    },
    "85:51:0C:6C:53:77": {
      "networkDevice": {
        "ipAddress": "10.108.83.119",
        "productId": "symmeTree",
        "versionId": "rev8",
        "deviceId": "85::51::c::6c::53::77",
        "featureIds": [
          "powerManager",
          "tree_rgb8"
        ]
      },
      "humanID": "B294",
      "switchPort": -1
    },
    "85:67:0C:AA:4E:17": {
      "networkDevice": {
        "ipAddress": "10.170.78.23",
        "productId": "symmeTree",
        "versionId": "rev8",
        "deviceId": "85::67::c::aa::4e::17",
        "featureIds": [
          "powerManager",
          "tree_rgb8"
        ]
      },
      "humanID": "B258",
      "switchPort": -1
    },
    "85:75:0F:80:75:31": {
      "networkDevice": {
        "ipAddress": "10.129.118.59",
        "productId": "symmeTree",
        "versionId": "d07087c",
        "deviceId": "85:75:0F:80:75:31",
        "featureIds": [
          "powerManager",
          "tree_rgb8"
        ]
      },
      "humanID": "R388",
      "switchPort": -1
    },
    "85:75:0F:81:94:41": {
      "networkDevice": {
        "ipAddress": "10.129.148.65",
        "productId": "symmeTree",
        "versionId": "rev8",
        "deviceId": "85::75::f::81::94::41",
        "featureIds": [
          "powerManager",
          "tree_rgb8"
        ]
      },
      "humanID": "B246",
      "switchPort": -1
    },
    "85:75:0F:8E:37:61": {
      "networkDevice": {
        "ipAddress": "10.142.55.97",
        "productId": "symmeTree",
        "versionId": "rev10",
        "deviceId": "85:75:0F:8E:37:61",
        "featureIds": [
          "powerManager",
          "tree_rgb8"
        ]
      },
      "humanID": "R374",
      "switchPort": -1
    },
    "85::48::c::c1::a1::87": {
      "networkDevice": {
        "ipAddress": "10.193.161.135",
        "productId": "symmeTree",
        "versionId": "rev8",
        "deviceId": "85::48::c::c1::a1::87",
        "featureIds": [
          "powerManager",
          "tree_rgb8"
        ]
      },
      "humanID": "358",
      "switchPort": -1
    },
    "85::48::f::90::12::a7": {
      "networkDevice": {
        "ipAddress": "10.144.18.167",
        "productId": "symmeTree",
        "versionId": "rev8",
        "deviceId": "85::48::f::90::12::a7",
        "featureIds": [
          "powerManager",
          "tree_rgb8"
        ]
      },
      "humanID": "B266",
      "switchPort": -1
    },
    "85::51::c::6c::53::77": {
      "networkDevice": {
        "ipAddress": "10.108.83.119",
        "productId": "symmeTree",
        "versionId": "rev8",
        "deviceId": "85::51::c::6c::53::77",
        "featureIds": [
          "powerManager",
          "tree_rgb8"
        ]
      },
      "humanID": "B294",
      "switchPort": -1
    },
    "85::51::c::e::b1::37": {
      "networkDevice": {
        "ipAddress": "10.14.177.55",
        "productId": "symmeTree",
        "versionId": "rev8",
        "deviceId": "85::51::c::e::b1::37",
        "featureIds": [
          "powerManager",
          "tree_rgb8"
        ]
      },
      "humanID": "B257",
      "switchPort": -1
    },
    "85::67::c::aa::4e::17": {
      "networkDevice": {
        "ipAddress": "10.170.78.23",
        "productId": "symmeTree",
        "versionId": "rev8",
        "deviceId": "85::67::c::aa::4e::17",
        "featureIds": [
          "powerManager",
          "tree_rgb8"
        ]
      },
      "humanID": "B258",
      "switchPort": -1
    },
    "85::75::f::81::94::41": {
      "networkDevice": {
        "ipAddress": "10.129.148.65",
        "productId": "symmeTree",
        "versionId": "rev8",
        "deviceId": "85::75::f::81::94::41",
        "featureIds": [
          "powerManager",
          "tree_rgb8"
        ]
      },
      "humanID": "B246",
      "switchPort": -1
    },
    "86:48:0C:E9:7E:B7": {
      "networkDevice": {
        "ipAddress": "10.233.126.183",
        "productId": "symmeTree",
        "versionId": "rev10",
        "deviceId": "86:48:0C:E9:7E:B7",
        "featureIds": [
          "powerManager",
          "tree_rgb8"
        ]
      },
      "humanID": "R535",
      "switchPort": -1
    },
    "86:48:0D:B2:3F:A7": {
      "networkDevice": {
        "ipAddress": "10.178.63.167",
        "productId": "symmeTree",
        "versionId": "rev10",
        "deviceId": "86:48:0D:B2:3F:A7",
        "featureIds": [
          "powerManager",
          "tree_rgb8"
        ]
      },
      "humanID": "R498",
      "switchPort": -1
    },
    "86:48:0D:BD:EE:17": {
      "networkDevice": {
        "ipAddress": "10.189.238.23",
        "productId": "symmeTree",
        "versionId": "rev10",
        "deviceId": "86:48:0D:BD:EE:17",
        "featureIds": [
          "powerManager",
          "tree_rgb8"
        ]
      },
      "humanID": "R463",
      "switchPort": -1
    },
    "86:48:0D:BF:78:87": {
      "networkDevice": {
        "ipAddress": "10.191.120.135",
        "productId": "symmeTree",
        "versionId": "rev10",
        "deviceId": "86:48:0D:BF:78:87",
        "featureIds": [
          "powerManager",
          "tree_rgb8"
        ]
      },
      "humanID": "R412",
      "switchPort": -1
    },
    "86:48:0D:BF:B3:E7": {
      "networkDevice": {
        "ipAddress": "10.191.179.231",
        "productId": "symmeTree",
        "versionId": "rev10",
        "deviceId": "86:48:0D:BF:B3:E7",
        "featureIds": [
          "powerManager",
          "tree_rgb8"
        ]
      },
      "humanID": "R489",
      "switchPort": -1
    },
    "86:49:0C:C4:FD:87": {
      "networkDevice": {
        "ipAddress": "10.196.253.135",
        "productId": "symmeTree",
        "versionId": "rev8",
        "deviceId": "86::49::c::c4::fd::87",
        "featureIds": [
          "powerManager",
          "tree_rgb8"
        ]
      },
      "humanID": "346",
      "switchPort": -1
    },
    "86:49:0D:42:29:17": {
      "networkDevice": {
        "ipAddress": "10.66.41.23",
        "productId": "symmeTree",
        "versionId": "rev8",
        "deviceId": "86::49::d::42::29::17",
        "featureIds": [
          "powerManager",
          "tree_rgb8"
        ]
      },
      "humanID": "353",
      "switchPort": -1
    },
    "86:51:0C:BE:C2:57": {
      "networkDevice": {
        "ipAddress": "10.190.194.87",
        "productId": "symmeTree",
        "versionId": "d07087c",
        "deviceId": "86:51:0C:BE:C2:57",
        "featureIds": [
          "powerManager",
          "tree_rgb8"
        ]
      },
      "humanID": "R414",
      "switchPort": -1
    },
    "86:51:0D:49:62:37": {
      "networkDevice": {
        "ipAddress": "10.73.98.55",
        "productId": "symmeTree",
        "versionId": "rev10",
        "deviceId": "86:51:0D:49:62:37",
        "featureIds": [
          "powerManager",
          "tree_rgb8"
        ]
      },
      "humanID": "R423",
      "switchPort": -1
    },
    "86::49::c::c4::fd::87": {
      "networkDevice": {
        "ipAddress": "10.196.253.135",
        "productId": "symmeTree",
        "versionId": "rev8",
        "deviceId": "86::49::c::c4::fd::87",
        "featureIds": [
          "powerManager",
          "tree_rgb8"
        ]
      },
      "humanID": "346",
      "switchPort": -1
    },
    "86::49::d::42::29::17": {
      "networkDevice": {
        "ipAddress": "10.66.41.23",
        "productId": "symmeTree",
        "versionId": "rev8",
        "deviceId": "86::49::d::42::29::17",
        "featureIds": [
          "powerManager",
          "tree_rgb8"
        ]
      },
      "humanID": "353",
      "switchPort": -1
    },
    "87:48:0A:CD:EF:B7": {
      "networkDevice": {
        "ipAddress": "10.205.239.183",
        "productId": "symmeTree",
        "versionId": "rev8",
        "deviceId": "87::48::a::cd::ef::b7",
        "featureIds": [
          "powerManager",
          "tree_rgb8"
        ]
      },
      "humanID": "361",
      "switchPort": -1
    },
    "87:48:0D:EE:0B:07": {
      "networkDevice": {
        "ipAddress": "10.239.12.17",
        "productId": "symmeTree",
        "versionId": "d07087c",
        "deviceId": "87:48:0D:EE:0B:07",
        "featureIds": [
          "powerManager",
          "tree_rgb8"
        ]
      },
      "humanID": "R547",
      "switchPort": -1
    },
    "87:49:0E:6C:59:A7": {
      "networkDevice": {
        "ipAddress": "10.108.89.167",
        "productId": "symmeTree",
        "versionId": "rev8",
        "deviceId": "87::49::e::6c::59::a7",
        "featureIds": [
          "powerManager",
          "tree_rgb8"
        ]
      },
      "humanID": "B242",
      "switchPort": -1
    },
    "87:51:00:06:56:26": {
      "networkDevice": {
        "ipAddress": "10.6.86.38",
        "productId": "symmeTree",
        "versionId": "18d88a9",
        "deviceId": "87::51::0::6::56::26",
        "featureIds": [
          "powerManager",
          "tree_rgb8"
        ]
      },
      "humanID": "B281",
      "switchPort": -1
    },
<<<<<<< HEAD
    "87:51:09:3D:9C:37": {
      "networkDevice": {
        "ipAddress": "10.61.156.55",
        "productId": "symmeTree",
        "versionId": "rev10",
        "deviceId": "87:51:09:3D:9C:37",
=======
    "87:51:0A:B3:9F:07": {
      "networkDevice": {
        "ipAddress": "10.179.159.7",
        "productId": "symmeTree",
        "versionId": "rev10",
        "deviceId": "87:51:0A:B3:9F:07",
>>>>>>> 532f640e
        "featureIds": [
          "powerManager",
          "tree_rgb8"
        ]
      },
<<<<<<< HEAD
      "humanID": "R612",
=======
      "humanID": "R502",
>>>>>>> 532f640e
      "switchPort": -1
    },
    "87:52:0D:93:08:67": {
      "networkDevice": {
        "ipAddress": "10.147.8.103",
        "productId": "symmeTree",
        "versionId": "rev10",
        "deviceId": "87:52:0D:93:08:67",
        "featureIds": [
          "powerManager",
          "tree_rgb8"
        ]
      },
      "humanID": "R447",
      "switchPort": -1
    },
    "87:52:0D:93:C9:27": {
      "networkDevice": {
        "ipAddress": "10.147.201.39",
        "productId": "symmeTree",
        "versionId": "rev8",
        "deviceId": "87::52::d::93::c9::27",
        "featureIds": [
          "powerManager",
          "tree_rgb8"
        ]
      },
      "humanID": "350",
      "switchPort": -1
    },
    "87:52:0D:F3:C3:07": {
      "networkDevice": {
        "ipAddress": "10.243.195.7",
        "productId": "symmeTree",
        "versionId": "rev8",
        "deviceId": "87::52::d::f3::c3::7",
        "featureIds": [
          "powerManager",
          "tree_rgb8"
        ]
      },
      "humanID": "367",
      "switchPort": -1
    },
    "87:66:0A:F0:BA:27": {
      "networkDevice": {
        "ipAddress": "10.240.186.39",
        "productId": "symmeTree",
        "versionId": "rev8",
        "deviceId": "87::66::a::f0::ba::27",
        "featureIds": [
          "powerManager",
          "tree_rgb8"
        ]
      },
      "humanID": "307",
      "switchPort": -1
    },
    "87:75:0D:D4:6B:61": {
      "networkDevice": {
        "ipAddress": "10.212.107.97",
        "productId": "symmeTree",
        "versionId": "rev8",
        "deviceId": "87::75::d::d4::6b::61",
        "featureIds": [
          "powerManager",
          "tree_rgb8"
        ]
      },
      "humanID": "399v",
      "switchPort": -1
    },
    "87:80:0A:9D:7A:81": {
      "networkDevice": {
        "ipAddress": "10.157.122.129",
        "productId": "symmeTree",
        "versionId": "rev8",
        "deviceId": "87::80::a::9d::7a::81",
        "featureIds": [
          "powerManager",
          "tree_rgb8"
        ]
      },
      "humanID": "B217",
      "switchPort": -1
    },
    "87::48::a::cd::ef::b7": {
      "networkDevice": {
        "ipAddress": "10.205.239.183",
        "productId": "symmeTree",
        "versionId": "rev8",
        "deviceId": "87::48::a::cd::ef::b7",
        "featureIds": [
          "powerManager",
          "tree_rgb8"
        ]
      },
      "humanID": "361",
      "switchPort": -1
    },
    "87::49::e::6c::59::a7": {
      "networkDevice": {
        "ipAddress": "10.108.89.167",
        "productId": "symmeTree",
        "versionId": "rev8",
        "deviceId": "87::49::e::6c::59::a7",
        "featureIds": [
          "powerManager",
          "tree_rgb8"
        ]
      },
      "humanID": "B242",
      "switchPort": -1
    },
    "87::51::0::6::56::26": {
      "networkDevice": {
        "ipAddress": "10.6.86.38",
        "productId": "symmeTree",
        "versionId": "18d88a9",
        "deviceId": "87::51::0::6::56::26",
        "featureIds": [
          "powerManager",
          "tree_rgb8"
        ]
      },
      "humanID": "B281",
      "switchPort": -1
    },
    "87::52::d::93::c9::27": {
      "networkDevice": {
        "ipAddress": "10.147.201.39",
        "productId": "symmeTree",
        "versionId": "rev8",
        "deviceId": "87::52::d::93::c9::27",
        "featureIds": [
          "powerManager",
          "tree_rgb8"
        ]
      },
      "humanID": "350",
      "switchPort": -1
    },
    "87::52::d::f3::c3::7": {
      "networkDevice": {
        "ipAddress": "10.243.195.7",
        "productId": "symmeTree",
        "versionId": "rev8",
        "deviceId": "87::52::d::f3::c3::7",
        "featureIds": [
          "powerManager",
          "tree_rgb8"
        ]
      },
      "humanID": "367",
      "switchPort": -1
    },
    "87::66::a::f0::ba::27": {
      "networkDevice": {
        "ipAddress": "10.240.186.39",
        "productId": "symmeTree",
        "versionId": "rev8",
        "deviceId": "87::66::a::f0::ba::27",
        "featureIds": [
          "powerManager",
          "tree_rgb8"
        ]
      },
      "humanID": "307",
      "switchPort": -1
    },
    "87::75::d::d4::6b::61": {
      "networkDevice": {
        "ipAddress": "10.212.107.97",
        "productId": "symmeTree",
        "versionId": "rev8",
        "deviceId": "87::75::d::d4::6b::61",
        "featureIds": [
          "powerManager",
          "tree_rgb8"
        ]
      },
      "humanID": "399v",
      "switchPort": -1
    },
    "87::80::a::9d::7a::81": {
      "networkDevice": {
        "ipAddress": "10.157.122.129",
        "productId": "symmeTree",
        "versionId": "rev8",
        "deviceId": "87::80::a::9d::7a::81",
        "featureIds": [
          "powerManager",
          "tree_rgb8"
        ]
      },
      "humanID": "B217",
      "switchPort": -1
    },
    "88:48:08:1D:8D:17": {
      "networkDevice": {
        "ipAddress": "10.29.141.23",
        "productId": "symmeTree",
        "versionId": "rev8",
        "deviceId": "88::48::8::1d::8d::17",
        "featureIds": [
          "powerManager",
          "tree_rgb8"
        ]
      },
      "humanID": "B259",
      "switchPort": -1
    },
    "88:48:0B:7F:09:A7": {
      "networkDevice": {
        "ipAddress": "10.127.9.167",
        "productId": "symmeTree",
        "versionId": "rev8",
        "deviceId": "88::48::b::7f::9::a7",
        "featureIds": [
          "powerManager",
          "tree_rgb8"
        ]
      },
      "humanID": "320",
      "switchPort": -1
    },
    "88:48:0B:7F:7E:A7": {
      "networkDevice": {
        "ipAddress": "10.127.126.167",
        "productId": "symmeTree",
        "versionId": "rev8",
        "deviceId": "88::48::b::7f::7e::a7",
        "featureIds": [
          "powerManager",
          "tree_rgb8"
        ]
      },
      "humanID": "347",
      "switchPort": -1
    },
    "88:49:0B:4E:9E:97": {
      "networkDevice": {
        "ipAddress": "10.78.158.151",
        "productId": "symmeTree",
        "versionId": "rev8",
        "deviceId": "88::49::b::4e::9e::97",
        "featureIds": [
          "powerManager",
          "tree_rgb8"
        ]
      },
      "humanID": "299",
      "switchPort": -1
    },
    "88:49:0B:6A:6B:17": {
      "networkDevice": {
        "ipAddress": "10.106.107.23",
        "productId": "symmeTree",
        "versionId": "rev8",
        "deviceId": "88::49::b::6a::6b::17",
        "featureIds": [
          "powerManager",
          "tree_rgb8"
        ]
      },
      "humanID": "B256",
      "switchPort": -1
    },
    "88:50:08:F3:CC:17": {
      "networkDevice": {
        "ipAddress": "10.243.204.23",
        "productId": "symmeTree",
        "versionId": "rev8",
        "deviceId": "88::50::8::f3::cc::17",
        "featureIds": [
          "powerManager",
          "tree_rgb8"
        ]
      },
      "humanID": "325",
      "switchPort": -1
    },
    "88:50:08:FE:29:97": {
      "networkDevice": {
        "ipAddress": "10.254.41.151",
        "productId": "symmeTree",
        "versionId": "rev8",
        "deviceId": "88::50::8::fe::29::97",
        "featureIds": [
          "powerManager",
          "tree_rgb8"
        ]
      },
      "humanID": "301",
      "switchPort": -1
    },
    "88:50:0B:4F:DC:47": {
      "networkDevice": {
        "ipAddress": "10.79.220.71",
        "productId": "symmeTree",
        "versionId": "rev8",
        "deviceId": "88::50::b::4f::dc::47",
        "featureIds": [
          "powerManager",
          "tree_rgb8"
        ]
      },
      "humanID": "B250",
      "switchPort": -1
    },
    "88:50:0B:52:EE:47": {
      "networkDevice": {
        "ipAddress": "10.82.238.71",
        "productId": "symmeTree",
        "versionId": "rev10",
        "deviceId": "88:50:0B:52:EE:47",
        "featureIds": [
          "powerManager",
          "tree_rgb8"
        ]
      },
      "humanID": "R551",
      "switchPort": -1
    },
    "88:50:0B:70:88:27": {
      "networkDevice": {
        "ipAddress": "10.112.136.39",
        "productId": "symmeTree",
        "versionId": "rev8",
        "deviceId": "88::50::b::70::88::27",
        "featureIds": [
          "powerManager",
          "tree_rgb8"
        ]
      },
      "humanID": "366",
      "switchPort": -1
    },
    "88:50:0B:71:CE:27": {
      "networkDevice": {
        "ipAddress": "10.113.206.39",
        "productId": "symmeTree",
        "versionId": "rev10",
        "deviceId": "88:50:0B:71:CE:27",
        "featureIds": [
          "powerManager",
          "tree_rgb8"
        ]
      },
      "humanID": "R430",
      "switchPort": -1
    },
    "88:50:0B:AF:49:77": {
      "networkDevice": {
        "ipAddress": "10.175.73.119",
        "productId": "symmeTree",
        "versionId": "rev10",
        "deviceId": "88:50:0B:AF:49:77",
        "featureIds": [
          "powerManager",
          "tree_rgb8"
        ]
      },
      "humanID": "R384",
      "switchPort": -1
    },
    "88:50:0B:B2:D8:37": {
      "networkDevice": {
        "ipAddress": "10.178.216.55",
        "productId": "symmeTree",
        "versionId": "rev8",
        "deviceId": "88::50::b::b2::d8::37",
        "featureIds": [
          "powerManager",
          "tree_rgb8"
        ]
      },
      "humanID": "B214",
      "switchPort": -1
    },
    "88:51:0B:20:AF:37": {
      "networkDevice": {
        "ipAddress": "10.32.175.55",
        "productId": "symmeTree",
        "versionId": "rev8",
        "deviceId": "88::51::b::20::af::37",
        "featureIds": [
          "powerManager",
          "tree_rgb8"
        ]
      },
      "humanID": "369",
      "switchPort": -1
    },
    "88:51:0B:72:51:37": {
      "networkDevice": {
        "ipAddress": "10.114.81.55",
        "productId": "symmeTree",
        "versionId": "rev10",
        "deviceId": "88:51:0B:72:51:37",
        "featureIds": [
          "powerManager",
          "tree_rgb8"
        ]
      },
      "humanID": "R532",
      "switchPort": -1
    },
    "88:75:0B:BE:CE:71": {
      "networkDevice": {
        "ipAddress": "10.190.206.113",
        "productId": "symmeTree",
        "versionId": "rev8",
        "deviceId": "88::75::b::be::ce::71",
        "featureIds": [
          "powerManager",
          "tree_rgb8"
        ]
      },
      "humanID": "B224",
      "switchPort": -1
    },
    "88:78:0A:C0:EB:01": {
      "networkDevice": {
        "ipAddress": "10.192.235.1",
        "productId": "symmeTree",
        "versionId": "rev8",
        "deviceId": "88::78::a::c0::eb::1",
        "featureIds": [
          "powerManager",
          "tree_rgb8"
        ]
      },
      "humanID": "B279",
      "switchPort": -1
    },
    "88::48::8::1d::8d::17": {
      "networkDevice": {
        "ipAddress": "10.29.141.23",
        "productId": "symmeTree",
        "versionId": "rev8",
        "deviceId": "88::48::8::1d::8d::17",
        "featureIds": [
          "powerManager",
          "tree_rgb8"
        ]
      },
      "humanID": "B259",
      "switchPort": -1
    },
    "88::48::b::7f::7e::a7": {
      "networkDevice": {
        "ipAddress": "10.127.126.167",
        "productId": "symmeTree",
        "versionId": "rev8",
        "deviceId": "88::48::b::7f::7e::a7",
        "featureIds": [
          "powerManager",
          "tree_rgb8"
        ]
      },
      "humanID": "347",
      "switchPort": -1
    },
    "88::48::b::7f::9::a7": {
      "networkDevice": {
        "ipAddress": "10.127.9.167",
        "productId": "symmeTree",
        "versionId": "rev8",
        "deviceId": "88::48::b::7f::9::a7",
        "featureIds": [
          "powerManager",
          "tree_rgb8"
        ]
      },
      "humanID": "320",
      "switchPort": -1
    },
    "88::49::b::4e::9e::97": {
      "networkDevice": {
        "ipAddress": "10.78.158.151",
        "productId": "symmeTree",
        "versionId": "rev8",
        "deviceId": "88::49::b::4e::9e::97",
        "featureIds": [
          "powerManager",
          "tree_rgb8"
        ]
      },
      "humanID": "299",
      "switchPort": -1
    },
    "88::49::b::6a::6b::17": {
      "networkDevice": {
        "ipAddress": "10.106.107.23",
        "productId": "symmeTree",
        "versionId": "rev8",
        "deviceId": "88::49::b::6a::6b::17",
        "featureIds": [
          "powerManager",
          "tree_rgb8"
        ]
      },
      "humanID": "B256",
      "switchPort": -1
    },
    "88::50::8::f3::cc::17": {
      "networkDevice": {
        "ipAddress": "10.243.204.23",
        "productId": "symmeTree",
        "versionId": "rev8",
        "deviceId": "88::50::8::f3::cc::17",
        "featureIds": [
          "powerManager",
          "tree_rgb8"
        ]
      },
      "humanID": "325",
      "switchPort": -1
    },
    "88::50::8::fe::29::97": {
      "networkDevice": {
        "ipAddress": "10.254.41.151",
        "productId": "symmeTree",
        "versionId": "rev8",
        "deviceId": "88::50::8::fe::29::97",
        "featureIds": [
          "powerManager",
          "tree_rgb8"
        ]
      },
      "humanID": "301",
      "switchPort": -1
    },
    "88::50::b::4f::dc::47": {
      "networkDevice": {
        "ipAddress": "10.79.220.71",
        "productId": "symmeTree",
        "versionId": "rev8",
        "deviceId": "88::50::b::4f::dc::47",
        "featureIds": [
          "powerManager",
          "tree_rgb8"
        ]
      },
      "humanID": "B250",
      "switchPort": -1
    },
    "88::50::b::70::88::27": {
      "networkDevice": {
        "ipAddress": "10.112.136.39",
        "productId": "symmeTree",
        "versionId": "rev8",
        "deviceId": "88::50::b::70::88::27",
        "featureIds": [
          "powerManager",
          "tree_rgb8"
        ]
      },
      "humanID": "366",
      "switchPort": -1
    },
    "88::50::b::b2::d8::37": {
      "networkDevice": {
        "ipAddress": "10.178.216.55",
        "productId": "symmeTree",
        "versionId": "rev8",
        "deviceId": "88::50::b::b2::d8::37",
        "featureIds": [
          "powerManager",
          "tree_rgb8"
        ]
      },
      "humanID": "B214",
      "switchPort": -1
    },
    "88::51::b::20::af::37": {
      "networkDevice": {
        "ipAddress": "10.32.175.55",
        "productId": "symmeTree",
        "versionId": "rev8",
        "deviceId": "88::51::b::20::af::37",
        "featureIds": [
          "powerManager",
          "tree_rgb8"
        ]
      },
      "humanID": "369",
      "switchPort": -1
    },
    "88::75::b::be::ce::71": {
      "networkDevice": {
        "ipAddress": "10.190.206.113",
        "productId": "symmeTree",
        "versionId": "rev8",
        "deviceId": "88::75::b::be::ce::71",
        "featureIds": [
          "powerManager",
          "tree_rgb8"
        ]
      },
      "humanID": "B224",
      "switchPort": -1
    },
    "88::78::a::c0::eb::1": {
      "networkDevice": {
        "ipAddress": "10.192.235.1",
        "productId": "symmeTree",
        "versionId": "rev8",
        "deviceId": "88::78::a::c0::eb::1",
        "featureIds": [
          "powerManager",
          "tree_rgb8"
        ]
      },
      "humanID": "B279",
      "switchPort": -1
    },
    "89:48:08:E1:BC:E7": {
      "networkDevice": {
        "ipAddress": "10.225.188.231",
        "productId": "symmeTree",
        "versionId": "rev8",
        "deviceId": "89::48::8::e1::bc::e7",
        "featureIds": [
          "powerManager",
          "tree_rgb8"
        ]
      },
      "humanID": "316",
      "switchPort": -1
    },
    "89:48:0B:C3:7C:F7": {
      "networkDevice": {
        "ipAddress": "10.195.124.247",
        "productId": "symmeTree",
        "versionId": "rev8",
        "deviceId": "89::48::b::c3::7c::f7",
        "featureIds": [
          "powerManager",
          "tree_rgb8"
        ]
      },
      "humanID": "310",
      "switchPort": -1
    },
    "89:49:08:91:4C:F7": {
      "networkDevice": {
        "ipAddress": "10.145.76.247",
        "productId": "symmeTree",
        "versionId": "rev8",
        "deviceId": "89::49::8::91::4c::f7",
        "featureIds": [
          "powerManager",
          "tree_rgb8"
        ]
      },
      "humanID": "B232",
      "switchPort": -1
    },
    "89:49:08:B2:59:D7": {
      "networkDevice": {
        "ipAddress": "10.178.89.215",
        "productId": "symmeTree",
        "versionId": "rev10",
        "deviceId": "89:49:08:B2:59:D7",
        "featureIds": [
          "powerManager",
          "tree_rgb8"
        ]
      },
      "humanID": "R565",
      "switchPort": -1
    },
    "89:49:08:D3:68:97": {
      "networkDevice": {
        "ipAddress": "10.211.104.151",
        "productId": "symmeTree",
        "versionId": "rev10",
        "deviceId": "89:49:08:D3:68:97",
        "featureIds": [
          "powerManager",
          "tree_rgb8"
        ]
      },
      "humanID": "R597",
      "switchPort": -1
    },
    "89:50:08:02:AE:67": {
      "networkDevice": {
        "ipAddress": "10.2.174.103",
        "productId": "symmeTree",
        "versionId": "rev10",
        "deviceId": "89:50:08:02:AE:67",
        "featureIds": [
          "powerManager",
          "tree_rgb8"
        ]
      },
      "humanID": "R596",
      "switchPort": -1
    },
    "89:50:08:83:5E:47": {
      "networkDevice": {
        "ipAddress": "10.131.94.71",
        "productId": "symmeTree",
        "versionId": "rev8",
        "deviceId": "89::50::8::83::5e::47",
        "featureIds": [
          "powerManager",
          "tree_rgb8"
        ]
      },
      "humanID": "B215",
      "switchPort": -1
    },
    "89:66:0B:A1:4A:37": {
      "networkDevice": {
        "ipAddress": "10.161.74.55",
        "productId": "symmeTree",
        "versionId": "rev8",
        "deviceId": "89::66::b::a1::4a::37",
        "featureIds": [
          "powerManager",
          "tree_rgb8"
        ]
      },
      "humanID": "343",
      "switchPort": -1
    },
    "89::48::8::e1::bc::e7": {
      "networkDevice": {
        "ipAddress": "10.225.188.231",
        "productId": "symmeTree",
        "versionId": "rev8",
        "deviceId": "89::48::8::e1::bc::e7",
        "featureIds": [
          "powerManager",
          "tree_rgb8"
        ]
      },
      "humanID": "316",
      "switchPort": -1
    },
    "89::48::b::c3::7c::f7": {
      "networkDevice": {
        "ipAddress": "10.195.124.247",
        "productId": "symmeTree",
        "versionId": "rev8",
        "deviceId": "89::48::b::c3::7c::f7",
        "featureIds": [
          "powerManager",
          "tree_rgb8"
        ]
      },
      "humanID": "310",
      "switchPort": -1
    },
    "89::49::8::91::4c::f7": {
      "networkDevice": {
        "ipAddress": "10.145.76.247",
        "productId": "symmeTree",
        "versionId": "rev8",
        "deviceId": "89::49::8::91::4c::f7",
        "featureIds": [
          "powerManager",
          "tree_rgb8"
        ]
      },
      "humanID": "B232",
      "switchPort": -1
    },
    "89::50::8::83::5e::47": {
      "networkDevice": {
        "ipAddress": "10.131.94.71",
        "productId": "symmeTree",
        "versionId": "rev8",
        "deviceId": "89::50::8::83::5e::47",
        "featureIds": [
          "powerManager",
          "tree_rgb8"
        ]
      },
      "humanID": "B215",
      "switchPort": -1
    },
    "89::66::b::a1::4a::37": {
      "networkDevice": {
        "ipAddress": "10.161.74.55",
        "productId": "symmeTree",
        "versionId": "rev8",
        "deviceId": "89::66::b::a1::4a::37",
        "featureIds": [
          "powerManager",
          "tree_rgb8"
        ]
      },
      "humanID": "343",
      "switchPort": -1
    }
  }
}<|MERGE_RESOLUTION|>--- conflicted
+++ resolved
@@ -2123,27 +2123,30 @@
     },
     {
       "networkDevice": {
-<<<<<<< HEAD
+        "ipAddress": "10.2.220.55",
+        "productId": "symmeTree",
+        "versionId": "rev10",
+        "deviceId": "67:49:0A:02:DC:37",
+        "featureIds": [
+          "powerManager",
+          "tree_rgb8"
+        ]
+      },
+      "humanID": "R512",
+      "switchPort": -1
+    },
+    {
+      "networkDevice": {
         "ipAddress": "10.5.178.71",
         "productId": "symmeTree",
         "versionId": "rev10",
         "deviceId": "67:49:0A:05:B2:47",
-=======
-        "ipAddress": "10.2.220.55",
-        "productId": "symmeTree",
-        "versionId": "rev10",
-        "deviceId": "67:49:0A:02:DC:37",
->>>>>>> 532f640e
-        "featureIds": [
-          "powerManager",
-          "tree_rgb8"
-        ]
-      },
-<<<<<<< HEAD
+        "featureIds": [
+          "powerManager",
+          "tree_rgb8"
+        ]
+      },
       "humanID": "R590",
-=======
-      "humanID": "R512",
->>>>>>> 532f640e
       "switchPort": -1
     },
     {
@@ -2218,27 +2221,30 @@
     },
     {
       "networkDevice": {
-<<<<<<< HEAD
+        "ipAddress": "10.32.73.103",
+        "productId": "symmeTree",
+        "versionId": "rev10",
+        "deviceId": "67:50:0A:20:49:67",
+        "featureIds": [
+          "powerManager",
+          "tree_rgb8"
+        ]
+      },
+      "humanID": "R538",
+      "switchPort": -1
+    },
+    {
+      "networkDevice": {
         "ipAddress": "10.192.142.23",
         "productId": "symmeTree",
         "versionId": "rev10",
         "deviceId": "67:70:0D:C0:8E:17",
-=======
-        "ipAddress": "10.32.73.103",
-        "productId": "symmeTree",
-        "versionId": "rev10",
-        "deviceId": "67:50:0A:20:49:67",
->>>>>>> 532f640e
-        "featureIds": [
-          "powerManager",
-          "tree_rgb8"
-        ]
-      },
-<<<<<<< HEAD
+        "featureIds": [
+          "powerManager",
+          "tree_rgb8"
+        ]
+      },
       "humanID": "R633",
-=======
-      "humanID": "R538",
->>>>>>> 532f640e
       "switchPort": -1
     },
     {
@@ -2439,27 +2445,30 @@
     },
     {
       "networkDevice": {
-<<<<<<< HEAD
+        "ipAddress": "10.17.132.199",
+        "productId": "symmeTree",
+        "versionId": "rev10",
+        "deviceId": "70:70:00:11:84:C7",
+        "featureIds": [
+          "powerManager",
+          "tree_rgb8"
+        ]
+      },
+      "humanID": "R394",
+      "switchPort": -1
+    },
+    {
+      "networkDevice": {
         "ipAddress": "10.38.104.39",
         "productId": "symmeTree",
         "versionId": "rev10",
         "deviceId": "70:52:03:26:68:27",
-=======
-        "ipAddress": "10.17.132.199",
-        "productId": "symmeTree",
-        "versionId": "rev10",
-        "deviceId": "70:70:00:11:84:C7",
->>>>>>> 532f640e
-        "featureIds": [
-          "powerManager",
-          "tree_rgb8"
-        ]
-      },
-<<<<<<< HEAD
+        "featureIds": [
+          "powerManager",
+          "tree_rgb8"
+        ]
+      },
       "humanID": "R539",
-=======
-      "humanID": "R394",
->>>>>>> 532f640e
       "switchPort": -1
     },
     {
@@ -3346,41 +3355,44 @@
     },
     {
       "networkDevice": {
-<<<<<<< HEAD
+        "ipAddress": "10.30.128.23",
+        "productId": "symmeTree",
+        "versionId": "rev10",
+        "deviceId": "78:49:08:1E:80:17",
+        "featureIds": [
+          "powerManager",
+          "tree_rgb8"
+        ]
+      },
+      "humanID": "R404",
+      "switchPort": -1
+    },
+    {
+      "networkDevice": {
+        "ipAddress": "10.188.90.215",
+        "productId": "symmeTree",
+        "versionId": "rev10",
+        "deviceId": "78:49:0B:BC:5A:D7",
+        "featureIds": [
+          "powerManager",
+          "tree_rgb8"
+        ]
+      },
+      "humanID": "R608",
+      "switchPort": -1
+    },
+    {
+      "networkDevice": {
         "ipAddress": "10.176.130.135",
         "productId": "symmeTree",
         "versionId": "rev10",
         "deviceId": "78:49:0B:B0:82:87",
-=======
-        "ipAddress": "10.30.128.23",
-        "productId": "symmeTree",
-        "versionId": "rev10",
-        "deviceId": "78:49:08:1E:80:17",
->>>>>>> 532f640e
-        "featureIds": [
-          "powerManager",
-          "tree_rgb8"
-        ]
-      },
-<<<<<<< HEAD
+        "featureIds": [
+          "powerManager",
+          "tree_rgb8"
+        ]
+      },
       "humanID": "R410",
-=======
-      "humanID": "R404",
-      "switchPort": -1
-    },
-    {
-      "networkDevice": {
-        "ipAddress": "10.188.90.215",
-        "productId": "symmeTree",
-        "versionId": "rev10",
-        "deviceId": "78:49:0B:BC:5A:D7",
-        "featureIds": [
-          "powerManager",
-          "tree_rgb8"
-        ]
-      },
-      "humanID": "R608",
->>>>>>> 532f640e
       "switchPort": -1
     },
     {
@@ -3497,27 +3509,30 @@
     },
     {
       "networkDevice": {
-<<<<<<< HEAD
+        "ipAddress": "10.39.116.135",
+        "productId": "symmeTree",
+        "versionId": "rev10",
+        "deviceId": "78:51:08:27:74:87",
+        "featureIds": [
+          "powerManager",
+          "tree_rgb8"
+        ]
+      },
+      "humanID": "R435",
+      "switchPort": -1
+    },
+    {
+      "networkDevice": {
         "ipAddress": "10.238.73.103",
         "productId": "symmeTree",
         "versionId": "rev10",
         "deviceId": "78:51:0A:EE:49:67",
-=======
-        "ipAddress": "10.39.116.135",
-        "productId": "symmeTree",
-        "versionId": "rev10",
-        "deviceId": "78:51:08:27:74:87",
->>>>>>> 532f640e
-        "featureIds": [
-          "powerManager",
-          "tree_rgb8"
-        ]
-      },
-<<<<<<< HEAD
+        "featureIds": [
+          "powerManager",
+          "tree_rgb8"
+        ]
+      },
       "humanID": "R411",
-=======
-      "humanID": "R435",
->>>>>>> 532f640e
       "switchPort": -1
     },
     {
@@ -3900,6 +3915,20 @@
     },
     {
       "networkDevice": {
+        "ipAddress": "10.99.104.23",
+        "productId": "symmeTree",
+        "versionId": "rev10",
+        "deviceId": "80:50:03:63:68:17",
+        "featureIds": [
+          "powerManager",
+          "tree_rgb8"
+        ]
+      },
+      "humanID": "R467",
+      "switchPort": -1
+    },
+    {
+      "networkDevice": {
         "ipAddress": "10.189.115.183",
         "productId": "symmeTree",
         "versionId": "rev10",
@@ -3914,20 +3943,6 @@
     },
     {
       "networkDevice": {
-        "ipAddress": "10.99.104.23",
-        "productId": "symmeTree",
-        "versionId": "rev10",
-        "deviceId": "80:50:03:63:68:17",
-        "featureIds": [
-          "powerManager",
-          "tree_rgb8"
-        ]
-      },
-      "humanID": "R467",
-      "switchPort": -1
-    },
-    {
-      "networkDevice": {
         "ipAddress": "10.158.88.39",
         "productId": "symmeTree",
         "versionId": "rev10",
@@ -4418,27 +4433,30 @@
     },
     {
       "networkDevice": {
-<<<<<<< HEAD
+        "ipAddress": "10.230.147.135",
+        "productId": "symmeTree",
+        "versionId": "rev10",
+        "deviceId": "82:51:02:E6:93:87",
+        "featureIds": [
+          "powerManager",
+          "tree_rgb8"
+        ]
+      },
+      "humanID": "R494",
+      "switchPort": -1
+    },
+    {
+      "networkDevice": {
         "ipAddress": "10.12.142.103",
         "productId": "symmeTree",
         "versionId": "rev10",
         "deviceId": "82:65:01:0C:8E:67",
-=======
-        "ipAddress": "10.230.147.135",
-        "productId": "symmeTree",
-        "versionId": "rev10",
-        "deviceId": "82:51:02:E6:93:87",
->>>>>>> 532f640e
-        "featureIds": [
-          "powerManager",
-          "tree_rgb8"
-        ]
-      },
-<<<<<<< HEAD
+        "featureIds": [
+          "powerManager",
+          "tree_rgb8"
+        ]
+      },
       "humanID": "R523",
-=======
-      "humanID": "R494",
->>>>>>> 532f640e
       "switchPort": -1
     },
     {
@@ -6193,27 +6211,30 @@
     },
     {
       "networkDevice": {
-<<<<<<< HEAD
+        "ipAddress": "10.179.159.7",
+        "productId": "symmeTree",
+        "versionId": "rev10",
+        "deviceId": "87:51:0A:B3:9F:07",
+        "featureIds": [
+          "powerManager",
+          "tree_rgb8"
+        ]
+      },
+      "humanID": "R502",
+      "switchPort": -1
+    },
+    {
+      "networkDevice": {
         "ipAddress": "10.61.156.55",
         "productId": "symmeTree",
         "versionId": "rev10",
         "deviceId": "87:51:09:3D:9C:37",
-=======
-        "ipAddress": "10.179.159.7",
-        "productId": "symmeTree",
-        "versionId": "rev10",
-        "deviceId": "87:51:0A:B3:9F:07",
->>>>>>> 532f640e
-        "featureIds": [
-          "powerManager",
-          "tree_rgb8"
-        ]
-      },
-<<<<<<< HEAD
+        "featureIds": [
+          "powerManager",
+          "tree_rgb8"
+        ]
+      },
       "humanID": "R612",
-=======
-      "humanID": "R502",
->>>>>>> 532f640e
       "switchPort": -1
     },
     {
@@ -9137,31 +9158,32 @@
       "humanID": "371",
       "switchPort": -1
     },
-<<<<<<< HEAD
+    "67:49:0A:02:DC:37": {
+      "networkDevice": {
+        "ipAddress": "10.2.220.55",
+        "productId": "symmeTree",
+        "versionId": "rev10",
+        "deviceId": "67:49:0A:02:DC:37",
+        "featureIds": [
+          "powerManager",
+          "tree_rgb8"
+        ]
+      },
+      "humanID": "R512",
+      "switchPort": -1
+    },
     "67:49:0A:05:B2:47": {
       "networkDevice": {
         "ipAddress": "10.5.178.71",
         "productId": "symmeTree",
         "versionId": "rev10",
         "deviceId": "67:49:0A:05:B2:47",
-=======
-    "67:49:0A:02:DC:37": {
-      "networkDevice": {
-        "ipAddress": "10.2.220.55",
-        "productId": "symmeTree",
-        "versionId": "rev10",
-        "deviceId": "67:49:0A:02:DC:37",
->>>>>>> 532f640e
-        "featureIds": [
-          "powerManager",
-          "tree_rgb8"
-        ]
-      },
-<<<<<<< HEAD
+        "featureIds": [
+          "powerManager",
+          "tree_rgb8"
+        ]
+      },
       "humanID": "R590",
-=======
-      "humanID": "R512",
->>>>>>> 532f640e
       "switchPort": -1
     },
     "67:49:0A:50:02:57": {
@@ -9234,31 +9256,32 @@
       "humanID": "B240",
       "switchPort": -1
     },
-<<<<<<< HEAD
+    "67:50:0A:20:49:67": {
+      "networkDevice": {
+        "ipAddress": "10.32.73.103",
+        "productId": "symmeTree",
+        "versionId": "rev10",
+        "deviceId": "67:50:0A:20:49:67",
+        "featureIds": [
+          "powerManager",
+          "tree_rgb8"
+        ]
+      },
+      "humanID": "R538",
+      "switchPort": -1
+    },
     "67:70:0D:C0:8E:17": {
       "networkDevice": {
         "ipAddress": "10.192.142.23",
         "productId": "symmeTree",
         "versionId": "rev10",
         "deviceId": "67:70:0D:C0:8E:17",
-=======
-    "67:50:0A:20:49:67": {
-      "networkDevice": {
-        "ipAddress": "10.32.73.103",
-        "productId": "symmeTree",
-        "versionId": "rev10",
-        "deviceId": "67:50:0A:20:49:67",
->>>>>>> 532f640e
-        "featureIds": [
-          "powerManager",
-          "tree_rgb8"
-        ]
-      },
-<<<<<<< HEAD
+        "featureIds": [
+          "powerManager",
+          "tree_rgb8"
+        ]
+      },
       "humanID": "R633",
-=======
-      "humanID": "R538",
->>>>>>> 532f640e
       "switchPort": -1
     },
     "67:75:0A:DD:7B:A1": {
@@ -9457,31 +9480,32 @@
       "humanID": "370",
       "switchPort": -1
     },
-<<<<<<< HEAD
+    "70:70:00:11:84:C7": {
+      "networkDevice": {
+        "ipAddress": "10.17.132.199",
+        "productId": "symmeTree",
+        "versionId": "rev10",
+        "deviceId": "70:70:00:11:84:C7",
+        "featureIds": [
+          "powerManager",
+          "tree_rgb8"
+        ]
+      },
+      "humanID": "R394",
+      "switchPort": -1
+    },
     "70:52:03:26:68:27": {
       "networkDevice": {
         "ipAddress": "10.38.104.39",
         "productId": "symmeTree",
         "versionId": "rev10",
         "deviceId": "70:52:03:26:68:27",
-=======
-    "70:70:00:11:84:C7": {
-      "networkDevice": {
-        "ipAddress": "10.17.132.199",
-        "productId": "symmeTree",
-        "versionId": "rev10",
-        "deviceId": "70:70:00:11:84:C7",
->>>>>>> 532f640e
-        "featureIds": [
-          "powerManager",
-          "tree_rgb8"
-        ]
-      },
-<<<<<<< HEAD
+        "featureIds": [
+          "powerManager",
+          "tree_rgb8"
+        ]
+      },
       "humanID": "R539",
-=======
-      "humanID": "R394",
->>>>>>> 532f640e
       "switchPort": -1
     },
     "70::49::3::71::fb::7": {
@@ -10366,45 +10390,46 @@
       "humanID": "B216",
       "switchPort": -1
     },
-<<<<<<< HEAD
+    "78:49:08:1E:80:17": {
+      "networkDevice": {
+        "ipAddress": "10.30.128.23",
+        "productId": "symmeTree",
+        "versionId": "rev10",
+        "deviceId": "78:49:08:1E:80:17",
+        "featureIds": [
+          "powerManager",
+          "tree_rgb8"
+        ]
+      },
+      "humanID": "R404",
+      "switchPort": -1
+    },
+    "78:49:0B:BC:5A:D7": {
+      "networkDevice": {
+        "ipAddress": "10.188.90.215",
+        "productId": "symmeTree",
+        "versionId": "rev10",
+        "deviceId": "78:49:0B:BC:5A:D7",
+        "featureIds": [
+          "powerManager",
+          "tree_rgb8"
+        ]
+      },
+      "humanID": "R608",
+      "switchPort": -1
+    },
     "78:49:0B:B0:82:87": {
       "networkDevice": {
         "ipAddress": "10.176.130.135",
         "productId": "symmeTree",
         "versionId": "rev10",
         "deviceId": "78:49:0B:B0:82:87",
-=======
-    "78:49:08:1E:80:17": {
-      "networkDevice": {
-        "ipAddress": "10.30.128.23",
-        "productId": "symmeTree",
-        "versionId": "rev10",
-        "deviceId": "78:49:08:1E:80:17",
->>>>>>> 532f640e
-        "featureIds": [
-          "powerManager",
-          "tree_rgb8"
-        ]
-      },
-<<<<<<< HEAD
+        "featureIds": [
+          "powerManager",
+          "tree_rgb8"
+        ]
+      },
       "humanID": "R410",
-=======
-      "humanID": "R404",
-      "switchPort": -1
-    },
-    "78:49:0B:BC:5A:D7": {
-      "networkDevice": {
-        "ipAddress": "10.188.90.215",
-        "productId": "symmeTree",
-        "versionId": "rev10",
-        "deviceId": "78:49:0B:BC:5A:D7",
-        "featureIds": [
-          "powerManager",
-          "tree_rgb8"
-        ]
-      },
-      "humanID": "R608",
->>>>>>> 532f640e
       "switchPort": -1
     },
     "78:49:0B:F3:8F:D7": {
@@ -10519,31 +10544,32 @@
       "humanID": "B289",
       "switchPort": -1
     },
-<<<<<<< HEAD
+    "78:51:08:27:74:87": {
+      "networkDevice": {
+        "ipAddress": "10.39.116.135",
+        "productId": "symmeTree",
+        "versionId": "rev10",
+        "deviceId": "78:51:08:27:74:87",
+        "featureIds": [
+          "powerManager",
+          "tree_rgb8"
+        ]
+      },
+      "humanID": "R435",
+      "switchPort": -1
+    },
     "78:51:0A:EE:49:67": {
       "networkDevice": {
         "ipAddress": "10.238.73.103",
         "productId": "symmeTree",
         "versionId": "rev10",
         "deviceId": "78:51:0A:EE:49:67",
-=======
-    "78:51:08:27:74:87": {
-      "networkDevice": {
-        "ipAddress": "10.39.116.135",
-        "productId": "symmeTree",
-        "versionId": "rev10",
-        "deviceId": "78:51:08:27:74:87",
->>>>>>> 532f640e
-        "featureIds": [
-          "powerManager",
-          "tree_rgb8"
-        ]
-      },
-<<<<<<< HEAD
+        "featureIds": [
+          "powerManager",
+          "tree_rgb8"
+        ]
+      },
       "humanID": "R411",
-=======
-      "humanID": "R435",
->>>>>>> 532f640e
       "switchPort": -1
     },
     "78:51:0B:44:59:87": {
@@ -10924,31 +10950,32 @@
       "humanID": "B247",
       "switchPort": -1
     },
-<<<<<<< HEAD
+    "80:50:03:63:68:17": {
+      "networkDevice": {
+        "ipAddress": "10.99.104.23",
+        "productId": "symmeTree",
+        "versionId": "rev10",
+        "deviceId": "80:50:03:63:68:17",
+        "featureIds": [
+          "powerManager",
+          "tree_rgb8"
+        ]
+      },
+      "humanID": "R467",
+      "switchPort": -1
+    },
     "80:49:03:BD:73:B7": {
       "networkDevice": {
         "ipAddress": "10.189.115.183",
         "productId": "symmeTree",
         "versionId": "rev10",
         "deviceId": "80:49:03:BD:73:B7",
-=======
-    "80:50:03:63:68:17": {
-      "networkDevice": {
-        "ipAddress": "10.99.104.23",
-        "productId": "symmeTree",
-        "versionId": "rev10",
-        "deviceId": "80:50:03:63:68:17",
->>>>>>> 532f640e
-        "featureIds": [
-          "powerManager",
-          "tree_rgb8"
-        ]
-      },
-<<<<<<< HEAD
+        "featureIds": [
+          "powerManager",
+          "tree_rgb8"
+        ]
+      },
       "humanID": "R416",
-=======
-      "humanID": "R467",
->>>>>>> 532f640e
       "switchPort": -1
     },
     "80:50:03:9E:58:27": {
@@ -11441,31 +11468,32 @@
       "humanID": "366b",
       "switchPort": -1
     },
-<<<<<<< HEAD
+    "82:51:02:E6:93:87": {
+      "networkDevice": {
+        "ipAddress": "10.230.147.135",
+        "productId": "symmeTree",
+        "versionId": "rev10",
+        "deviceId": "82:51:02:E6:93:87",
+        "featureIds": [
+          "powerManager",
+          "tree_rgb8"
+        ]
+      },
+      "humanID": "R494",
+      "switchPort": -1
+    },
     "82:65:01:0C:8E:67": {
       "networkDevice": {
         "ipAddress": "10.12.142.103",
         "productId": "symmeTree",
         "versionId": "rev10",
         "deviceId": "82:65:01:0C:8E:67",
-=======
-    "82:51:02:E6:93:87": {
-      "networkDevice": {
-        "ipAddress": "10.230.147.135",
-        "productId": "symmeTree",
-        "versionId": "rev10",
-        "deviceId": "82:51:02:E6:93:87",
->>>>>>> 532f640e
-        "featureIds": [
-          "powerManager",
-          "tree_rgb8"
-        ]
-      },
-<<<<<<< HEAD
+        "featureIds": [
+          "powerManager",
+          "tree_rgb8"
+        ]
+      },
       "humanID": "R523",
-=======
-      "humanID": "R494",
->>>>>>> 532f640e
       "switchPort": -1
     },
     "82:65:01:4D:A4:07": {
@@ -13218,31 +13246,32 @@
       "humanID": "B281",
       "switchPort": -1
     },
-<<<<<<< HEAD
+    "87:51:0A:B3:9F:07": {
+      "networkDevice": {
+        "ipAddress": "10.179.159.7",
+        "productId": "symmeTree",
+        "versionId": "rev10",
+        "deviceId": "87:51:0A:B3:9F:07",
+        "featureIds": [
+          "powerManager",
+          "tree_rgb8"
+        ]
+      },
+      "humanID": "R502",
+      "switchPort": -1
+    },
     "87:51:09:3D:9C:37": {
       "networkDevice": {
         "ipAddress": "10.61.156.55",
         "productId": "symmeTree",
         "versionId": "rev10",
         "deviceId": "87:51:09:3D:9C:37",
-=======
-    "87:51:0A:B3:9F:07": {
-      "networkDevice": {
-        "ipAddress": "10.179.159.7",
-        "productId": "symmeTree",
-        "versionId": "rev10",
-        "deviceId": "87:51:0A:B3:9F:07",
->>>>>>> 532f640e
-        "featureIds": [
-          "powerManager",
-          "tree_rgb8"
-        ]
-      },
-<<<<<<< HEAD
+        "featureIds": [
+          "powerManager",
+          "tree_rgb8"
+        ]
+      },
       "humanID": "R612",
-=======
-      "humanID": "R502",
->>>>>>> 532f640e
       "switchPort": -1
     },
     "87:52:0D:93:08:67": {
