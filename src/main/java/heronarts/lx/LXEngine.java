--- conflicted
+++ resolved
@@ -23,11 +23,8 @@
 import com.google.gson.JsonArray;
 import com.google.gson.JsonElement;
 import com.google.gson.JsonObject;
-<<<<<<< HEAD
-=======
 import com.symmetrylabs.color.Spaces;
 import com.symmetrylabs.slstudio.output.OfflineRenderOutput;
->>>>>>> 9156f455
 import com.symmetrylabs.util.artnet.ArtNetEngine;
 import com.symmetrylabs.util.dmx.DMXEngine;
 import com.symmetrylabs.util.dmx.LXEngineDMXManager;
@@ -41,11 +38,8 @@
 import heronarts.lx.blend.MultiplyBlend;
 import heronarts.lx.blend.NormalBlend;
 import heronarts.lx.blend.SubtractBlend;
-<<<<<<< HEAD
-=======
 import heronarts.lx.clip.LXClip;
 import heronarts.lx.color.LXPalette;
->>>>>>> 9156f455
 import heronarts.lx.midi.LXMidiEngine;
 import heronarts.lx.model.LXPoint;
 import heronarts.lx.osc.LXOscComponent;
@@ -131,12 +125,9 @@
 
     public final Output output;
 
-<<<<<<< HEAD
-=======
     public OfflineRenderOutput renderOutputRef;
 
     private final List<Listener> listeners = new ArrayList<Listener>();
->>>>>>> 9156f455
     private final List<MessageListener> messageListeners = new ArrayList<MessageListener>();
 
     public final BoundedParameter framesPerSecond = new BoundedParameter("FPS", 60, 0, 300);
@@ -959,15 +950,12 @@
         deltaMs *= this.speed.getValue();
 
         this.modulation.loop(deltaMs);
-<<<<<<< HEAD
         this.lx.palette.loop(deltaMs);
         this.lx.swatches.loop(deltaMs);
-=======
 
         for (LXPalette palette : this.lx.palettes){
             palette.loop(deltaMs);
         }
->>>>>>> 9156f455
 
         // Run top-level loop tasks
         for (LXLoopTask loopTask : this.loopTasks) {
