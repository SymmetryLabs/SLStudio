package com.symmetrylabs.layouts.cubes;

import com.symmetrylabs.color.Ops16;
import com.symmetrylabs.slstudio.SLStudio;
import com.symmetrylabs.slstudio.component.GammaExpander;
import com.symmetrylabs.slstudio.network.NetworkDevice;
import com.symmetrylabs.util.NetworkUtils;
import com.symmetrylabs.slstudio.output.PointsGrouping;
import heronarts.lx.LX;
import heronarts.lx.PolyBuffer;
import heronarts.lx.color.LXColor;
import heronarts.lx.model.LXPoint;
import heronarts.lx.output.LXOutput;
import heronarts.lx.output.OPCConstants;
import org.jetbrains.annotations.NotNull;

import java.io.IOException;
import java.io.OutputStream;
import java.net.*;

public class CubesController extends LXOutput implements Comparable<CubesController>, OPCConstants {
    public final String id;
    public final int idInt;
    public final InetAddress host;
    public final boolean isBroadcast;
    public final NetworkDevice networkDevice;

    private DatagramSocket dsocket;
    private DatagramPacket packet;
    private OutputStream output;
    protected boolean is16BitColorEnabled = false;

    final int[] STRIP_ORD = new int[] {
        0, 1, 2, // red
        3, 4, 5, // green
        6, 7, 8, // blue
        9, 10, 11 // white
    };

    final int numStrips = STRIP_ORD.length;
    int numPixels;
    int contentSizeBytes;
    int packetSizeBytes;
    byte[] packetData;

    private final LX lx;
    private CubesMappingMode mappingMode;
    private GammaExpander gammaExpander;

    public CubesController(LX lx, NetworkDevice device, String id) {
        this(lx, device, device.ipAddress, id, false);
    }

    public CubesController(LX lx, String _host, String _id) {
        this(lx, _host, _id, false);
    }

    public CubesController(LX lx, String _host) {
        this(lx, _host, "", true);
    }

    private CubesController(LX lx, String host, String id, boolean isBroadcast) {
        this(lx, null, NetworkUtils.toInetAddress(host), id, isBroadcast);
    }

    private CubesController(LX lx, NetworkDevice networkDevice, InetAddress host, String id, boolean isBroadcast) {
        super(lx);

        this.lx = lx;
        this.networkDevice = networkDevice;
        this.host = host;
        this.id = id;
        this.isBroadcast = isBroadcast;

        int idInt = Integer.MAX_VALUE;
        try {
            idInt = Integer.parseInt(id);
        } catch (NumberFormatException e) {}
        this.idInt = idInt;

        mappingMode = CubesMappingMode.getInstance(lx);
        gammaExpander = gammaExpander.getInstance(lx);

        enabled.setValue(true);
    }

    public void set16BitColorEnabled(boolean enable) {
        this.is16BitColorEnabled = enable;
    }

    private void initPacketData(int numPixels, boolean use16) {
        this.numPixels = numPixels;
        contentSizeBytes = (use16 ? BYTES_PER_16BIT_PIXEL : BYTES_PER_PIXEL) * numPixels;
        packetSizeBytes = HEADER_LEN + contentSizeBytes;
        if (packetData == null || packetData.length != packetSizeBytes) {
            packetData = new byte[packetSizeBytes];
            packet = new DatagramPacket(packetData, packetSizeBytes);
        }
        packetData[0] = 3; // Channel
        packetData[1] = use16 ? COMMAND_SET_16BIT_PIXEL_COLORS : COMMAND_SET_PIXEL_COLORS;
        packetData[2] = (byte) ((contentSizeBytes >> 8) & 0xFF);
        packetData[3] = (byte) (contentSizeBytes & 0xFF);
    }

    private void setPixel(int number, int c) {
        int index = 4 + number * 3;
        packetData[index++] = LXColor.red(c);
        packetData[index++] = LXColor.green(c);
        packetData[index++] = LXColor.blue(c);
    }

    private void setPixel(int number, long c) {
        int index = 4 + number * 6;
        int red = Ops16.red(c);
        int green = Ops16.green(c);
        int blue = Ops16.blue(c);
        packetData[index++] = (byte) (red >>> 8);
        packetData[index++] = (byte) (red & 0xff);
        packetData[index++] = (byte) (green >>> 8);
        packetData[index++] = (byte) (green & 0xff);
        packetData[index++] = (byte) (blue >>> 8);
        packetData[index++] = (byte) (blue & 0xff);
    }

    @Override
    protected void onSend(PolyBuffer src) {
        if (isBroadcast != SLStudio.applet.outputControl.broadcastPacket.isOn())
            return;

        // Create data socket connection if needed
        if (dsocket == null) {
            try {
                dsocket = new DatagramSocket();
                dsocket.connect(new InetSocketAddress(host, 7890));
                //socket.setTcpNoDelay(true);
                // output = socket.getOutputStream();
            }
            catch (ConnectException e) { connectionWarning(); return; }
            catch (IOException e) { connectionWarning(); return; }

            if (dsocket == null)
                return;
        }

        // Find the Cube we're outputting to
        // If we're on broadcast, use cube 0 for all cubes, even
        // if that cube isn't modelled yet
        // Use the mac address to find the cube if we have it
        // Otherwise use the cube id
        if (!(lx.model instanceof CubesModel))
            return;

        PointsGrouping points = null;
        CubesModel cubesModel = (CubesModel)lx.model;

        if ((SLStudio.applet.outputControl.testBroadcast.isOn() || isBroadcast) && cubesModel.getCubes().size() > 0) {
            CubesModel.Cube cube = cubesModel.getCubes().get(0);
            if (cube instanceof CubesModel.DoubleControllerCube) {
                points = ((CubesModel.DoubleControllerCube)cube).getPointsA();
            }
            else {
                points = new PointsGrouping(cube.getPoints());
            }
        } else {
            for (CubesModel.Cube c : cubesModel.getCubes()) {
                if (c instanceof CubesModel.DoubleControllerCube) {
                    CubesModel.DoubleControllerCube c2 = (CubesModel.DoubleControllerCube) c;
                    if (c2.idA != null && c2.idB != null) {
                        if (c2.idA.equals(id)) {
                            points = c2.getPointsA();
                        }
                        if (c2.idB.equals(id)) {
                            points = c2.getPointsB();
                        }
                    }
                }
                else if (c.id != null && c.id.equals(id)) {
                    points = new PointsGrouping(c.getPoints());
                }
            }
        }

//        CubesModel cubesModel = (CubesModel)lx.model;
//        CubesModel.Cube cube = null;
//        if ((SLStudio.applet.outputControl.testBroadcast.isOn() || isBroadcast) && cubesModel.getCubes().size() > 0) {
//            cube = cubesModel.getCubes().get(0);
//        } else {
//            for (CubesModel.Cube c : cubesModel.getCubes()) {
//                if (c.id != null && c.id.equals(id)) {
//                    cube = c;
//                    break;
//                }
//            }
//        }

//        if (points != null) {
//            int numPixels = points.size();
//
//            // Fill the datagram with pixel data
//            if (is16BitColorEnabled && src.isFresh(PolyBuffer.Space.RGB16)) {
//                initPacketData(numPixels, true);
//                long[] srcLongs = (long[]) src.getArray(PolyBuffer.Space.RGB16);
//                for (int i = 0; i < numPixels; i++) {
//                    LXPoint point = points.getPoint(i);
//                    setPixel(i, srcLongs[point.index]);
//                }
//            } else {
//                initPacketData(numPixels, false);
//                int[] srcInts = (int[]) src.getArray(PolyBuffer.Space.RGB8);
//                for (int i = 0; i < numPixels; i++) {
//                    LXPoint point = points.getPoint(i);
//                    setPixel(i, srcInts[point.index]);
//                }
//            }
//        } else {
//            // Fill with all black if we don't have cube data
//            initPacketData(numPixels, false);
//            for (int i = 0; i < numPixels; i++) {
//                setPixel(i, LXColor.BLACK);
//            }
//        }

        //CubesModel.Cube.Type cubeType = cube != null ? cube.type : CubesModel.Cube.CUBE_TYPE_WITH_MOST_PIXELS;
        int numPixels = 168;

        // Mapping Mode: manually get color to animate "unmapped" fixtures that are not network
        // TODO: refactor here
        if (mappingMode.enabled.isOn() && !mappingMode.isFixtureMapped(id)) {
            initPacketData(numPixels, false);
            if (mappingMode.inUnMappedMode()) {
                if (mappingMode.inDisplayAllMode()) {
                    int col = mappingMode.getUnMappedColor();

                    for (int i = 0; i < numPixels; i++) {
                        setPixel(i, col);
                    }
                } else {
                    if (mappingMode.isSelectedUnMappedFixture(id)) {
                        int col = mappingMode.getUnMappedColor();

                        for (int i = 0; i < numPixels; i++)
                            setPixel(i, col);
                    } else {
                        for (int i = 0; i < numPixels; i++)
                            setPixel(i, (i % 2 == 0) ? LXColor.scaleBrightness(LXColor.RED, 0.2f) : LXColor.BLACK);
                    }
                }
            } else {
                for (int i = 0; i < numPixels; i++)
                    setPixel(i, (i % 2 == 0) ? LXColor.scaleBrightness(LXColor.RED, 0.2f) : LXColor.BLACK);
            }
        } else if (points != null) {
            // Fill the datagram with pixel data
            if (is16BitColorEnabled && src.isFresh(PolyBuffer.Space.RGB16)) {
                initPacketData(numPixels, true);
                long[] srcLongs = (long[]) src.getArray(PolyBuffer.Space.RGB16);
                for (int i = 0; i < numPixels; i++) {
                    LXPoint point = points.getPoint(i);
                    setPixel(i, srcLongs[point.index]);
                }
            } else {
                initPacketData(numPixels, false);
                int[] srcInts = (int[]) src.getArray(PolyBuffer.Space.RGB8);
                for (int i = 0; i < numPixels; i++) {
                    LXPoint point = points.getPoint(i);
                    setPixel(i, srcInts[point.index]);
                }
            }
        } else {
            // Fill with all black if we don't have cube data
            initPacketData(numPixels, false);
            for (int i = 0; i < numPixels; i++) {
                setPixel(i, LXColor.BLACK);
            }
        }

        // Send the cube data to the cube. yay!
        try {
            //println("packetSizeBytes: "+packetSizeBytes);
<<<<<<< HEAD
            if (points != null) {
                dsocket.send(new java.net.DatagramPacket(packetData, packetSizeBytes));
            }

=======
            dsocket.send(packet);
>>>>>>> cc01e34f
        }
        catch (Exception e) { connectionWarning(); }
    }

    private void connectionWarning() {
        if (dsocket != null) {
            //System.err.println("Disconnected from OPC server");
        }
<<<<<<< HEAD
        //System.err.println("Failed to connect to OPC server " + host);
        socket = null;
        dsocket = null;
=======
        System.err.println("Failed to connect to OPC server " + host);
    }

    private void resetSocket() {
        if (dsocket != null) {
            dsocket.close();
            dsocket = null;
        }
    }

    @Override
    public void dispose() {
        this.resetSocket();
        super.dispose();
>>>>>>> cc01e34f
    }

    @Override
    public int compareTo(@NotNull CubesController other) {
        return idInt != other.idInt ? Integer.compare(idInt, other.idInt) : id.compareTo(other.id);
    }
}<|MERGE_RESOLUTION|>--- conflicted
+++ resolved
@@ -3,6 +3,7 @@
 import com.symmetrylabs.color.Ops16;
 import com.symmetrylabs.slstudio.SLStudio;
 import com.symmetrylabs.slstudio.component.GammaExpander;
+import com.symmetrylabs.slstudio.model.Strip;
 import com.symmetrylabs.slstudio.network.NetworkDevice;
 import com.symmetrylabs.util.NetworkUtils;
 import com.symmetrylabs.slstudio.output.PointsGrouping;
@@ -96,7 +97,7 @@
             packetData = new byte[packetSizeBytes];
             packet = new DatagramPacket(packetData, packetSizeBytes);
         }
-        packetData[0] = 3; // Channel
+        packetData[0] = 0; // Channel
         packetData[1] = use16 ? COMMAND_SET_16BIT_PIXEL_COLORS : COMMAND_SET_PIXEL_COLORS;
         packetData[2] = (byte) ((contentSizeBytes >> 8) & 0xFF);
         packetData[3] = (byte) (contentSizeBytes & 0xFF);
@@ -193,23 +194,58 @@
 //            }
 //        }
 
-//        if (points != null) {
-//            int numPixels = points.size();
+//        // Initialize packet data base on cube type.
+//        // If we don't know the cube type, default to
+//        // using the cube type with the most pixels
+//        CubesModel.Cube.Type cubeType = cube != null ? cube.type : CubesModel.Cube.CUBE_TYPE_WITH_MOST_PIXELS;
+//        int numPixels = cubeType.POINTS_PER_CUBE;
 //
+//        // Mapping Mode: manually get color to animate "unmapped" fixtures that are not network
+//        // TODO: refactor here
+//        if (mappingMode.enabled.isOn() && !mappingMode.isFixtureMapped(id)) {
+//            initPacketData(numPixels, false);
+//            if (mappingMode.inUnMappedMode()) {
+//                if (mappingMode.inDisplayAllMode()) {
+//                    int col = mappingMode.getUnMappedColor();
+//
+//                    for (int i = 0; i < numPixels; i++)
+//                        setPixel(i, col);
+//                } else {
+//                    if (mappingMode.isSelectedUnMappedFixture(id)) {
+//                        int col = mappingMode.getUnMappedColor();
+//
+//                        for (int i = 0; i < numPixels; i++)
+//                            setPixel(i, col);
+//                    } else {
+//                        for (int i = 0; i < numPixels; i++)
+//                            setPixel(i, (i % 2 == 0) ? LXColor.scaleBrightness(LXColor.RED, 0.2f) : LXColor.BLACK);
+//                    }
+//                }
+//            } else {
+//                for (int i = 0; i < numPixels; i++)
+//                    setPixel(i, (i % 2 == 0) ? LXColor.scaleBrightness(LXColor.RED, 0.2f) : LXColor.BLACK);
+//            }
+//        } else if (cube != null) {
 //            // Fill the datagram with pixel data
 //            if (is16BitColorEnabled && src.isFresh(PolyBuffer.Space.RGB16)) {
 //                initPacketData(numPixels, true);
 //                long[] srcLongs = (long[]) src.getArray(PolyBuffer.Space.RGB16);
-//                for (int i = 0; i < numPixels; i++) {
-//                    LXPoint point = points.getPoint(i);
-//                    setPixel(i, srcLongs[point.index]);
+//                for (int stripNum = 0; stripNum < numStrips; stripNum++) {
+//                    Strip strip = cube.getStrips().get(STRIP_ORD[stripNum]);
+//                    for (int i = 0; i < strip.metrics.numPoints; i++) {
+//                        LXPoint point = strip.getPoints().get(i);
+//                        setPixel(stripNum * strip.metrics.numPoints + i, srcLongs[point.index]);
+//                    }
 //                }
 //            } else {
 //                initPacketData(numPixels, false);
 //                int[] srcInts = (int[]) src.getArray(PolyBuffer.Space.RGB8);
-//                for (int i = 0; i < numPixels; i++) {
-//                    LXPoint point = points.getPoint(i);
-//                    setPixel(i, srcInts[point.index]);
+//                for (int stripNum = 0; stripNum < numStrips; stripNum++) {
+//                    Strip strip = cube.getStrips().get(STRIP_ORD[stripNum]);
+//                    for (int i = 0; i < strip.metrics.numPoints; i++) {
+//                        LXPoint point = strip.getPoints().get(i);
+//                        setPixel(stripNum * strip.metrics.numPoints + i, srcInts[point.index]);
+//                    }
 //                }
 //            }
 //        } else {
@@ -220,40 +256,20 @@
 //            }
 //        }
 
-        //CubesModel.Cube.Type cubeType = cube != null ? cube.type : CubesModel.Cube.CUBE_TYPE_WITH_MOST_PIXELS;
-        int numPixels = 168;
-
-        // Mapping Mode: manually get color to animate "unmapped" fixtures that are not network
-        // TODO: refactor here
-        if (mappingMode.enabled.isOn() && !mappingMode.isFixtureMapped(id)) {
-            initPacketData(numPixels, false);
-            if (mappingMode.inUnMappedMode()) {
-                if (mappingMode.inDisplayAllMode()) {
-                    int col = mappingMode.getUnMappedColor();
-
-                    for (int i = 0; i < numPixels; i++) {
-                        setPixel(i, col);
-                    }
-                } else {
-                    if (mappingMode.isSelectedUnMappedFixture(id)) {
-                        int col = mappingMode.getUnMappedColor();
-
-                        for (int i = 0; i < numPixels; i++)
-                            setPixel(i, col);
-                    } else {
-                        for (int i = 0; i < numPixels; i++)
-                            setPixel(i, (i % 2 == 0) ? LXColor.scaleBrightness(LXColor.RED, 0.2f) : LXColor.BLACK);
-                    }
-                }
-            } else {
-                for (int i = 0; i < numPixels; i++)
-                    setPixel(i, (i % 2 == 0) ? LXColor.scaleBrightness(LXColor.RED, 0.2f) : LXColor.BLACK);
-            }
-        } else if (points != null) {
+        if (points != null) {
+            int numPixels = points.size();
+
             // Fill the datagram with pixel data
             if (is16BitColorEnabled && src.isFresh(PolyBuffer.Space.RGB16)) {
                 initPacketData(numPixels, true);
                 long[] srcLongs = (long[]) src.getArray(PolyBuffer.Space.RGB16);
+//                for (int stripNum = 0; stripNum < numStrips; stripNum++) {
+//                    Strip strip = cube.getStrips().get(STRIP_ORD[stripNum]);
+//                    for (int i = 0; i < strip.metrics.numPoints; i++) {
+//                        LXPoint point = strip.getPoints().get(i);
+//                        setPixel(stripNum * strip.metrics.numPoints + i, srcLongs[point.index]);
+//                    }
+//                }
                 for (int i = 0; i < numPixels; i++) {
                     LXPoint point = points.getPoint(i);
                     setPixel(i, srcLongs[point.index]);
@@ -261,6 +277,13 @@
             } else {
                 initPacketData(numPixels, false);
                 int[] srcInts = (int[]) src.getArray(PolyBuffer.Space.RGB8);
+//                for (int stripNum = 0; stripNum < numStrips; stripNum++) {
+//                    Strip strip = cube.getStrips().get(STRIP_ORD[stripNum]);
+//                    for (int i = 0; i < strip.metrics.numPoints; i++) {
+//                        LXPoint point = strip.getPoints().get(i);
+//                        setPixel(stripNum * strip.metrics.numPoints + i, srcInts[point.index]);
+//                    }
+//                }
                 for (int i = 0; i < numPixels; i++) {
                     LXPoint point = points.getPoint(i);
                     setPixel(i, srcInts[point.index]);
@@ -277,28 +300,16 @@
         // Send the cube data to the cube. yay!
         try {
             //println("packetSizeBytes: "+packetSizeBytes);
-<<<<<<< HEAD
-            if (points != null) {
-                dsocket.send(new java.net.DatagramPacket(packetData, packetSizeBytes));
-            }
-
-=======
             dsocket.send(packet);
->>>>>>> cc01e34f
         }
         catch (Exception e) { connectionWarning(); }
     }
 
     private void connectionWarning() {
         if (dsocket != null) {
-            //System.err.println("Disconnected from OPC server");
-        }
-<<<<<<< HEAD
-        //System.err.println("Failed to connect to OPC server " + host);
-        socket = null;
-        dsocket = null;
-=======
-        System.err.println("Failed to connect to OPC server " + host);
+            // System.err.println("Disconnected from OPC server");
+        }
+        // System.err.println("Failed to connect to OPC server " + host);
     }
 
     private void resetSocket() {
@@ -312,7 +323,6 @@
     public void dispose() {
         this.resetSocket();
         super.dispose();
->>>>>>> cc01e34f
     }
 
     @Override
