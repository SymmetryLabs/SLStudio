--- conflicted
+++ resolved
@@ -116,21 +116,12 @@
 //            butterflies.add(butterfly);
 //        }
 
-<<<<<<< HEAD
         for (TreeModel.LeafAssemblage assemblage : treeModel.assemblages) {
             LXTransform transform1 = new LXTransform(assemblage.transform);
             transform1.translate(MathUtils.random(25), MathUtils.random(25), MathUtils.random(25));
             DollywoodModel.Butterfly butterfly = new DollywoodModel.Butterfly("0", DollywoodModel.Butterfly.Type.LARGE, transform1);
             butterflies.add(butterfly);
         }
-=======
-//        for (TreeModel.LeafAssemblage assemblage : treeModel.assemblages) {
-//            LXTransform transform1 = new LXTransform(assemblage.transform);
-//            transform1.translate(MathUtils.random(30), MathUtils.random(30), MathUtils.random(30));
-//            DollywoodModel.Butterfly butterfly = new DollywoodModel.Butterfly("0", DollywoodModel.Butterfly.Type.LARGE, transform1);
-//            butterflies.add(butterfly);
-//        }
->>>>>>> 405b4e26
 
 
         // for (TreeModel.LeafAssemblage assemblage : treeModel.assemblages) {
@@ -147,12 +138,12 @@
             butterflies.add(butterfly);
         }
 
-//        for (TreeModel.LeafAssemblage assemblage : treeModel.assemblages) {
-//            LXTransform transform1 = new LXTransform(assemblage.transform);
-//            transform1.translate(20, 20, 20);
-//            DollywoodModel.Butterfly butterfly = new DollywoodModel.Butterfly("0", DollywoodModel.Butterfly.Type.LARGE, transform1);
-//            butterflies.add(butterfly);
-//        }
+        for (TreeModel.LeafAssemblage assemblage : treeModel.assemblages) {
+            LXTransform transform1 = new LXTransform(assemblage.transform);
+            transform1.translate(20, 20, 20);
+            DollywoodModel.Butterfly butterfly = new DollywoodModel.Butterfly("0", DollywoodModel.Butterfly.Type.LARGE, transform1);
+            butterflies.add(butterfly);
+        }
 
         return new DollywoodModel(applet, treeModel, butterflies);
     }
