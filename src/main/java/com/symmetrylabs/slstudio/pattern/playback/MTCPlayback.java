package com.symmetrylabs.slstudio.pattern.playback;

import ar.com.hjg.pngj.IImageLine;
import ar.com.hjg.pngj.ImageLineInt;
import ar.com.hjg.pngj.PngReader;
import com.symmetrylabs.slstudio.model.SLModel;
import com.symmetrylabs.slstudio.pattern.base.SLPattern;
import heronarts.lx.LX;
import heronarts.lx.PolyBuffer;
import heronarts.lx.midi.LXMidiInput;
import heronarts.lx.midi.MidiTime;
import heronarts.lx.parameter.BooleanParameter;
import heronarts.lx.parameter.LXParameter;
import heronarts.lx.parameter.MutableParameter;
import heronarts.lx.parameter.StringParameter;
import org.apache.commons.collections4.queue.CircularFifoQueue;

import java.awt.*;
import java.io.File;
import java.nio.file.Path;
import java.nio.file.Paths;
import java.text.NumberFormat;
import java.util.HashMap;
import java.util.Iterator;

public class MTCPlayback extends SLPattern<SLModel> {
//public class MTCPlayback extends LXPattern {
    private static final String TAG = "MTC";

    private static final int CIRCULAR_BUFFER_SIZE = 16;
    private static final int JUMP_FRAME_SENSITIVITY = 300; // 10 sec should be good

    protected final StringParameter renderFile = new StringParameter("renderFile", "");
    protected final BooleanParameter filePickerDialogue = new BooleanParameter("choose render", false).setMode(BooleanParameter.Mode.MOMENTARY);
    private final MutableParameter MTCOffset = new MutableParameter("MTC_OFFSET", 0);
    private final BooleanParameter freewheel = new BooleanParameter("run", false);


    public final MutableParameter hunkSize = new MutableParameter("hunkSize", 150);

    CircularFifoQueue<Hunk> hunkRingbuffer;

    CircularFifoQueue<int[]> colorBufRing;

    PngReader pngr;
    private Iterator<int[]> itter;

    CirclularBufferWriterThread writerThread;
    private MidiTime mt;
    protected int lastFrameReceived = -1;
    private int lastFrameRendered = -1;

    File currentSong;
    String currentSongName;
    private long startFrameNanos = -1;
    private double frameRate = 30;

    // this thread keeps the circular buffer stocked at the current MTC offset with some "lookahead"
    class CirclularBufferWriterThread extends Thread{


        @Override
        public void run() {

//            File file = new File(renderFile.getString());

            DebugTimer timer = new DebugTimer("hi");

            while(!ready()){}

            int frame_index = 0;
            while(pngr.hasMoreRows()){
//                timer.start();
                while ( !colorBufRing.isAtFullCapacity() ){
                    IImageLine l1 = pngr.readRow(frame_index++);
                    colorBufRing.add(((ImageLineInt) l1).getScanline());
                }
//                timer.stop("row");
            }

        }
    }

    public MTCPlayback(LX lx){
        super(lx);
        addParameter(filePickerDialogue);
        addParameter(renderFile);
        addParameter(freewheel);


        setupMTCListeners();


        hunkRingbuffer = new CircularFifoQueue<>(CIRCULAR_BUFFER_SIZE);
        colorBufRing = new CircularFifoQueue<>(CIRCULAR_BUFFER_SIZE);

        itter = colorBufRing.iterator();

        writerThread = new CirclularBufferWriterThread();

        prepareSongMaps();

        SongIndex.allSongIndicesByBin.get(12);

//        writerThread.start();

        // turns out the PNG reader can retrieve lines from the PNG faster than 30Hz..
        // do it all in the main thread i guess..
    }

    private void setupMTCListeners() {
        for (LXMidiInput input : lx.engine.midi.inputs) {
            input.addTimeListener(new LXMidiInput.MidiTimeListener() {
                @Override
                public void onBeatClockUpdate(int i, double v) {
                }

                @Override
                public void onMTCUpdate(MidiTime midiTime) {
                    mt = midiTime.clone();
//                    if (freewheel.getValueb()) {
//                        return;
//                    }
                    int frame = mt.getHour();
                    frame = 60 * frame + mt.getMinute();
                    frame = 60 * frame + mt.getSecond();
                    frame = mt.getRate().fps() * frame + mt.getFrame();
                    goToFrame(frame);
                }
            });
            System.out.println("attached time code listener to " + input.getName());
        }
    }

    @Override
    public void onActive() {
        super.onActive();
    }

    @Override
    public void onParameterChanged(LXParameter p) {
        if (p == filePickerDialogue && filePickerDialogue.getValueb()) {
            FileDialog dialog = new FileDialog(
                (Frame) null, "Choose frame directory or baked image:", FileDialog.LOAD);
            dialog.setVisible(true);
            String fname = dialog.getFile();
            if (fname == null) {
                return;
            }

            File load = new File(dialog.getDirectory(), fname);
            Path loadPath = load.toPath().toAbsolutePath();
            Path repoRoot = Paths.get("").toAbsolutePath();
            Path rel = repoRoot.relativize(loadPath);
            renderFile.setValue(rel.toString());
            loadSong();
//            SLStudio.setWarning("FILE", currentSong.getAbsolutePath());
        }
    }

    protected void goToFrame(int frame) {
        lastFrameReceived = frame;
        decodeSongOffset(frame);
    }

    private void prepareSongMaps(){

        final int BIN_PER_HOUR = 12;
        // these "keys" for each song are the LTC time for the song integer divide by 5 minutes.
        // 5 minutes because no songs are greater than 5 minutes, and because each falls on 5 min interval.
        // i.e. for a song from 0h_30m_0s_0f - 0h_33m_10s_0f the index is 6
        final int JUMPSUIT = 6;
        final int LEVITATE = 12;
        final int FAIRLY_LOCAL_1 = 18;
        final int FAIRLY_LOCAL_2 = 21;
        final int HEATHENS = 36;
        final int JUDGE = 48;
        final int CUT = 222;
        final int LANE_BOY1 = 54;
        final int LANE_BOY2 = 54;
        final int NICO = 60;
        final int CHEETAH = (int)((14 + 31.0/60 + 3.0/(60*60) )*BIN_PER_HOUR);
        final int HOLDING = 126;
        final int RIDE = (int)(9*BIN_PER_HOUR);
        final int RIDE2 = (int)(9.25*BIN_PER_HOUR);
        final int MY_BLOOD = (int)(8.5*BIN_PER_HOUR);
        final int MORPH1 = (int)(8*BIN_PER_HOUR);
<<<<<<< HEAD
        final int MORPH2 = (int)(8*BIN_PER_HOUR) + 1; // a hack
=======
//        final int MORPH2 = (int)((8 + 3.0/60 + 36.0/(60*60) )*BIN_PER_HOUR);
>>>>>>> 187622b9
        final int CAR_RADIO = (int) (7*BIN_PER_HOUR);
        final int CHLORINE = (int) (18*BIN_PER_HOUR);
        final int LEAVE_THE_CITY = (int) (11*BIN_PER_HOUR);
        final int TREES = (int) (11.5*BIN_PER_HOUR);


        // we don't need to assign these to any local variables. The SongIndex constructor
        // stores them in 'allSongIndicesByBin' HashMap
        new SongIndex("Jumpsuit", JUMPSUIT);
        new SongIndex("Levitate", LEVITATE);
        new SongIndex("FairlyLocal1", FAIRLY_LOCAL_1);
        new SongIndex("FairlyLocal2", FAIRLY_LOCAL_2);
        new SongIndex("Heathens", HEATHENS);
        new SongIndex("Judge", JUDGE);
        new SongIndex("CutMyLip", CUT);
        new SongIndex("LaneBoy1", LANE_BOY1);
        new SongIndex("LaneBoy2", LANE_BOY2);
        new SongIndex("nico", NICO).addOffset(0, 1, 4);
        new SongIndex("PetCheetah", CHEETAH).addOffset(1,3,7);
        new SongIndex("HoldingOntoYou", HOLDING);
        new SongIndex("Ride1", RIDE);
        new SongIndex("Ride2", RIDE2);
        new SongIndex("MyBlood", MY_BLOOD);
        new SongIndex("Morph1", MORPH1);
<<<<<<< HEAD
        new SongIndex("Morph2", MORPH2).addOffset(3,36,0);
=======
//        new SongIndex("Morph2", MORPH2);
>>>>>>> 187622b9
        new SongIndex("CarRadio", CAR_RADIO);
        new SongIndex("Chlorine", CHLORINE);
        new SongIndex("LeaveTheCity", LEAVE_THE_CITY);
        new SongIndex("Trees", TREES);
    }

    private void decodeSongOffset(int frame) {
        final int BIN_SIZE = 9000;
        int songIndex = frame/BIN_SIZE;

        SongIndex thisSong = SongIndex.allSongIndicesByBin.get(songIndex);

        if (thisSong == null){
            return;
        }

        if (thisSong.isNew()){
            if (loadByName(thisSong)){
                return;
            }
            else{
                String dataPath = "/Users/symmetry/symmetrylabs/software/SLStudio/shows/pilots/render/";
                currentSongName = thisSong.song_name;
                renderFile.setValue( dataPath + thisSong.name_png + ".png");
                MTCOffset.setValue(songIndex*BIN_SIZE + thisSong.extra_MTC_offset);
                loadSong();
            }
        }
    }

    private boolean loadByName(SongIndex thisSong) {
        String dataPath = "/Users/symmetry/symmetrylabs/software/SLStudio/shows/pilots/render/";
        renderFile.setValue( dataPath + thisSong.song_name + ".png");
        String path = renderFile.getString();
        File dir = new File(path);
        if (dir.isFile() && dir.getName().endsWith(".png")) {
            currentSong = dir;
            pngr = new PngReader(currentSong);
            return true;
        }
        return false;
    }


    public void loadSong() {
        String path = renderFile.getString();
        if (path == null) {
            System.err.println("invalid path");
            // trying the song name
        }
        File dir = new File(path);
        if (dir.isFile() && dir.getName().endsWith(".png")) {
            currentSong = dir;
            pngr = new PngReader(currentSong);
        }
        else{
            System.err.println("must be png");
        }
    }

    public boolean ready() {
        if (pngr == null){
            return false;
        }
        else{
            return true;
        }
    }



    long last_frame_rendered_time = 0;
    @Override
    public void run(double deltaMs, PolyBuffer.Space preferredSpace) {
        super.run(deltaMs, preferredSpace);

        int frameIn = -1;
        if (freewheel.getValueb()) {
            if (startFrameNanos == -1) {
                startFrameNanos = System.nanoTime();
            }
            double elapsedSec = 1e-9 * (double) (System.nanoTime() - startFrameNanos);
            int inFrame = (int) Math.floor(frameRate * elapsedSec);
            frameIn = inFrame;
        }
        else {
            startFrameNanos = -1; // reset for freewheel
            frameIn = lastFrameReceived - MTCOffset.getValuei();
        }
        if (pngr == null){
            if (renderFile.getString() != ""){
                loadSong();
            }
            return;
        }
        if (frameIn == lastFrameRendered){
            return;
        }




        // if either of the following two are true then we need a reset.
        if (frameIn < lastFrameRendered){
            recyclePNGReader();
            lastFrameReceived = -1;
            lastFrameRendered = -1;
            return;
        }

        if ( (lastFrameRendered != -1) && (frameIn > lastFrameRendered + JUMP_FRAME_SENSITIVITY)){
            recyclePNGReader();
            lastFrameReceived = -1;
            lastFrameRendered = -1;
            return;
        }

        int[] ccs = (int[]) getArray(PolyBuffer.Space.SRGB8);
        try {
            IImageLine l1 = pngr.readRow(frameIn);
            int[] fourValArray = ((ImageLineInt) l1).getScanline();

            for (int i = 0; i < fourValArray.length; i += 4){
//                ccs[i/4] = ((fourValArray[i+3] & 0xff) << 24) | ((fourValArray[i] & 0xff) << 16) | ((fourValArray[i+1] & 0xff) << 8) | (fourValArray[i + 2] & 0xff);
                //hmm... seems like alpha was fucked above.  Let's just always make it fully opaque.
                ccs[i/4] = ((0xff) << 24) | ((fourValArray[i] & 0xff) << 16) | ((fourValArray[i+1] & 0xff) << 8) | (fourValArray[i + 2] & 0xff);
            }
        } catch (ar.com.hjg.pngj.PngjInputException e){
            System.err.println(e);
        }

        lastFrameRendered = frameIn;
        markModified(PolyBuffer.Space.SRGB8);
    }

    private void recyclePNGReader() {
        pngr = null;
        loadSong();
    }

    @Override
    public String getCaption() {
        return String.format(
            "time %s / frame %d / current song: %s / file %s ",
            mt == null ? "unknown" : mt.toString(),
            lastFrameRendered,
            getCurrentSongName(),
            currentSong == null ? "null" : currentSong.getName()
        );
    }

    private String getCurrentSongName() {
        return currentSongName;
    }
}

class DebugTimer {
    long loadEnd;
    long loadStart;
    String tag;

    DebugTimer(String tag){
        this.tag = tag;
    }

    public void start(){
        loadStart  = System.nanoTime();
    }

    public void stop(String tag){
        loadEnd = System.nanoTime();
        this.tag = tag;
        long deltaNanos = loadEnd - loadStart;
        double elapsedSec = 1e-9 * (double) (deltaNanos);
        System.out.println( tag + " - " + elapsedSec);
    }


    public void memReport(){
        Runtime runtime = Runtime.getRuntime();

        NumberFormat format = NumberFormat.getInstance();

        StringBuilder sb = new StringBuilder();
        long maxMemory = runtime.maxMemory();
        long allocatedMemory = runtime.totalMemory();
        long freeMemory = runtime.freeMemory();

        sb.append("free memory: " + format.format(freeMemory / 1024) + "\n");
        sb.append("allocated memory: " + format.format(allocatedMemory / 1024) + "\n");
        sb.append("max memory: " + format.format(maxMemory / 1024) + "\n");
        sb.append("total free memory: " + format.format((freeMemory + (maxMemory - allocatedMemory)) / 1024) + "\n\n");
        System.out.println(sb);
    }
}

class SongIndex {
    static HashMap<Integer, SongIndex> allSongIndicesByBin = new HashMap<>();

    final int index;
    final String name_png;
    final String song_name;

    int extra_MTC_offset = 0;

    static SongIndex currentSong;
    public boolean isNew() {
        if (this == currentSong){
            return false;
        }
        currentSong = this;
        return true;
    }

    private String formatName(int hunk_in) {
        int hours = hunk_in/12;
        int min = (hunk_in%12)*5;
        return String.format("%dh_%dm",
            hours,
            min
        );
    }

    // add an additional offset
    void addOffset(int m, int s, int f){
        extra_MTC_offset = (m*60 + s) * 30 + f;
    }

    SongIndex(String song_name, int i){
        index = i;
        name_png = formatName(i);
        this.song_name = song_name;
        allSongIndicesByBin.put(i, this);
    }
}<|MERGE_RESOLUTION|>--- conflicted
+++ resolved
@@ -185,11 +185,7 @@
         final int RIDE2 = (int)(9.25*BIN_PER_HOUR);
         final int MY_BLOOD = (int)(8.5*BIN_PER_HOUR);
         final int MORPH1 = (int)(8*BIN_PER_HOUR);
-<<<<<<< HEAD
-        final int MORPH2 = (int)(8*BIN_PER_HOUR) + 1; // a hack
-=======
 //        final int MORPH2 = (int)((8 + 3.0/60 + 36.0/(60*60) )*BIN_PER_HOUR);
->>>>>>> 187622b9
         final int CAR_RADIO = (int) (7*BIN_PER_HOUR);
         final int CHLORINE = (int) (18*BIN_PER_HOUR);
         final int LEAVE_THE_CITY = (int) (11*BIN_PER_HOUR);
@@ -214,11 +210,7 @@
         new SongIndex("Ride2", RIDE2);
         new SongIndex("MyBlood", MY_BLOOD);
         new SongIndex("Morph1", MORPH1);
-<<<<<<< HEAD
-        new SongIndex("Morph2", MORPH2).addOffset(3,36,0);
-=======
 //        new SongIndex("Morph2", MORPH2);
->>>>>>> 187622b9
         new SongIndex("CarRadio", CAR_RADIO);
         new SongIndex("Chlorine", CHLORINE);
         new SongIndex("LeaveTheCity", LEAVE_THE_CITY);
