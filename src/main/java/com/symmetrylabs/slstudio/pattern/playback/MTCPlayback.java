package com.symmetrylabs.slstudio.pattern.playback;

import ar.com.hjg.pngj.IImageLine;
import ar.com.hjg.pngj.ImageLineInt;
import ar.com.hjg.pngj.PngReader;
import com.symmetrylabs.slstudio.model.SLModel;
import com.symmetrylabs.slstudio.pattern.base.SLPattern;
import heronarts.lx.LX;
import heronarts.lx.PolyBuffer;
import heronarts.lx.midi.LXMidiInput;
import heronarts.lx.midi.MidiTime;
import heronarts.lx.parameter.BooleanParameter;
import heronarts.lx.parameter.LXParameter;
import heronarts.lx.parameter.MutableParameter;
import heronarts.lx.parameter.StringParameter;
import org.apache.commons.collections4.queue.CircularFifoQueue;

import java.awt.*;
import java.io.File;
import java.nio.file.Path;
import java.nio.file.Paths;
import java.text.NumberFormat;
import java.util.HashMap;
import java.util.Iterator;

public class MTCPlayback extends SLPattern<SLModel> {
//public class MTCPlayback extends LXPattern {
    private static final String TAG = "MTC";

    private static final int CIRCULAR_BUFFER_SIZE = 16;
    private static final int JUMP_FRAME_SENSITIVITY = 300; // 10 sec should be good

    protected final StringParameter renderFile = new StringParameter("renderFile", "");
    protected final BooleanParameter filePickerDialogue = new BooleanParameter("choose render", false).setMode(BooleanParameter.Mode.MOMENTARY);
    private final MutableParameter MTCOffset = new MutableParameter("MTC_OFFSET", 0);
    private final BooleanParameter freewheel = new BooleanParameter("run", false);

<<<<<<< HEAD
    private final DiscreteParameter phaseAdjust = new DiscreteParameter("phase", 0, -10, 10);

=======
>>>>>>> 3928ec36

    public final MutableParameter hunkSize = new MutableParameter("hunkSize", 150);

    CircularFifoQueue<Hunk> hunkRingbuffer;

    CircularFifoQueue<int[]> colorBufRing;

    PngReader pngr;
    private Iterator<int[]> itter;

    CirclularBufferWriterThread writerThread;
    private MidiTime mt;
    protected int lastFrameReceived = -1;
    private int lastFrameRendered = -1;

    File currentSong;
    String currentSongName;
    private long startFrameNanos = -1;
    private double frameRate = 30;

    // this thread keeps the circular buffer stocked at the current MTC offset with some "lookahead"
    class CirclularBufferWriterThread extends Thread{


        @Override
        public void run() {

//            File file = new File(renderFile.getString());

            DebugTimer timer = new DebugTimer("hi");

            while(!ready()){}

            int frame_index = 0;
            while(pngr.hasMoreRows()){
//                timer.start();
                while ( !colorBufRing.isAtFullCapacity() ){
                    IImageLine l1 = pngr.readRow(frame_index++);
                    colorBufRing.add(((ImageLineInt) l1).getScanline());
                }
//                timer.stop("row");
            }

        }
    }

    public MTCPlayback(LX lx){
        super(lx);
<<<<<<< HEAD
//        addParameter(filePickerDialogue);
//        addParameter(renderFile);
//        addParameter(freewheel);
        phaseAdjust.setPolarity(LXParameter.Polarity.BIPOLAR);
        addParameter(phaseAdjust);
=======
        addParameter(filePickerDialogue);
        addParameter(renderFile);
        addParameter(freewheel);

>>>>>>> 3928ec36

        setupMTCListeners();


        hunkRingbuffer = new CircularFifoQueue<>(CIRCULAR_BUFFER_SIZE);
        colorBufRing = new CircularFifoQueue<>(CIRCULAR_BUFFER_SIZE);

        itter = colorBufRing.iterator();

        writerThread = new CirclularBufferWriterThread();

        prepareSongMaps();

        SongIndex.allSongIndicesByBin.get(12);

//        writerThread.start();

        // turns out the PNG reader can retrieve lines from the PNG faster than 30Hz..
        // do it all in the main thread i guess..
    }

    private void setupMTCListeners() {
        for (LXMidiInput input : lx.engine.midi.inputs) {
            input.addTimeListener(new LXMidiInput.MidiTimeListener() {
                @Override
                public void onBeatClockUpdate(int i, double v) {
                }

                @Override
                public void onMTCUpdate(MidiTime midiTime) {
                    mt = midiTime.clone();
//                    if (freewheel.getValueb()) {
//                        return;
//                    }
                    int frame = mt.getHour();
                    frame = 60 * frame + mt.getMinute();
                    frame = 60 * frame + mt.getSecond();
                    frame = mt.getRate().fps() * frame + mt.getFrame();
                    goToFrame(frame);
                }
            });
            System.out.println("attached time code listener to " + input.getName());
        }
    }

    @Override
    public void onActive() {
        super.onActive();
    }

    @Override
    public void onParameterChanged(LXParameter p) {
        if (p == filePickerDialogue && filePickerDialogue.getValueb()) {
            FileDialog dialog = new FileDialog(
                (Frame) null, "Choose frame directory or baked image:", FileDialog.LOAD);
            dialog.setVisible(true);
            String fname = dialog.getFile();
            if (fname == null) {
                return;
            }

            File load = new File(dialog.getDirectory(), fname);
            Path loadPath = load.toPath().toAbsolutePath();
            Path repoRoot = Paths.get("").toAbsolutePath();
            Path rel = repoRoot.relativize(loadPath);
            renderFile.setValue(rel.toString());
            loadSong();
//            SLStudio.setWarning("FILE", currentSong.getAbsolutePath());
        }
    }

    protected void goToFrame(int frame) {
        lastFrameReceived = frame;
        decodeSongOffset(frame);
    }

    private void prepareSongMaps(){

        final int BIN_PER_HOUR = 12;
        // these "keys" for each song are the LTC time for the song integer divide by 5 minutes.
        // 5 minutes because no songs are greater than 5 minutes, and because each falls on 5 min interval.
        // i.e. for a song from 0h_30m_0s_0f - 0h_33m_10s_0f the index is 6
        final int JUMPSUIT = 6;
        final int LEVITATE = 12;
        final int FAIRLY_LOCAL_1 = 18;
        final int FAIRLY_LOCAL_2 = 21;
        final int HEATHENS = 36;
        final int JUDGE = 48;
        final int CUT = 222;
        final int LANE_BOY1 = 54;
        final int LANE_BOY2 = 54;
        final int NICO = 60;
        final int CHEETAH = (int)((14 + 31.0/60 + 3.0/(60*60) )*BIN_PER_HOUR);
        final int HOLDING = 126;
        final int RIDE = (int)(9*BIN_PER_HOUR);
        final int RIDE2 = (int)(9.25*BIN_PER_HOUR);
        final int MY_BLOOD = (int)(8.5*BIN_PER_HOUR);
        final int MORPH1 = (int)(8*BIN_PER_HOUR);
<<<<<<< HEAD
        final int MORPH2 = (int)(8*BIN_PER_HOUR) + 1; // a hack
=======
//        final int MORPH2 = (int)((8 + 3.0/60 + 36.0/(60*60) )*BIN_PER_HOUR);
>>>>>>> 3928ec36
        final int CAR_RADIO = (int) (7*BIN_PER_HOUR);
        final int CHLORINE = (int) (18*BIN_PER_HOUR);
        final int LEAVE_THE_CITY = (int) (11*BIN_PER_HOUR);
        final int TREES = (int) (11.5*BIN_PER_HOUR);


        // we don't need to assign these to any local variables. The SongIndex constructor
        // stores them in 'allSongIndicesByBin' HashMap
        new SongIndex("Jumpsuit", JUMPSUIT);
        new SongIndex("Levitate", LEVITATE);
        new SongIndex("FairlyLocal1", FAIRLY_LOCAL_1);
        new SongIndex("FairlyLocal2", FAIRLY_LOCAL_2);
        new SongIndex("Heathens", HEATHENS);
        new SongIndex("Judge", JUDGE);
        new SongIndex("CutMyLip", CUT);
        new SongIndex("LaneBoy1", LANE_BOY1);
        new SongIndex("LaneBoy2", LANE_BOY2);
        new SongIndex("nico", NICO).addOffset(0, 1, 4);
        new SongIndex("PetCheetah", CHEETAH).addOffset(1,3,7);
        new SongIndex("HoldingOntoYou", HOLDING);
        new SongIndex("Ride1", RIDE);
        new SongIndex("Ride2", RIDE2);
        new SongIndex("MyBlood", MY_BLOOD);
        new SongIndex("Morph1", MORPH1);
<<<<<<< HEAD
        new SongIndex("Morph2", MORPH2).addOffset(3,36,0);
=======
//        new SongIndex("Morph2", MORPH2);
>>>>>>> 3928ec36
        new SongIndex("CarRadio", CAR_RADIO);
        new SongIndex("Chlorine", CHLORINE);
        new SongIndex("LeaveTheCity", LEAVE_THE_CITY);
        new SongIndex("Trees", TREES);
    }

    private void decodeSongOffset(int frame) {
        final int BIN_SIZE = 9000;
        int songIndex = frame/BIN_SIZE;

        SongIndex thisSong = SongIndex.allSongIndicesByBin.get(songIndex);

        if (thisSong == null){
            return;
        }

        if (thisSong.isNew()){
            if (loadByName(thisSong)){
                return;
            }
            else{
                String dataPath = "/Users/symmetry/symmetrylabs/software/SLStudio/shows/pilots/render/";
                currentSongName = thisSong.song_name;
                renderFile.setValue( dataPath + thisSong.name_png + ".png");
                MTCOffset.setValue(songIndex*BIN_SIZE + thisSong.extra_MTC_offset);
                loadSong();
            }
        }
    }

    private boolean loadByName(SongIndex thisSong) {
        String dataPath = "/Users/symmetry/symmetrylabs/software/SLStudio/shows/pilots/render/";
        renderFile.setValue( dataPath + thisSong.song_name + ".png");
        String path = renderFile.getString();
        File dir = new File(path);
        if (dir.isFile() && dir.getName().endsWith(".png")) {
            currentSong = dir;
            pngr = new PngReader(currentSong);
            return true;
        }
        return false;
    }


    public void loadSong() {
        String path = renderFile.getString();
        if (path == null) {
            System.err.println("invalid path");
            // trying the song name
        }
        File dir = new File(path);
        if (dir.isFile() && dir.getName().endsWith(".png")) {
            currentSong = dir;
            pngr = new PngReader(currentSong);
        }
        else{
            System.err.println("must be png");
        }
    }

    public boolean ready() {
        if (pngr == null){
            return false;
        }
        else{
            return true;
        }
    }



    long last_frame_rendered_time = 0;
    @Override
    public void run(double deltaMs, PolyBuffer.Space preferredSpace) {
        super.run(deltaMs, preferredSpace);

        int frameIn = -1;
        if (freewheel.getValueb()) {
            if (startFrameNanos == -1) {
                startFrameNanos = System.nanoTime();
            }
            double elapsedSec = 1e-9 * (double) (System.nanoTime() - startFrameNanos);
            int inFrame = (int) Math.floor(frameRate * elapsedSec);
            frameIn = inFrame;
        }
        else {
            startFrameNanos = -1; // reset for freewheel
<<<<<<< HEAD
            frameIn = lastFrameReceived - MTCOffset.getValuei() + phaseAdjust.getValuei();
=======
            frameIn = lastFrameReceived - MTCOffset.getValuei();
>>>>>>> 3928ec36
        }
        if (pngr == null){
            if (renderFile.getString() != ""){
                loadSong();
            }
            return;
        }
        if (frameIn == lastFrameRendered){
            return;
        }




        // if either of the following two are true then we need a reset.
        if (frameIn < lastFrameRendered){
            recyclePNGReader();
            lastFrameReceived = -1;
            lastFrameRendered = -1;
            return;
        }

        if ( (lastFrameRendered != -1) && (frameIn > lastFrameRendered + JUMP_FRAME_SENSITIVITY)){
            recyclePNGReader();
            lastFrameReceived = -1;
            lastFrameRendered = -1;
            return;
        }

        int[] ccs = (int[]) getArray(PolyBuffer.Space.SRGB8);
        try {
            IImageLine l1 = pngr.readRow(frameIn);
            int[] fourValArray = ((ImageLineInt) l1).getScanline();

            for (int i = 0; i < fourValArray.length; i += 4){
//                ccs[i/4] = ((fourValArray[i+3] & 0xff) << 24) | ((fourValArray[i] & 0xff) << 16) | ((fourValArray[i+1] & 0xff) << 8) | (fourValArray[i + 2] & 0xff);
                //hmm... seems like alpha was fucked above.  Let's just always make it fully opaque.
                ccs[i/4] = ((0xff) << 24) | ((fourValArray[i] & 0xff) << 16) | ((fourValArray[i+1] & 0xff) << 8) | (fourValArray[i + 2] & 0xff);
            }
        } catch (ar.com.hjg.pngj.PngjInputException e){
            System.err.println(e);
        }

        lastFrameRendered = frameIn;
        markModified(PolyBuffer.Space.SRGB8);
    }

    private void recyclePNGReader() {
        pngr = null;
        loadSong();
    }

    @Override
    public String getCaption() {
        return String.format(
            "time %s / frame %d / current song: %s / file %s ",
            mt == null ? "unknown" : mt.toString(),
            lastFrameRendered,
            getCurrentSongName(),
            currentSong == null ? "null" : currentSong.getName()
        );
    }

    private String getCurrentSongName() {
        return currentSongName;
    }
}

class DebugTimer {
    long loadEnd;
    long loadStart;
    String tag;

    DebugTimer(String tag){
        this.tag = tag;
    }

    public void start(){
        loadStart  = System.nanoTime();
    }

    public void stop(String tag){
        loadEnd = System.nanoTime();
        this.tag = tag;
        long deltaNanos = loadEnd - loadStart;
        double elapsedSec = 1e-9 * (double) (deltaNanos);
        System.out.println( tag + " - " + elapsedSec);
    }


    public void memReport(){
        Runtime runtime = Runtime.getRuntime();

        NumberFormat format = NumberFormat.getInstance();

        StringBuilder sb = new StringBuilder();
        long maxMemory = runtime.maxMemory();
        long allocatedMemory = runtime.totalMemory();
        long freeMemory = runtime.freeMemory();

        sb.append("free memory: " + format.format(freeMemory / 1024) + "\n");
        sb.append("allocated memory: " + format.format(allocatedMemory / 1024) + "\n");
        sb.append("max memory: " + format.format(maxMemory / 1024) + "\n");
        sb.append("total free memory: " + format.format((freeMemory + (maxMemory - allocatedMemory)) / 1024) + "\n\n");
        System.out.println(sb);
    }
}

class SongIndex {
    static HashMap<Integer, SongIndex> allSongIndicesByBin = new HashMap<>();

    final int index;
    final String name_png;
    final String song_name;

    int extra_MTC_offset = 0;

    static SongIndex currentSong;
    public boolean isNew() {
        if (this == currentSong){
            return false;
        }
        currentSong = this;
        return true;
    }

    private String formatName(int hunk_in) {
        int hours = hunk_in/12;
        int min = (hunk_in%12)*5;
        return String.format("%dh_%dm",
            hours,
            min
        );
    }

    // add an additional offset
    void addOffset(int m, int s, int f){
        extra_MTC_offset = (m*60 + s) * 30 + f;
    }

    SongIndex(String song_name, int i){
        index = i;
        name_png = formatName(i);
        this.song_name = song_name;
        allSongIndicesByBin.put(i, this);
    }
}<|MERGE_RESOLUTION|>--- conflicted
+++ resolved
@@ -35,11 +35,8 @@
     private final MutableParameter MTCOffset = new MutableParameter("MTC_OFFSET", 0);
     private final BooleanParameter freewheel = new BooleanParameter("run", false);
 
-<<<<<<< HEAD
     private final DiscreteParameter phaseAdjust = new DiscreteParameter("phase", 0, -10, 10);
 
-=======
->>>>>>> 3928ec36
 
     public final MutableParameter hunkSize = new MutableParameter("hunkSize", 150);
 
@@ -88,18 +85,15 @@
 
     public MTCPlayback(LX lx){
         super(lx);
-<<<<<<< HEAD
 //        addParameter(filePickerDialogue);
 //        addParameter(renderFile);
 //        addParameter(freewheel);
         phaseAdjust.setPolarity(LXParameter.Polarity.BIPOLAR);
         addParameter(phaseAdjust);
-=======
         addParameter(filePickerDialogue);
         addParameter(renderFile);
         addParameter(freewheel);
 
->>>>>>> 3928ec36
 
         setupMTCListeners();
 
@@ -198,11 +192,7 @@
         final int RIDE2 = (int)(9.25*BIN_PER_HOUR);
         final int MY_BLOOD = (int)(8.5*BIN_PER_HOUR);
         final int MORPH1 = (int)(8*BIN_PER_HOUR);
-<<<<<<< HEAD
-        final int MORPH2 = (int)(8*BIN_PER_HOUR) + 1; // a hack
-=======
 //        final int MORPH2 = (int)((8 + 3.0/60 + 36.0/(60*60) )*BIN_PER_HOUR);
->>>>>>> 3928ec36
         final int CAR_RADIO = (int) (7*BIN_PER_HOUR);
         final int CHLORINE = (int) (18*BIN_PER_HOUR);
         final int LEAVE_THE_CITY = (int) (11*BIN_PER_HOUR);
@@ -227,11 +217,7 @@
         new SongIndex("Ride2", RIDE2);
         new SongIndex("MyBlood", MY_BLOOD);
         new SongIndex("Morph1", MORPH1);
-<<<<<<< HEAD
-        new SongIndex("Morph2", MORPH2).addOffset(3,36,0);
-=======
 //        new SongIndex("Morph2", MORPH2);
->>>>>>> 3928ec36
         new SongIndex("CarRadio", CAR_RADIO);
         new SongIndex("Chlorine", CHLORINE);
         new SongIndex("LeaveTheCity", LEAVE_THE_CITY);
@@ -319,11 +305,7 @@
         }
         else {
             startFrameNanos = -1; // reset for freewheel
-<<<<<<< HEAD
             frameIn = lastFrameReceived - MTCOffset.getValuei() + phaseAdjust.getValuei();
-=======
-            frameIn = lastFrameReceived - MTCOffset.getValuei();
->>>>>>> 3928ec36
         }
         if (pngr == null){
             if (renderFile.getString() != ""){
