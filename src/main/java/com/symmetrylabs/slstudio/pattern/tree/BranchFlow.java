package com.symmetrylabs.slstudio.pattern.tree;

import com.symmetrylabs.shows.tree.TreeModel.*;
import heronarts.lx.LX;
import heronarts.lx.color.LXColor;
import heronarts.lx.model.LXPoint;
import heronarts.lx.modulator.LXRangeModulator;
import heronarts.lx.modulator.QuadraticEnvelope;
import heronarts.lx.modulator.SinLFO;
import heronarts.lx.parameter.CompoundParameter;
import heronarts.lx.parameter.DiscreteParameter;
import heronarts.lx.parameter.LXParameter;
import java.util.ArrayList;
import java.util.HashMap;

public class BranchFlow extends TreePattern {
    private class Cue {
        Branch branch;
        LXParameter waitBefore;
        LXRangeModulator mod;
        float maxDist;
    }

    private class Cursor {
        int nextIndex;
        double waitingFor;
    }

    private final ArrayList<Cue> cues = new ArrayList<>();
    private final ArrayList<Cursor> cursors = new ArrayList<>();

    private final CompoundParameter period =
        new CompoundParameter("period", 5000, 1, 10000);
    private final CompoundParameter limbTrig =
        new CompoundParameter("limb", 1000, 1, 10000);
    private final CompoundParameter branchTrig =
        new CompoundParameter("branch", 300, 1, 10000);
    private final CompoundParameter fadeIn =
        new CompoundParameter("in", 0.2, 0, 0.5);
    private final CompoundParameter fadeOut =
        new CompoundParameter("out", 0.3, 0, 0.5);
    private final DiscreteParameter cursorCount =
<<<<<<< HEAD
        new DiscreteParameter("count", 2, 1, 15);
=======
        new DiscreteParameter("count", 2, 1, 30);
>>>>>>> 76d4d594

    private double t = 0;

    public BranchFlow(LX lx) {
        super(lx);
        addParameter(period);
        addParameter(fadeIn);
        addParameter(fadeOut);
        addParameter(limbTrig);
        addParameter(branchTrig);
        addParameter(cursorCount);

        for (Limb l : tree.limbs) {
            boolean first = true;
            for (Branch b : l.getBranches()) {
                Cue c = new Cue();
                c.mod = new QuadraticEnvelope(0, 1, period);
                addModulator(c.mod);
                c.branch = b;
                c.waitBefore = first ? limbTrig : branchTrig;
                c.maxDist = 0;
                for (LXPoint p : b.points) {
                    c.maxDist = Math.max(c.maxDist, dist(b, p));
                }
                first = false;
                cues.add(c);
            }
        }

        loadCursors();
    }

    @Override
    public void onParameterChanged(LXParameter p) {
        if (p == cursorCount) {
            loadCursors();
        }
    }

    private void loadCursors() {
        cursors.clear();
        int n = cursorCount.getValuei();
        for (int i = 0; i < n; i++) {
            Cursor c = new Cursor();
            c.nextIndex = i * cues.size() / n;
            c.waitingFor = 0;
            cursors.add(c);
        }
    }

    @Override
    public void run(double elapsedMs) {
        for (Cursor c : cursors) {
            c.waitingFor += elapsedMs;
            Cue cue = cues.get(c.nextIndex);
            if (c.waitingFor > cue.waitBefore.getValue()) {
                cue.mod.start();
                c.waitingFor = 0;
                c.nextIndex = (c.nextIndex + 1) % cues.size();
            }
        }

        final float in = fadeIn.getValuef();
        final float out = fadeOut.getValuef();

        for (Cue cue : cues) {
            float progress = cue.mod.getValuef();
            for (LXPoint p : cue.branch.points) {
                float d = dist(cue.branch, p) / cue.maxDist;
                float lvl;
                if (progress < 1e-3) {
                    lvl = 0;
                } else if (progress < in) {
                    float pv = progress / in;
                    lvl = d < pv ? pv : 0.f;
                } else if (progress < 1.f - out) {
                    lvl = 1.f;
                } else {
                    float pv = (progress - 1.f + out) / out;
                    lvl = d > pv ? 1.f - (float) Math.sqrt(pv) : 0.f;
                }
                colors[p.index] = LXColor.gray(100.f * lvl);
            }
        }
    }

    private static final float dist(Branch b, LXPoint p) {
        float x = p.x - b.x;
        float y = p.y - b.y;
        float z = p.z - b.z;
        return (float) Math.sqrt(x * x + y * y + z * z);
    }
}<|MERGE_RESOLUTION|>--- conflicted
+++ resolved
@@ -40,11 +40,7 @@
     private final CompoundParameter fadeOut =
         new CompoundParameter("out", 0.3, 0, 0.5);
     private final DiscreteParameter cursorCount =
-<<<<<<< HEAD
-        new DiscreteParameter("count", 2, 1, 15);
-=======
         new DiscreteParameter("count", 2, 1, 30);
->>>>>>> 76d4d594
 
     private double t = 0;
 
