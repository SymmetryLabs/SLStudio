--- conflicted
+++ resolved
@@ -7,11 +7,8 @@
 import heronarts.lx.parameter.LXParameterListener;
 import heronarts.lx.modulator.SinLFO;
 import heronarts.lx.color.LXColor;
-<<<<<<< HEAD
 import heronarts.lx.transform.LXVector;
-=======
 import heronarts.lx.model.LXPoint;
->>>>>>> 15f9e772
 
 
 public class CubesMappingPattern extends SLPattern<CubesModel> {
@@ -93,17 +90,13 @@
         if (id.equals("-"))
             return;
 
-<<<<<<< HEAD
         // Do something with all the mapped fixtures on the network
-=======
->>>>>>> 15f9e772
         // we iterate all cubes and call continue here because multiple cubes might have zero as id
         for (CubesModel.Cube c : model.getCubes()) {
             if (!c.id.equals(id))
                 continue;
 
             int i = 0;
-<<<<<<< HEAD
             for (LXVector v : (c.getVectorArray())) {
                 if (dotted) {
                     col = (i++ % 2 == 0) ? LXColor.scaleBrightness(LXColor.GREEN, 0.2f) : LXColor.BLACK;
@@ -113,14 +106,5 @@
         }
 
         // Do something with all the unmapped fixtures on the network
-=======
-            for (LXPoint v : c.points) {
-                if (dotted) {
-                    col = (i++ % 2 == 0) ? LXColor.scaleBrightness(LXColor.GREEN, 0.2f) : LXColor.BLACK;
-                }
-                colors[v.index] = col;
-            }
-        }
->>>>>>> 15f9e772
     }
 }