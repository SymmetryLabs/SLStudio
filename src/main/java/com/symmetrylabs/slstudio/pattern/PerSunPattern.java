--- conflicted
+++ resolved
@@ -32,14 +32,9 @@
         public void render(final double deltaMs, List<LXPoint> ignore, final int[] layer) {
             // System.out.println(1000 / deltaMs);
             subpatterns.parallelStream().forEach(subpattern -> {
-<<<<<<< HEAD
-                if (subpattern.enableParam.getValueb()) {
-                    subpattern.pattern.render(deltaMs, subpattern.section.getPoints(), layer);
-=======
                 if (subpattern.enableParam.isOn()) {
                     subpattern.pattern.setBuffer(layer);
                     subpattern.pattern.loop(deltaMs);
->>>>>>> 6cc731ae
                 }
                 else {
                     for (LXPoint point : subpattern.section.points) {
@@ -50,12 +45,7 @@
         }
     };
 
-<<<<<<< HEAD
-    protected void createParameters() { }
-    protected abstract RenderablePattern createSubpattern(LXModel section, int sectionIndex);
-=======
-    protected abstract SLPattern createSubpattern(Sun sun, int sunIndex);
->>>>>>> 6cc731ae
+    protected abstract SLPattern createSubpattern(LXModel section, int sectionIndex);
 
     private void wrapChildParameter(LXParameter param) {
         String name = param.getLabel();
@@ -118,15 +108,8 @@
 
         subpatterns = new ArrayList<>(getSections().size());
 
-<<<<<<< HEAD
-        createParameters();
-
         int sectionIndex = 0;
         for (LXModel section : getSections()) {
-=======
-        int sunIndex = 0;
-        for (Sun sun : model.getSuns()) {
->>>>>>> 6cc731ae
             try {
                 Subpattern subpattern = new Subpattern(section, sectionIndex, createSubpattern(section, sectionIndex));
 
@@ -190,27 +173,16 @@
     }
 
     private static class Subpattern {
-<<<<<<< HEAD
         public final LXModel section;
         public final int sectionIndex;
-        public final RenderablePattern pattern;
-        public final BooleanParameter enableParam;
-
-        public Subpattern(LXModel section, int sectionIndex, RenderablePattern pattern) {
-            this.section = section;
-            this.sectionIndex = sectionIndex;
-=======
-        public final Sun sun;
-        public final int sunIndex;
         public final SLPattern pattern;
         public final BooleanParameter enableParam;
 
         public boolean isActive = false;
 
-        public Subpattern(Sun sun, int sunIndex, SLPattern pattern) {
-            this.sun = sun;
-            this.sunIndex = sunIndex;
->>>>>>> 6cc731ae
+        public Subpattern(LXModel section, int sectionIndex, SLPattern pattern) {
+            this.section = section;
+            this.sectionIndex = sectionIndex;
             this.pattern = pattern;
 
             enableParam = new BooleanParameter("S" + (sectionIndex + 1), true);
