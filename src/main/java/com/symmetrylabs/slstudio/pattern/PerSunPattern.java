package com.symmetrylabs.slstudio.pattern;

import java.util.List;
import java.util.ArrayList;
import java.util.function.Consumer;
import java.lang.reflect.Modifier;

import heronarts.lx.LX;
import heronarts.lx.model.LXModel;
import heronarts.lx.model.LXPoint;
import heronarts.lx.parameter.LXParameter;
import heronarts.lx.parameter.CompoundParameter;
import heronarts.lx.parameter.BooleanParameter;
import heronarts.lx.parameter.DiscreteParameter;
import heronarts.lx.parameter.EnumParameter;
import heronarts.lx.parameter.MutableParameter;
import heronarts.lx.parameter.LXListenableParameter;
import heronarts.lx.parameter.LXParameterListener;

<<<<<<< HEAD
public abstract class PerSunPattern extends SectionalPattern {
=======
public abstract class PerSunPattern extends SunsPattern {
>>>>>>> a2e45760
    protected List<Subpattern> subpatterns;

    protected abstract SLPattern createSubpattern(LXModel section, int sectionIndex);

    private void wrapChildParameter(LXParameter param) {
        String name = param.getLabel();
        if (parameters.containsKey(name))
            return;

        LXListenableParameter wrap;

        if (param instanceof CompoundParameter) {
            CompoundParameter src = (CompoundParameter)param;
            CompoundParameter dest = new CompoundParameter(name, param.getValue(),
                    src.range.min, src.range.max);
            wrap = dest;
        }
        else if (param instanceof BooleanParameter) {
            BooleanParameter src = (BooleanParameter)param;
            BooleanParameter dest = new BooleanParameter(name, src.getValueb());
            dest.setMode(src.getMode());
            wrap = dest;
        }
        else if (param instanceof DiscreteParameter) {
            DiscreteParameter src = (DiscreteParameter)param;
            DiscreteParameter dest = new DiscreteParameter(name, src.getValuei(),
                    src.getMinValue(), src.getMaxValue());
            if (src.getOptions() != null) {
                dest.setOptions(src.getOptions());
            }
            wrap = dest;
        }
        else if (param instanceof EnumParameter) {
            EnumParameter src = (EnumParameter)param;
            EnumParameter dest = new EnumParameter(name, src.getEnum());
            wrap = dest;
        }
        else {
            wrap = new MutableParameter(name);
        }

        wrap.setDescription(param.getDescription());

        addParameter(wrap);
    }

    @Override
    public void onParameterChanged(LXParameter param) {
        if (subpatterns == null)
            return;

        for (Subpattern subpattern : subpatterns) {
            LXParameter childParam = subpattern.pattern.getParameter(param.getLabel());
            if (childParam == null)
                continue;

            childParam.setValue(param.getValue());
        }
    }

    protected PerSunPattern(LX lx) {
        super(lx);

        subpatterns = new ArrayList<>(getSections().size());

        int sectionIndex = 0;
<<<<<<< HEAD
        for (LXModel section : getSections()) {
=======
        for (LXModel section : model.getSuns()) {
>>>>>>> a2e45760
            try {
                Subpattern subpattern = new Subpattern(section, sectionIndex, createSubpattern(section, sectionIndex));

                subpattern.pattern.setManagedMode(true);

                for (LXParameter param : subpattern.pattern.getParameters()) {
                    wrapChildParameter(param);
                }

                addSubcomponent(subpattern.pattern);

                subpatterns.add(subpattern);
            }
            catch (Exception e) {
                System.err.println("Exception when creating subpattern: " + e.getLocalizedMessage());
                e.printStackTrace();
            }

            ++sectionIndex;
        }

        for (Subpattern subpattern : subpatterns) {
            addParameter(subpattern.enableParam);
        }
    }

    @Override
    public void onActive() {
        super.onActive();

        for (Subpattern subpattern : subpatterns) {
            if (!subpattern.isActive) {
                subpattern.pattern.onActive();
                subpattern.isActive = true;
            }
        }
    }

    @Override
    public void onInactive() {
        super.onInactive();

        for (Subpattern subpattern : subpatterns) {
            if (subpattern.isActive) {
                subpattern.pattern.onInactive();
                subpattern.isActive = false;
            }
        }
    }

    @Override
    public void render(final double deltaMs, List<LXPoint> ignore, final int[] layer) {
        // System.out.println(1000 / deltaMs);
        subpatterns.parallelStream().forEach(subpattern -> {
            if (subpattern.enableParam.isOn()) {
                subpattern.pattern.setBuffer(layer);
                subpattern.pattern.loop(deltaMs);
            }
            else {
                for (LXPoint point : subpattern.section.points) {
                    layer[point.index] = 0;
                }
            }
        });
    };

    private static class Subpattern {
        public final LXModel section;
        public final int sectionIndex;
        public final SLPattern pattern;
        public final BooleanParameter enableParam;

        public boolean isActive = false;

        public Subpattern(LXModel section, int sectionIndex, SLPattern pattern) {
            this.section = section;
            this.sectionIndex = sectionIndex;
            this.pattern = pattern;

            enableParam = new BooleanParameter("S" + (sectionIndex + 1), true);
        }
    }
}<|MERGE_RESOLUTION|>--- conflicted
+++ resolved
@@ -17,11 +17,7 @@
 import heronarts.lx.parameter.LXListenableParameter;
 import heronarts.lx.parameter.LXParameterListener;
 
-<<<<<<< HEAD
-public abstract class PerSunPattern extends SectionalPattern {
-=======
 public abstract class PerSunPattern extends SunsPattern {
->>>>>>> a2e45760
     protected List<Subpattern> subpatterns;
 
     protected abstract SLPattern createSubpattern(LXModel section, int sectionIndex);
@@ -85,14 +81,10 @@
     protected PerSunPattern(LX lx) {
         super(lx);
 
-        subpatterns = new ArrayList<>(getSections().size());
+        subpatterns = new ArrayList<>(model.getSuns().size());
 
         int sectionIndex = 0;
-<<<<<<< HEAD
-        for (LXModel section : getSections()) {
-=======
         for (LXModel section : model.getSuns()) {
->>>>>>> a2e45760
             try {
                 Subpattern subpattern = new Subpattern(section, sectionIndex, createSubpattern(section, sectionIndex));
 
