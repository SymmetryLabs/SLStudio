package com.symmetrylabs.slstudio.pattern.TimeCodedSlideshow;

import com.symmetrylabs.slstudio.SLStudio;
import com.symmetrylabs.slstudio.model.SLModel;
import com.symmetrylabs.slstudio.pattern.base.SLPattern;
import heronarts.lx.LX;
import heronarts.lx.PolyBuffer;
import heronarts.lx.color.LXColor;
import heronarts.lx.midi.LXMidiInput;
import heronarts.lx.midi.MidiTime;
import heronarts.lx.parameter.*;
import heronarts.lx.transform.LXVector;

import javax.imageio.ImageIO;
import javax.swing.*;
import java.awt.image.BufferedImage;
import java.awt.FileDialog;
import java.awt.Frame;
import java.io.File;
import java.io.IOException;
import java.nio.file.Path;
import java.nio.file.Paths;
import java.util.Arrays;
import java.util.Comparator;
import java.util.concurrent.Semaphore;

public class TimeCodedSlideshow extends SLPattern<SLModel> {
    private static final String TAG = "TimeCodedSlideshow";

    private static final int BUFFER_COUNT = 150; // 5 sec at 30FPS
    /* Sometimes timecode can jump backwards a little, so we keep a couple
     * frames before the current frame in the buffer just in case. Note
     * that these frames count towards the BUFFER_COUNT limit. */
    private static final int KEEP_TRAILING_FRAMES = 15; // 500ms at 30FPS

    final StringParameter directory = new StringParameter("dir", null);
    private final BooleanParameter chooseDir = new BooleanParameter("pick", false).setMode(BooleanParameter.Mode.MOMENTARY);
    private final BooleanParameter bake = new BooleanParameter("bake", false).setMode(BooleanParameter.Mode.MOMENTARY);
    private final CompoundParameter shrinkParam = new CompoundParameter("shrink", 1, 1.4, 3);
    private final CompoundParameter yOffsetParam = new CompoundParameter("yoff", 0, 0, 1);
    private final CompoundParameter cropLeftParam = new CompoundParameter("cropL", 0, 0, 1);
    private final CompoundParameter cropRightParam = new CompoundParameter("cropR", 0, 0, 1);
    private final CompoundParameter cropTopParam = new CompoundParameter("cropT", 0, 0, 1);
    private final CompoundParameter cropBottomParam = new CompoundParameter("cropB", 0, 0, 1);
    private final MutableParameter tcStartFrame = new MutableParameter("tcStart", 0);
    private final BooleanParameter freewheel = new BooleanParameter("run", false);
    private final BooleanParameter freewheelReset = new BooleanParameter("runReset", false).setMode(BooleanParameter.Mode.MOMENTARY);
    private final DiscreteParameter frameSelect = new DiscreteParameter("selFrame", 0, 0, 6000);

    private MidiTime mt;
    int currentFrame;
    private int lastFrameReceived;
    protected boolean stopping = false;
    long lastLoadLoop = 0;
    private boolean currentFrameLoaded;

    protected boolean baked = false;
    BufferedImage bakedImage = null;

    int nFrames = 0;
    private double freewheelTime = 0;

    static class Slide {
        File path;
        BufferedImage img;

        Slide(File p) {
            path = p;
            img = null;
        }

        boolean loaded() {
            return img != null;
        }

        void load() {
            if (img == null) {
                try {
                    img = ImageIO.read(path);
                } catch (IOException e) {
                    e.printStackTrace();
                    SLStudio.setWarning(TAG, String.format("failed to load %s", path.toString()));
                }
            }
        }

        void unload() {
            img = null;
        }
    }

    Slide[] allFrames;
    Thread loaderThread;
    Semaphore loaderSemaphore;

    public TimeCodedSlideshow(LX lx) {
        super(lx);
        addParameter(directory);
        addParameter(chooseDir);
        addParameter(shrinkParam);
        addParameter(yOffsetParam);
        addParameter(cropLeftParam);
        addParameter(cropRightParam);
        addParameter(cropTopParam);
        addParameter(cropBottomParam);
        addParameter(tcStartFrame);
        addParameter(bake);
        addParameter(freewheel);
        addParameter(freewheelReset);

        for (LXMidiInput input : lx.engine.midi.inputs) {
            input.addTimeListener(new LXMidiInput.MidiTimeListener() {
                @Override
                public void onBeatClockUpdate(int i, double v) {
                }

                @Override
                public void onMTCUpdate(MidiTime midiTime) {
                    mt = midiTime.clone();
                    if (freewheel.getValueb()) {
                        return;
                    }
                    int frame = mt.getHour();
                    frame = 60 * frame + mt.getMinute();
                    frame = 60 * frame + mt.getSecond();
                    frame = mt.getRate().fps() * frame + mt.getFrame();
                    lastFrameReceived = frame;
                    goToFrame(frame);
                }
            });
            System.out.println("attached time code listener to " + input.getName());
        }

        /* start the semaphore with no permits; we fill it up once we've loaded
         * the directory into the allFrames array. */
        loaderSemaphore = new Semaphore(0, false);
        lastLoadLoop = System.nanoTime();
    }

    @Override
    public void onActive() {
        super.onActive();
        stopping = false;
        loadDirectory();

        if (!baked) {
            loaderThread = new Thread(() -> {
                    while (!stopping) {
                        try {
                            loaderSemaphore.acquire();
                        } catch (InterruptedException e) {
                            return;
                        }
                        lastLoadLoop = System.nanoTime();
                        /* Find the first frame after/including the current frame that
                         * hasn't been loaded, and load it. */
                        for (int i = currentFrame < 0 ? 0 : currentFrame; i < nFrames; i++) {
                            if (!allFrames[i].loaded()) {
                                allFrames[i].load();
                                break;
                            }
                        }
                    }
            });
            try {
                loaderThread.start();
            } catch (IllegalThreadStateException e) {
                e.printStackTrace();
            }
        } else {
            loaderThread = null;
        }
    }

    @Override
    public void onInactive() {
        super.onInactive();
        SLStudio.setWarning(TAG, null);
        stopping = true;
        if (loaderThread != null) {
            loaderThread.interrupt();
            try {
                loaderThread.join();
            } catch (InterruptedException e) {
            }
            loaderThread = null;
        }
    }

    @Override
    public String getCaption() {
        int offset = lastFrameReceived - tcStartFrame.getValuei();
        if (baked) {
            return String.format(
                "time %s / %d frames / frame %d / offset %d / baked image %s",
                mt == null ? "unknown" : mt.toString(),
                nFrames,
                currentFrame,
                offset,
                directory.getString());
        }
        return String.format(
            "time %s / %d frames / frame %d %s / offset %d / waiting %d / since last load %ds / dir %s",
            mt == null ? "unknown" : mt.toString(),
            nFrames,
            currentFrame,
            currentFrameLoaded ? "ok" : "skip",
            offset,
            loaderSemaphore.availablePermits(),
            (int) ((System.nanoTime() - lastLoadLoop) / 1e9),
            directory.getString());
    }

    @Override
    public void onParameterChanged(LXParameter p) {
        if (p == chooseDir && chooseDir.getValueb()) {
            FileDialog dialog = new FileDialog(
                (Frame) null, "Choose frame directory or baked image:", FileDialog.LOAD);
            dialog.setVisible(true);
            String fname = dialog.getFile();
            if (fname == null) {
                return;
            }

<<<<<<< HEAD
            if (fname.endsWith(".png")){
                File load = new File(dialog.getDirectory(), fname);
                Path loadPath = load.toPath().toAbsolutePath();
                Path repoRoot = Paths.get("").toAbsolutePath();
                Path rel = repoRoot.relativize(loadPath);
                System.out.println("got png");
                directory.setValue(rel.toString());
                loadDirectory();
            }
            else if (fname.endsWith(".bmp")){
                System.out.println("got bmp");
                directory.setValue(dialog.getDirectory());
                loadDirectory();
            }
=======
            File load = new File(dialog.getDirectory(), fname);
            if (load.isFile() && load.getName().endsWith(".bmp")) {
                directory.setValue(dialog.getDirectory());
                loadDirectory();
            }
            else {
                Path loadPath = load.toPath().toAbsolutePath();
                Path repoRoot = Paths.get("").toAbsolutePath();
                Path rel = repoRoot.relativize(loadPath);
                directory.setValue(rel.toString());
                loadDirectory();
            }

>>>>>>> d3fad01e

        } else if (p == bake && bake.getValueb()) {
            FileDialog dialog = new FileDialog(
                (Frame) null, "Save baked video as:", FileDialog.SAVE);
            dialog.setVisible(true);
            String fname = dialog.getFile();
            if (fname == null) {
                return;
            }
            bake(new File(dialog.getDirectory(), fname));

        } else if (p == freewheelReset && freewheelReset.getValueb()) {
            currentFrame = -1;
            freewheelTime = 0;
        }
        else if (p == frameSelect){
            currentFrame = frameSelect.getValuei();
        }
    }

    void loadDirectory() {
        SLStudio.setWarning(TAG, null);
        String path = directory.getString();
        if (path == null) {
            return;
        }
        File dir = new File(path);

        if (dir.isFile() && dir.getName().endsWith(".png")) {
            baked = true;
            try {
                bakedImage = ImageIO.read(dir);
                nFrames = bakedImage.getHeight();
            } catch (IOException e) {
                SLStudio.setWarning(TAG, "couldn't load baked slideshow");
                System.out.println("could not load baked slideshow:");
                e.printStackTrace();
                bakedImage = null;
            }
            return;
        }

        if (!dir.isDirectory()) {
            SLStudio.setWarning(TAG, "slideshow directory does not exist or no *.png hunk");
            return;
        }
        baked = false;
        File[] files = dir.listFiles(fn -> fn.getName().endsWith(".bmp"));
        if (files == null) {
            SLStudio.setWarning(TAG, "no files in directory");
            return;
        }

        Arrays.sort(files, Comparator.comparing(File::getName));

        Slide[] newAllFrames = new Slide[files.length];
        for (int i = 0; i < files.length; i++) {
            newAllFrames[i] = new Slide(files[i]);
        }
        nFrames = newAllFrames.length;
        /* make this an atomic mutation, so that goToFrame's view of the frame
         * list is always coherent. */
        allFrames = newAllFrames;
        loaderSemaphore.release(BUFFER_COUNT);
    }

    private void goToFrame(int frame) {
        frame -= tcStartFrame.getValuei();

        /* if we're out of range, set frame to -1. If we were out of range
         * before, we don't have to do anything. */
        if (frame < 0 || frame >= nFrames) {
            if (currentFrame == -1) {
                return;
            }
            frame = -1;
        }

        if (baked) {
            currentFrame = frame;
        }
        if (allFrames == null) {
            return;
        }

        /* if we're going backward in time out of our buffer, we clear the
         * buffer and start again. */
        if (frame == -1 || frame < currentFrame - KEEP_TRAILING_FRAMES) {
            System.out.println(String.format("backwards: %d to %d", currentFrame, frame));
            loaderSemaphore.drainPermits();
            currentFrame = frame;
            for (int i = 0; i < nFrames; i++) {
                allFrames[i].unload();
            }
            loaderSemaphore.release(BUFFER_COUNT);
        } else {
            /* otherwise, we release the frames that we've buffered before our
             * new current (minus our padding) and then queue up that many
             * frames to be loaded. */
            currentFrame = frame;
            for (int i = 0; i < currentFrame - KEEP_TRAILING_FRAMES; i++) {
                if (allFrames[i].loaded()) {
                    allFrames[i].unload();
                    loaderSemaphore.release();
                }
            }
        }
    }

    private void copyFrameToColors(BufferedImage img, int[] ccs) {
        int cropLeft = Math.round(cropLeftParam.getValuef() * img.getWidth());
        int cropRight = Math.round(cropRightParam.getValuef() * img.getWidth());
        int cropTop = Math.round(cropTopParam.getValuef() * img.getHeight());
        int cropBottom = Math.round(cropBottomParam.getValuef() * img.getHeight());

        float shrink = shrinkParam.getValuef();
        int croppedWidth = img.getWidth() - cropLeft - cropRight;
        int croppedHeight = img.getHeight() - cropTop - cropBottom;

        Arrays.fill(ccs, 0);

        for (LXVector v : getVectors()) {
            int i = (int) ((shrink * (model.yMax - v.y)) + yOffsetParam.getValue() * img.getHeight());
            int j = (int) (shrink * (v.x - model.xMin));
            int color;
            if (i >= croppedHeight || j >= croppedWidth || i < 0 || j < 0) {
                    color = 0;
            } else {
                int vcolor = img.getRGB(j + cropLeft, i + cropTop);
                color = LXColor.rgb(
                    (vcolor >> 16) & 0xFF,
                    (vcolor >> 8) & 0xFF,
                    vcolor & 0xFF);
            }
            ccs[v.index] = color;
        }
    }

    @Override
    public void run(double elapsedMs, PolyBuffer.Space preferredSpace) {
        if (freewheel.getValueb()) {
            freewheelTime += elapsedMs;
            int FUDGE = 5; // hacky compensation fudge factor to keep in time
            if (freewheelTime > 1000. / 30 + FUDGE) {
                freewheelTime = 0;
                currentFrame++;
            }
        }

        int[] ccs = (int[]) getArray(PolyBuffer.Space.SRGB8);
        if (currentFrame >= nFrames || currentFrame < 0) {
            Arrays.fill(ccs, 0);
        } else if (baked) {
            if (bakedImage != null) {
                /* we can't just pull the colors straight out of the image as
                 * a single array copy because we want to honor warps that turn
                 * off pixels. */
                Arrays.fill(ccs, 0);

                try {
                    for (LXVector v : getVectors()) {
                        ccs[v.index] = bakedImage.getRGB(v.index, currentFrame);
                    }
                }
                catch (Exception e) {
                    System.out.println("bad index");
                }
            } else {
                Arrays.fill(ccs, 0);
            }
        } else {
            Slide slide = allFrames[currentFrame];
            currentFrameLoaded = slide.loaded();
            if (!currentFrameLoaded) {
                return;
            }
            copyFrameToColors(slide.img, ccs);
        }
        markModified(PolyBuffer.Space.SRGB8);
    }

    private void bake(File output) {
        if (baked) {
            System.err.println("slideshow is already baked");
            return;
        }
        final int PN = model.points.length;
        final int FN = nFrames;
        BufferedImage res = new BufferedImage(PN, FN, BufferedImage.TYPE_INT_ARGB);
        LXVector[] vectors = getVectorArray();
        for (int frame = 0; frame < FN; frame++) {
            Slide s = allFrames[frame];
            int[] frameColors = new int[PN];
            s.load();
            copyFrameToColors(s.img, frameColors);
            s.unload();
            res.setRGB(0, frame, PN, 1, frameColors, 0, PN);
            if (frame % 100 == 0) {
                System.out.println(
                    String.format("baked frame %d for %s", frame, directory.getString()));
            }
        }
        try {
            ImageIO.write(res, "png", output);
            System.out.println(
                String.format("baked %d frames for %s", FN, directory.getString()));
        } catch (IOException e) {
            System.err.println("couldn't write baked output:");
            e.printStackTrace();
        }
    }
}<|MERGE_RESOLUTION|>--- conflicted
+++ resolved
@@ -222,7 +222,6 @@
                 return;
             }
 
-<<<<<<< HEAD
             if (fname.endsWith(".png")){
                 File load = new File(dialog.getDirectory(), fname);
                 Path loadPath = load.toPath().toAbsolutePath();
@@ -237,21 +236,6 @@
                 directory.setValue(dialog.getDirectory());
                 loadDirectory();
             }
-=======
-            File load = new File(dialog.getDirectory(), fname);
-            if (load.isFile() && load.getName().endsWith(".bmp")) {
-                directory.setValue(dialog.getDirectory());
-                loadDirectory();
-            }
-            else {
-                Path loadPath = load.toPath().toAbsolutePath();
-                Path repoRoot = Paths.get("").toAbsolutePath();
-                Path rel = repoRoot.relativize(loadPath);
-                directory.setValue(rel.toString());
-                loadDirectory();
-            }
-
->>>>>>> d3fad01e
 
         } else if (p == bake && bake.getValueb()) {
             FileDialog dialog = new FileDialog(
