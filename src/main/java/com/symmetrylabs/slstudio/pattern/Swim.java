package com.symmetrylabs.slstudio.pattern;

import heronarts.lx.LX;
import heronarts.lx.LXPattern;
import heronarts.lx.PolyBuffer;
import heronarts.lx.color.LXColor;
import heronarts.lx.modulator.SawLFO;
import heronarts.lx.modulator.SinLFO;
import heronarts.lx.parameter.BooleanParameter;
import heronarts.lx.parameter.CompoundParameter;
import heronarts.lx.parameter.LXParameter;
import heronarts.lx.transform.LXProjection;

import java.util.Spliterator;
import java.util.Spliterators;
import java.util.stream.StreamSupport;

import static heronarts.lx.PolyBuffer.Space.SRGB8;

public class Swim extends LXPattern {

    // Projection stuff
    private LXProjection projection;

    private final SinLFO rotationX = new SinLFO(-Math.PI / 16, Math.PI / 8, 9000);
    private final SinLFO rotationY = new SinLFO(-Math.PI / 8, Math.PI / 8, 7000);
    private final SinLFO rotationZ = new SinLFO(-Math.PI / 8, Math.PI / 16, 11000);
    private final SinLFO yPos = new SinLFO(-1, 1, 13234);
    private final SinLFO sineHeight = new SinLFO(1, 2.5, 13234);
    private final SawLFO phaseLFO = new SawLFO(0, 2 * Math.PI, 15000 - 13000 * 0.5);

    private final CompoundParameter crazyParam = new CompoundParameter("Crazy", 0.5);
    private final CompoundParameter hueScale = new CompoundParameter("HueVar", 0.1, 0.0, 0.2);
    private final CompoundParameter phaseParam = new CompoundParameter("Speed", 0.5);
    private final CompoundParameter hueParam = new CompoundParameter("Hue", 0, 0, 360);
    private final BooleanParameter monochromeParam = new BooleanParameter("Mono", false);

    public Swim(LX lx) {
        super(lx);
        onVectorsChanged();

        addParameter(hueScale);
        addParameter(crazyParam);
        addParameter(phaseParam);
        addParameter(hueParam);
        addParameter(monochromeParam);

        addModulator(rotationX).trigger();
        addModulator(rotationY).trigger();
        addModulator(rotationZ).trigger();
        addModulator(yPos).trigger();
        addModulator(phaseLFO).trigger();
    }

    public void onParameterChanged(LXParameter parameter) {
        if (parameter == phaseParam) {
<<<<<<< HEAD
            phaseLFO.setPeriod(10000 - 9000 * parameter.getValuef());
=======
            phaseLFO.setPeriod(10000 - 9800 * parameter.getValuef());
>>>>>>> 280d0dd7
        }
    }

    public void onVectorsChanged() {
        super.onVectorsChanged();
        projection = new LXProjection(model, getVectorArray());
    }

    @Override
    public void run(double deltaMs, PolyBuffer.Space space) {
        int[] colors = (int[]) getArray(SRGB8);

        final float phase = phaseLFO.getValuef();
        final float upDownRange = (model.yMax - model.yMin) / 4;

        // Swim around the world
        float crazyFactor = crazyParam.getValuef() / 0.2f;
        projection.reset()
            .rotate(rotationZ.getValuef() * crazyFactor, 0, 1, 0)
            .rotate(rotationX.getValuef() * crazyFactor, 0, 0, 1)
            .rotate(rotationY.getValuef() * crazyFactor, 0, 1, 0)
            .translate(0, upDownRange * yPos.getValuef(), 0);

        final float model_height = model.yMax - model.yMin;
        final float model_width = model.xMax - model.xMin;
        final boolean monochrome = monochromeParam.getValueb();
        final float monohue = hueParam.getValuef();

        StreamSupport.stream(
            Spliterators.spliteratorUnknownSize(projection.iterator(), Spliterator.CONCURRENT),
            true
        ).forEach(p -> {
            float x_percentage = (p.x - model.xMin) / model_width;

            // Multiply by sineHeight to shrink the size of the sin wave to be less than the height of the cubes.
            float y_in_range = sineHeight.getValuef() * (2 * p.y - model.yMax - model.yMin) / model_height;
            float sin_x = (float) Math.sin(phase + 2 * Math.PI * x_percentage);

            float size_of_sin_wave = 0.4f;

            float v1 = ((float) Math.abs(y_in_range - sin_x) > size_of_sin_wave)
                ? 0 : (float) Math.abs((y_in_range - sin_x + size_of_sin_wave)
                / size_of_sin_wave / 2 * 100);

            float hue_color = monochrome ? monohue :
                palette.getHuef() + hueScale.getValuef()
                * ((float) Math.abs(p.x - model.xMax / 2.) * .01f
                + (float) Math.abs(p.y - model.yMax / 2) * .6f
                + (float) Math.abs(p.z - model.zMax));

            colors[p.index] = LXColor.hsb(hue_color, palette.getSaturationf(), v1);
        });
        markModified(SRGB8);
    }
}<|MERGE_RESOLUTION|>--- conflicted
+++ resolved
@@ -54,11 +54,7 @@
 
     public void onParameterChanged(LXParameter parameter) {
         if (parameter == phaseParam) {
-<<<<<<< HEAD
-            phaseLFO.setPeriod(10000 - 9000 * parameter.getValuef());
-=======
             phaseLFO.setPeriod(10000 - 9800 * parameter.getValuef());
->>>>>>> 280d0dd7
         }
     }
 
