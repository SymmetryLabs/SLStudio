--- conflicted
+++ resolved
@@ -26,23 +26,14 @@
 import java.util.LinkedList;
 
 public class VideoPlayer extends SLPattern<SLModel> {
-<<<<<<< HEAD
-    CompoundParameter shrinkParam = new CompoundParameter("shrink", 1, 0.1, 20);
-    CompoundParameter yOffsetParam = new CompoundParameter("yoff", 0, 0, 1);
-    BooleanParameter fitParam = new BooleanParameter("fit", false);
-    BooleanParameter restartParam = new BooleanParameter("restart", false);
-    BooleanParameter chooseFileParam = new BooleanParameter("file", false);
-    BooleanParameter captureParam = new BooleanParameter("capture", false);
-    BooleanParameter streamParam = new BooleanParameter("stream", false);
-=======
     protected CompoundParameter shrinkParam = new CompoundParameter("shrink", 1, 1.4, 3);
     protected CompoundParameter yOffsetParam = new CompoundParameter("yoff", 0, 0, 1);
     protected BooleanParameter fitParam = new BooleanParameter("fit", false);
     protected BooleanParameter restartParam = new BooleanParameter("restart", false);
     protected BooleanParameter chooseFileParam = new BooleanParameter("file", false);
     protected BooleanParameter captureParam = new BooleanParameter("capture", false);
+    protected BooleanParameter streamParam = new BooleanParameter("stream", false);
     protected BooleanParameter playParam = new BooleanParameter("play", false);
->>>>>>> ac2c1f2c
 
     /**
      * A guess at the amount of time it will take vlcj to start playing the
@@ -95,11 +86,8 @@
         addParameter(restartParam);
         addParameter(chooseFileParam);
         addParameter(captureParam);
-<<<<<<< HEAD
         addParameter(streamParam);
-=======
         addParameter(playParam);
->>>>>>> ac2c1f2c
 
         fitParam.setMode(BooleanParameter.Mode.MOMENTARY);
         restartParam.setMode(BooleanParameter.Mode.MOMENTARY);
