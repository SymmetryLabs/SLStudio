--- conflicted
+++ resolved
@@ -12,12 +12,9 @@
 
 import static processing.core.PConstants.ADD;
 
-import com.symmetrylabs.shows.summerstage.SummerStageShow;
-
 public class Noise extends DPat {
-    public static final String GROUP_NAME = SummerStageShow.SHOW_NAME;
-
     private int currModeIndex, iSymm;
+    public final CompoundParameter speed = new CompoundParameter("Speed", 0.55, -2, 2);
     public final CompoundParameter density = new CompoundParameter("Dens", 0.6);
     public final CompoundParameter sharp = new CompoundParameter("Sharp", 0);
     public final DiscreteParameter mode = new DiscreteParameter("Anim", new String[]{"Drip", "Cloud", "Rain", "Fire", "Mach", "Spark", "VWav", "Wave"});
@@ -33,6 +30,7 @@
 
     public Noise(LX lx) {
         super(lx);
+        addParameter(speed);
         addParameter(symm);
         addParameter(mode);
         addParameter(density);
@@ -53,7 +51,7 @@
 
     @Override
     protected void StartRun(double deltaMs) {
-        zTime += deltaMs * (1 * val(pSpeed) - 0.50f) * 0.002f;
+        zTime += deltaMs * (1 * val(speed) - 0.50f) * 0.002f;
         zTheta += deltaMs * (spin() - 0.5f) * 0.01f;
         rtime += deltaMs;
         iSymm = symm.getValuei();
@@ -63,21 +61,12 @@
         if (mode.getValuei() != currModeIndex) {
             currModeIndex = mode.getValuei();
             ttime = rtime;
-<<<<<<< HEAD
-            /*
-            pSpin.reset();
-            zTheta = 0;
-            density.reset();
-            pSpeed.reset();
-            */
-=======
             if (animReset.getValueb()) {
                 zTheta = 0;
                 pSpin.reset();
                 density.reset();
                 speed.reset();
             }
->>>>>>> 90b2277b
 
             for (int i = 0; i < n.length; i++) {
                 n[i].isActive = false;
