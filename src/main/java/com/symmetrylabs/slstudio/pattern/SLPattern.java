package com.symmetrylabs.slstudio.pattern;

import com.symmetrylabs.slstudio.SLStudioLX;
import com.symmetrylabs.slstudio.model.SLModel;
import heronarts.lx.LX;
import heronarts.lx.LXPattern;
import heronarts.lx.parameter.BooleanParameter;
import heronarts.lx.parameter.CompoundParameter;
import heronarts.lx.parameter.DiscreteParameter;
import heronarts.lx.parameter.LXParameter;

 /* Non-Patterns */
<<<<<<< HEAD
public abstract class SLPattern extends SunsPattern {
    public SLPattern(LX lx) {
        super(lx);
=======
public abstract class SLPattern extends LXPattern {

    public final SLStudioLX lx;
    public final SLModel model;

    public SLPattern(LX lx) {
        super(lx);
        this.lx = (SLStudioLX) lx;
        this.model = (SLModel) lx.model;
>>>>>>> a63fc5ea
    }

    protected <T extends LXParameter> T addParam(T param) {
        addParameter(param);
        return param;
    }

    protected BooleanParameter booleanParam(String name) {
        return addParam(new BooleanParameter(name));
    }

    protected BooleanParameter booleanParam(String name, boolean value) {
        return addParam(new BooleanParameter(name, value));
    }

    protected CompoundParameter compoundParam(String name, double value, double min, double max) {
        return addParam(new CompoundParameter(name, value, min, max));
    }

    protected DiscreteParameter discreteParameter(String name, int value, int min, int max) {
        return addParam(new DiscreteParameter(name, value, min, max));
    }
}<|MERGE_RESOLUTION|>--- conflicted
+++ resolved
@@ -10,21 +10,14 @@
 import heronarts.lx.parameter.LXParameter;
 
  /* Non-Patterns */
-<<<<<<< HEAD
 public abstract class SLPattern extends SunsPattern {
-    public SLPattern(LX lx) {
-        super(lx);
-=======
-public abstract class SLPattern extends LXPattern {
 
     public final SLStudioLX lx;
-    public final SLModel model;
 
     public SLPattern(LX lx) {
         super(lx);
+
         this.lx = (SLStudioLX) lx;
-        this.model = (SLModel) lx.model;
->>>>>>> a63fc5ea
     }
 
     protected <T extends LXParameter> T addParam(T param) {
