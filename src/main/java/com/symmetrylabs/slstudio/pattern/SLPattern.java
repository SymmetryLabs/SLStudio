--- conflicted
+++ resolved
@@ -1,11 +1,10 @@
 package com.symmetrylabs.slstudio.pattern;
 
-<<<<<<< HEAD
-import com.symmetrylabs.slstudio.SLStudioLX;
-=======
 import java.util.List;
 
->>>>>>> 1a2a467e
+import processing.event.KeyEvent;
+import processing.event.MouseEvent;
+
 import heronarts.lx.LX;
 import heronarts.lx.LXPattern;
 import heronarts.lx.LXBuffer;
@@ -14,23 +13,14 @@
 import heronarts.lx.parameter.CompoundParameter;
 import heronarts.lx.parameter.DiscreteParameter;
 import heronarts.lx.parameter.LXParameter;
-import processing.event.KeyEvent;
-import processing.event.MouseEvent;
 
-<<<<<<< HEAD
-/* Non-Patterns */
-public abstract class SLPattern extends LXPattern {
-=======
 import com.symmetrylabs.slstudio.SLStudioLX;
-import com.symmetrylabs.slstudio.model.SLModel;
 import com.symmetrylabs.slstudio.render.Renderer;
 import com.symmetrylabs.slstudio.render.InterpolatingRenderer;
 import com.symmetrylabs.slstudio.render.SequentialRenderer;
 import com.symmetrylabs.slstudio.render.Renderable;
 
-
 public abstract class SLPattern extends LXPattern implements Renderable {
->>>>>>> 1a2a467e
 
     protected final SLStudioLX lx;
 
@@ -119,7 +109,6 @@
         return addParam(new DiscreteParameter(name, value, min, max));
     }
 
-<<<<<<< HEAD
     public void unconsumeKeyEvent() {
         this.keyEventConsumed = false;
     }
@@ -145,7 +134,7 @@
     public void onKeyPressed(KeyEvent keyEvent, char keyChar, int keyCode) {}
     public void onKeyReleased(KeyEvent keyEvent, char keyChar, int keyCode) {}
     public void onKeyTyped(KeyEvent keyEvent, char keyChar, int keyCode) {}
-=======
+
     public SLPattern setBuffer(int[] buffer) {
         reusableBuffer.setArray(buffer);
         return (SLPattern)setBuffer(reusableBuffer);
@@ -163,5 +152,4 @@
             this.layer = layer;
         }
     };
->>>>>>> 1a2a467e
 }