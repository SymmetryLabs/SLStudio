--- conflicted
+++ resolved
@@ -38,9 +38,9 @@
 import com.symmetrylabs.LXClassLoader;
 import com.symmetrylabs.slstudio.pattern.base.SLPattern;
 import com.symmetrylabs.slstudio.performance.PerformanceManager;
-<<<<<<< HEAD
+
 import com.symmetrylabs.util.MarkerSource;
-=======
+
 import com.symmetrylabs.slstudio.ui.UIAxes;
 import com.symmetrylabs.slstudio.ui.UICubeMapDebug;
 import com.symmetrylabs.slstudio.ui.UIFramerate;
@@ -48,8 +48,8 @@
 import com.symmetrylabs.slstudio.ui.UIOutputs;
 import com.symmetrylabs.slstudio.ui.UIAiVjStatus;
 import com.symmetrylabs.slstudio.ui.UIOverriddenRightPane;
-import com.symmetrylabs.slstudio.util.MarkerSource;
->>>>>>> cb273376
+//import com.symmetrylabs.slstudio.util.MarkerSource;
+
 
 import javax.swing.*;
 
@@ -134,26 +134,26 @@
             this.preview.addComponent(axes);
             this.preview.addComponent(markerPainter);
 
-<<<<<<< HEAD
+
             new UI2dComponent(0, 0, leftPane.getWidth(), 30) {}.setBackgroundColor(0).addToContainer(leftPane);
 
             new UIImage(applet.loadImage("symmetry-labs-logo.png"), 4, 4)
             .setDescription("Symmetry Labs")
             .addToContainer(leftPane);
 
-=======
->>>>>>> cb273376
+
+//>>>>>>> master-ai-vj-py3
             addLayer(this.preview);
             addLayer(this.leftPane);
             addLayer(this.rightPane);
             addLayer(this.bottomTray);
             addLayer(this.helpBar);
             addLayer(this.framerate);
-<<<<<<< HEAD
+//<<<<<<< HEAD
             addLayer(this.helpText);
-=======
+//=======
             addLayer(this.aivjStatus);
->>>>>>> cb273376
+//>>>>>>> master-ai-vj-py3
 
             _toggleClipView();
             _togglePerformanceMode();
