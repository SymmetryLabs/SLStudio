--- conflicted
+++ resolved
@@ -3,15 +3,15 @@
 import java.util.Map;
 
 import com.symmetrylabs.layouts.Layout;
-<<<<<<< HEAD
-=======
+
+
 import com.symmetrylabs.layouts.cubes.CubesLayout;
 import com.symmetrylabs.layouts.dynamic_JSON.DynamicLayout;
 import com.symmetrylabs.layouts.oslo.OsloLayout;
 import com.symmetrylabs.layouts.oslo.TreeModel;
 import com.symmetrylabs.layouts.dollywood.DollywoodLayout;
 import com.symmetrylabs.layouts.dollywood.ButterflyPixlite;
->>>>>>> df610f08
+
 import com.symmetrylabs.slstudio.output.MappingPixlite;
 import heronarts.lx.LX;
 import com.symmetrylabs.layouts.LayoutRegistry;
@@ -87,17 +87,20 @@
 
         Utils.setSketchPath(sketchPath());
 
-<<<<<<< HEAD
+// NEW layout code
         String layoutName = getSelectedLayoutName();
         saveSelectedLayoutName(layoutName);
         println("\n---- Layout: " + layoutName + " ----");
-=======
+
+// OLD layout code
+
         // Instantiate the desired layout here.
         //layout = new CubesLayout();
         //layout = new DynamicLayout();
       //layout = new OsloLayout(this, TreeModel.ModelMode.MAJOR_LIMBS);
-      layout = new DollywoodLayout(this);
->>>>>>> df610f08
+      
+      //OLD dollywood layout!!
+      //layout = new DollywoodLayout(this);
 
         layout = LayoutRegistry.getLayout(this, layoutName);
         LXModel model = layout.buildModel();
