--- conflicted
+++ resolved
@@ -1,16 +1,13 @@
 package com.symmetrylabs.slstudio;
 
-<<<<<<< HEAD
 import java.util.HashMap;
 import java.util.Map;
 import java.net.SocketException;
 
 import com.symmetrylabs.util.MarkerSource;
 
-=======
 import com.google.gson.Gson;
 import com.google.gson.JsonSyntaxException;
->>>>>>> 9ca67b01
 import com.symmetrylabs.shows.HasWorkspace;
 import com.symmetrylabs.shows.Show;
 import com.symmetrylabs.shows.ShowRegistry;
@@ -180,17 +177,6 @@
                 new UIFramerateControl(ui, lx, 0, 0, ui.leftPane.global.getContentWidth()).addToContainer(ui.leftPane.global, 1);
                 new UISpeed(ui, lx, 0, 0, ui.leftPane.global.getContentWidth()).addToContainer(ui.leftPane.global, 2);
 
-<<<<<<< HEAD
-//                new UIPowerCap(ui, lx, 0, 0, ui.leftPane.global.getContentWidth()).addToContainer(ui.leftPane.global, 3);
-
-                if (TreeModelingTool.isTreeShow()) {
-                    ui.preview.addComponent(new UITreeTrunk(applet));
-                    uiTreeModelAxes = new UITreeModelAxes();
-                    ui.preview.addComponent(uiTreeModelAxes);
-                }
-
-=======
->>>>>>> 9ca67b01
                 show.setupUi(lx, ui);
 
                 if (show instanceof HasWorkspace) {
