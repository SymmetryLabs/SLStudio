package com.symmetrylabs.slstudio.performance;

import java.util.ArrayList;
import java.util.List;

import heronarts.lx.LX;
import heronarts.lx.LXChannel;
import heronarts.lx.LXEffect;
import heronarts.lx.LXPattern;
import heronarts.lx.effect.BlurEffect;
import heronarts.lx.midi.remote.LXMidiRemote;
import heronarts.lx.parameter.BooleanParameter;
import heronarts.lx.parameter.DiscreteParameter;
import heronarts.lx.parameter.LXListenableNormalizedParameter;
import heronarts.lx.parameter.LXParameter;
import heronarts.lx.parameter.LXParameterListener;
import heronarts.lx.parameter.StringParameter;
import heronarts.p3lx.ui.UI;
import heronarts.p3lx.ui.UIWindow;
import heronarts.p3lx.ui.component.UIDropMenu;
import heronarts.p3lx.ui.component.UIItemList;
import heronarts.p3lx.ui.component.UIKnob;
import heronarts.p3lx.ui.component.UISwitch;

import com.symmetrylabs.slstudio.SLStudio;

import static processing.core.PApplet.println;


public class DeckWindow extends UIWindow {
    final ArrayList<UIKnob> knobs = new ArrayList();
    final ArrayList<UISwitch> switches = new ArrayList();
    UIItemList.ScrollList patternList = null;
    UIDropMenu dropMenu;

    LXPattern activePattern = null;
    LXChannel channel = null;

    final UI ui;
    final PerformanceManager pm;

    public int slot = -1;

    LXParameterListener labelListener;
    final Listener listener = new Listener();

    final DiscreteParameter selection;

    int[] boundCCs = new int[0];
    int[] boundNotes = new int[0];

    private final LX lx;

    DeckWindow(LX lx, DiscreteParameter sel, int slot, PerformanceManager pm, UI ui,
            String title, float x, float y, float w, float h) {

        super(ui, title, x, y, w, h);

        this.lx = lx;
        this.ui = ui;
        this.pm = pm;
        this.slot = slot;
        this.selection = sel;

        labelListener = new LXParameterListener() {
            public void onParameterChanged(LXParameter parameter) {
                setTitle(((StringParameter) parameter).getString());
            }
        };


        selection.addListener(new LXParameterListener() {
            public void onParameterChanged(LXParameter parameter) {
                println("PARAMETER CHANGED", parameter.getLabel(), ((DiscreteParameter) parameter).getValuei());
                setSelectedChannel();
            }
        });


        buildKnobs();
        buildSwitches();
        buildPatternList();
        buildChannelSelector();

    }

    public void start() {
        setSelectedChannel();
        setupChannel(channel);
    }

    void setSelectedChannel() {
        int i = selection.getValuei();
        List<LXChannel> channels = lx.engine.getChannels();
        if (i >= channels.size()) {
            setupChannel(null);
        } else {
            setupChannel(channels.get(i));
        }
    }

    void setupChannel(LXChannel newChannel) {
        if (channel != null) {
            channel.label.removeListener(labelListener);
            channel.removeListener(listener);
        }
        if (newChannel == null) {
            return;
        }
        channel = newChannel;
        channel.label.addListener(labelListener);
        channel.addListener(listener);
        setTitle(channel.getLabel());

        LXPattern pattern = channel.getActivePattern();

        updateChannel(pattern);
        updatePatternList();

        switch (slot) {
            case 0:
                pm.upL = channel.fader;
                break;
            case 1:
                pm.downL = channel.fader;
                break;
            case 2:
                pm.upR = channel.fader;
                break;
            case 3:
                pm.downR = channel.fader;
                break;
            default:
                break;
        }

        // LXEffect b = channel.getEffect("Blur");
        // if (b == null) {
        //     b = new BlurEffect(lx);
        //     channel.addEffect(b);
        // }
        // b.enabled.setValue(true);


<<<<<<< HEAD
        // LXEffect cs = channel.getEffect("ColorShift");
        // if (cs == null) {
        //     cs = new ColorShiftEffect(lx);
        //     channel.addEffect(cs);
        // }
        // cs.enabled.setValue(true);

        // pm.blurs[slot] = b.getParameter("amount");
        // pm.colors[slot] = cs.getParameter("shift");
=======
        pm.blurs[slot] = b.getParameter("amount");
>>>>>>> df610f08

        // for (int i = 0; i < 4; i++) {
        //     println(i, pm.blurs[i], pm.colors[i]);
        // }


    }

    class PatternItem extends UIItemList.AbstractItem {
        final LXPattern pattern;

        PatternItem(LXPattern pattern) {
            this.pattern = pattern;
        }

        public String getLabel() {
            return pattern.getLabel();
        }

        boolean isSelected() {
            return false;
        }

        @Override
        public boolean isActive() {
            return pattern == activePattern;
        }

        @Override
        public int getActiveColor(UI ui) {
            return ui.theme.getPrimaryColor();
        }

        @Override
        public void onActivate() {
            channel.goPattern(pattern);
        }
    }

    void buildKnobs() {
        for (UIKnob knob : knobs) {
            knob.removeFromContainer();
        }
        knobs.clear();

        float xOffset = ((getWidth() - (UIKnob.WIDTH * 4)) / 5);
        float yOffset = xOffset + 20;
        float yStart = 30;

        for (int i = 0; i < 16; i++) {
            int xi = i % 4;
            int yi = i / 4;
            UIKnob knob = new UIKnob(
                xOffset + xi * (xOffset + UIKnob.WIDTH),
                yStart + yi * (yOffset + UIKnob.HEIGHT),
                UIKnob.WIDTH,
                UIKnob.HEIGHT
            );
            knob.addToContainer(this);
            knobs.add(knob);
        }
    }

    void buildSwitches() {
        for (UISwitch sw : switches) {
            sw.removeFromContainer();
        }
        switches.clear();

        float xOffset = ((getWidth() - (UISwitch.WIDTH * 4)) / 5);
        float yOffset = xOffset + 20;
        float yStart = 330;

        for (int i = 0; i < 8; i++) {
            int xi = i % 4;
            int yi = i / 4;
            UISwitch sw = new UISwitch(
                xOffset + xi * (xOffset + UISwitch.WIDTH),
                yStart + yi * (yOffset + UISwitch.WIDTH)
            );
            sw.addToContainer(this);
            switches.add(sw);
        }
    }

    void buildPatternList() {
        float w = getWidth();
        patternList = new UIItemList.ScrollList(ui, 4, 500, w - 8, 150 - 8);
        patternList.addToContainer(this);
        patternList.setSingleClickActivate(true);
    }

    void buildChannelSelector() {
        float w = getWidth();
        dropMenu = new UIDropMenu(4, 460, w - 8, 20, selection);
        dropMenu.addToContainer(this);
    }

    class Listener extends LXChannel.AbstractListener {
        public Listener() {
            super();
        }

        @Override
        public void patternDidChange(LXChannel channel, LXPattern pattern) {
            updateChannel(pattern);
        }

        @Override
        public void patternAdded(LXChannel channel, LXPattern pattern) {
            updatePatternList();
        }

        @Override
        public void patternMoved(LXChannel channel, LXPattern pattern) {
            updatePatternList();
        }

        @Override
        public void patternRemoved(LXChannel channel, LXPattern pattern) {
            updatePatternList();
        }
    }

    void updatePatternList() {
        final List<UIItemList.Item> items = new ArrayList<UIItemList.Item>();
        for (LXPattern pattern : channel.getPatterns()) {
            items.add(new PatternItem(pattern));
        }
        patternList.setItems(items);
    }

    void updateChannel(LXPattern pattern) {
        activePattern = pattern;

        buildKnobs();
        buildSwitches();

        int ki = 0;
        int si = 0;

        for (LXParameter param : pattern.getParameters()) {
            if (!(param instanceof LXListenableNormalizedParameter)) continue;

            LXListenableNormalizedParameter p = (LXListenableNormalizedParameter) param;

            if (param instanceof BooleanParameter) {
                if (si >= switches.size()) continue;
                switches.get(si).setParameter((BooleanParameter) p);
                si++;

            } else {
                if (ki >= knobs.size()) continue;
                knobs.get(ki).setParameter(p);
                ki++;
            }

        }
        rebindDeck();
        redraw();
    }

    public void bindDeck() {
        if (getRemote() == null) {
            return;
        }

        final int[] knobCCs = new int[16];
        int j = 0;
        for (int i = 16; i < 24; i++) {
            knobCCs[j++] = i;
        }
        for (int i = 48; i < 56; i++) {
            knobCCs[j++] = i;
        }
        final int[] buttonNotes = {58, 59, 60, 61, 62, 63, 64, 65};

        boundCCs = knobCCs;
        boundNotes = buttonNotes;

        for (int i = 0; i < knobs.size(); i++) {
            UIKnob knob = knobs.get(i);
            LXParameter p = knob.getParameter();
            if (p != null) {
                getRemote().sendController(0, knobCCs[i] + 8, 2);
                getRemote().bindController(p, 0, knobCCs[i]);
                // getRemote().sendController(3, knobCCs[i] + 8, 3);
            }
        }

        for (int i = 0; i < switches.size(); i++) {
            UISwitch sw = switches.get(i);
            LXParameter p = sw.getParameter();
            if (p != null) {
                getRemote().bindNote(p, 0, buttonNotes[i]);
            }
        }

        // for (int i = 0; i < 8; i++) {
        //     getRemote().sendController(1, 24 + i, 2);
        // }
    }

    void unbindDeck() {
        for (int cc : boundCCs) {
            getRemote().unbindController(0, cc);
            getRemote().sendController(0, cc + 8, 0);
        }
        for (int note : boundNotes) {
            getRemote().unbindNote(0, note);
            getRemote().sendNoteOff(0, note);
        }

    }

    public void rebindDeck() {
        unbindDeck();
        bindDeck();
    }

    int getSide() {
        return slot < 2 ? 0 : 1;
    }

    LXMidiRemote getRemote() {
        return SLStudio.applet.apc40Listener.remotes[getSide()];
    }
}<|MERGE_RESOLUTION|>--- conflicted
+++ resolved
@@ -142,7 +142,6 @@
         // b.enabled.setValue(true);
 
 
-<<<<<<< HEAD
         // LXEffect cs = channel.getEffect("ColorShift");
         // if (cs == null) {
         //     cs = new ColorShiftEffect(lx);
@@ -152,9 +151,8 @@
 
         // pm.blurs[slot] = b.getParameter("amount");
         // pm.colors[slot] = cs.getParameter("shift");
-=======
-        pm.blurs[slot] = b.getParameter("amount");
->>>>>>> df610f08
+
+
 
         // for (int i = 0; i < 4; i++) {
         //     println(i, pm.blurs[i], pm.colors[i]);
