--- conflicted
+++ resolved
@@ -15,11 +15,7 @@
  * Top-level model of the entire sculpture. This contains a list of every cube on the sculpture, which forms a hierarchy
  * of faces, strips and points.
  */
-<<<<<<< HEAD
-public class SunsModel extends StripsModel<CurvedStrip> implements SectionalModel<Sun> {
-=======
 public class SunsModel extends StripsModel<CurvedStrip> {
->>>>>>> a2e45760
 
     // Suns
     protected final List<Sun> suns = new ArrayList<>();
@@ -77,14 +73,6 @@
             this.pointsY[i] = point.y;
             this.pointsZ[i] = point.z;
         }
-<<<<<<< HEAD
-    }
-
-    @Override
-    public List<Sun> getSections() {
-        return getSuns();
-=======
->>>>>>> a2e45760
     }
 
     public List<Sun> getSuns() {
