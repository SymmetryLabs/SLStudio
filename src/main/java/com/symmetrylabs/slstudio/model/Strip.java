--- conflicted
+++ resolved
@@ -31,16 +31,10 @@
     }
 
     public static class Metrics {
-
         public final int numPoints;
 
         public Metrics(int numPoints) {
             this.numPoints = numPoints;
-<<<<<<< HEAD
-            this.ledsPerMeter = floor((INCHES_PER_METER / this.length) * numPoints);
-            this.POINT_SPACING = spacing;
-=======
->>>>>>> a63fc5ea
         }
     }
 }