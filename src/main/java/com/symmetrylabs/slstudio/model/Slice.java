package com.symmetrylabs.slstudio.model;

import heronarts.lx.model.LXAbstractFixture;
import heronarts.lx.model.LXModel;
import heronarts.lx.model.LXPoint;
import heronarts.lx.transform.LXTransform;
import org.apache.commons.math3.util.FastMath;

import java.util.*;

import static com.symmetrylabs.slstudio.SLStudio.FEET;
import static processing.core.PConstants.PI;


public class Slice extends StripsModel<CurvedStrip> {

    public enum Type {
        FULL, TWO_THIRDS, BOTTOM_ONE_THIRD
    }

<<<<<<< HEAD
    private static final int MAX_NUM_STRIPS_PER_SLICE = 69;
=======
    ;

    public static final int MAX_NUM_STRIPS_PER_SLICE = 69;
>>>>>>> a63fc5ea
    public static final float STRIP_SPACING = 0.7f;
    public final static float DIAMETER = 8 * FEET;
    public final static float RADIUS = DIAMETER / 2;

    public final static int   LEDS_PER_METER = 60;
    public final static float INCHES_PER_METER = 39.3701f;
    public final static float PIXEL_PITCH = INCHES_PER_METER / LEDS_PER_METER;

    public final String id;
    public final Type type;
<<<<<<< HEAD
    private final Map<String, CurvedStrip> stripMap;

    public Slice(String id, Type type, float[] coordinates, float[] rotations,
            LXTransform transform, int[] numPointsPerStrip) {

=======
    public final List<Strip> strips;
    private final Map<String, Strip> stripMap;

    public Slice(
        String id,
        Type type,
        float[] coordinates,
        float[] rotations,
        LXTransform transform,
        List<Double> numPointsPerStrip
    ) {
>>>>>>> a63fc5ea
        super(new Fixture(id, type, coordinates, rotations, transform, numPointsPerStrip));

        Fixture fixture = (Fixture) this.fixtures.get(0);

        this.id = id;
        this.type = type;
        this.strips.addAll(fixture.strips);
        this.stripMap = new HashMap<String, CurvedStrip>();

        for (CurvedStrip strip : strips) {
            stripMap.put(strip.id, strip);
        }
    }

    // These are different than sun and slice ids, which are unique. These ids are all the same slice to slice.
    public CurvedStrip getStripById(String id) {
        return stripMap.get(id);
    }

    private static class Fixture extends LXAbstractFixture {

        private List<CurvedStrip> strips = new ArrayList<>();

        private Fixture(String id, Slice.Type type, float[] coordinates,
                float[] rotations, LXTransform transform, int[] numPointsPerStrip) {

<<<<<<< HEAD
=======
        private Fixture(
            String id,
            Slice.Type type,
            float[] coordinates,
            float[] rotations,
            LXTransform transform,
            List<Double> numPointsPerStrip
        ) {
>>>>>>> a63fc5ea
            transform.push();
            transform.translate(coordinates[0], coordinates[1], coordinates[2]);
            transform.rotateX(rotations[0] * PI / 180);
            transform.rotateY(rotations[1] * PI / 180);
            transform.rotateZ(rotations[2] * PI / 180);

            // create curved strips...
            int counter = 0;
            if (type != Slice.Type.BOTTOM_ONE_THIRD) {
                for (int i = 0; i < MAX_NUM_STRIPS_PER_SLICE; i++) {
                    if (type == Slice.Type.TWO_THIRDS && i > 45) {
                        break;
                    }

                    int numPoints = numPointsPerStrip.get(i + 1).intValue();//[counter++];
                    addStrip(i, numPoints, transform, id);
                }
            } else {
                for (int i = 45; i < MAX_NUM_STRIPS_PER_SLICE - 2; i++) {
                    int numPoints = numPointsPerStrip.get(i + 1).intValue();//numPointsPerStrip[counter++];
                    addStrip(i, numPoints, transform, id);
                }
            }

<<<<<<< HEAD
            for (final CurvedStrip strip : strips) {
                for (LXPoint point : strip.points) {
                    this.points.add(point);
                }
=======
            for (Strip strip : strips) {
                this.points.addAll(Arrays.asList(strip.points));
>>>>>>> a63fc5ea
            }

            transform.pop();
        }

        private void addStrip(int i, int numPoints, LXTransform transform, String sliceId) {
            float stripY = Slice.RADIUS - (i + 1) * STRIP_SPACING;
            if (FastMath.abs(stripY) >= Slice.RADIUS) {
                throw new RuntimeException("Error: trying to place strip off sun: " + i);
            }
            float stripX = (float) -FastMath.sqrt(Slice.RADIUS * Slice.RADIUS - stripY * stripY);
            float arcWidth = 2 * FastMath.abs(stripX);

            CurvedStrip.CurvedMetrics metrics = new CurvedStrip.CurvedMetrics(arcWidth, numPoints);
            strips.add(new CurvedStrip(
                Integer.toString(i + 1),
                metrics,
                new float[]{stripX, stripY, 0},
                new float[]{0, 0, 0},
                transform,
                sliceId
            ));
        }
    }
}<|MERGE_RESOLUTION|>--- conflicted
+++ resolved
@@ -18,13 +18,7 @@
         FULL, TWO_THIRDS, BOTTOM_ONE_THIRD
     }
 
-<<<<<<< HEAD
-    private static final int MAX_NUM_STRIPS_PER_SLICE = 69;
-=======
-    ;
-
     public static final int MAX_NUM_STRIPS_PER_SLICE = 69;
->>>>>>> a63fc5ea
     public static final float STRIP_SPACING = 0.7f;
     public final static float DIAMETER = 8 * FEET;
     public final static float RADIUS = DIAMETER / 2;
@@ -35,31 +29,19 @@
 
     public final String id;
     public final Type type;
-<<<<<<< HEAD
+
     private final Map<String, CurvedStrip> stripMap;
 
     public Slice(String id, Type type, float[] coordinates, float[] rotations,
-            LXTransform transform, int[] numPointsPerStrip) {
+            LXTransform transform, List<Double> numPointsPerStrip) {
 
-=======
-    public final List<Strip> strips;
-    private final Map<String, Strip> stripMap;
-
-    public Slice(
-        String id,
-        Type type,
-        float[] coordinates,
-        float[] rotations,
-        LXTransform transform,
-        List<Double> numPointsPerStrip
-    ) {
->>>>>>> a63fc5ea
         super(new Fixture(id, type, coordinates, rotations, transform, numPointsPerStrip));
 
         Fixture fixture = (Fixture) this.fixtures.get(0);
 
         this.id = id;
         this.type = type;
+
         this.strips.addAll(fixture.strips);
         this.stripMap = new HashMap<String, CurvedStrip>();
 
@@ -78,19 +60,8 @@
         private List<CurvedStrip> strips = new ArrayList<>();
 
         private Fixture(String id, Slice.Type type, float[] coordinates,
-                float[] rotations, LXTransform transform, int[] numPointsPerStrip) {
+                float[] rotations, LXTransform transform, List<Double> numPointsPerStrip) {
 
-<<<<<<< HEAD
-=======
-        private Fixture(
-            String id,
-            Slice.Type type,
-            float[] coordinates,
-            float[] rotations,
-            LXTransform transform,
-            List<Double> numPointsPerStrip
-        ) {
->>>>>>> a63fc5ea
             transform.push();
             transform.translate(coordinates[0], coordinates[1], coordinates[2]);
             transform.rotateX(rotations[0] * PI / 180);
@@ -115,15 +86,8 @@
                 }
             }
 
-<<<<<<< HEAD
-            for (final CurvedStrip strip : strips) {
-                for (LXPoint point : strip.points) {
-                    this.points.add(point);
-                }
-=======
-            for (Strip strip : strips) {
-                this.points.addAll(Arrays.asList(strip.points));
->>>>>>> a63fc5ea
+            for (CurvedStrip strip : strips) {
+                this.points.addAll(strip.getPoints());
             }
 
             transform.pop();
