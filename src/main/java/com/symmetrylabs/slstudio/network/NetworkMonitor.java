package com.symmetrylabs.slstudio.network;

import com.symmetrylabs.slstudio.SLStudio;
import com.symmetrylabs.util.dispatch.Dispatcher;
import com.symmetrylabs.util.listenable.ListenableSet;
import com.symmetrylabs.util.listenable.SetListener;
import heronarts.lx.LX;
import java.io.IOException;
import java.lang.ref.WeakReference;
import java.net.InetAddress;
import java.net.SocketAddress;
import java.nio.ByteBuffer;
import java.nio.channels.DatagramChannel;
import java.nio.channels.SelectionKey;
import java.nio.channels.Selector;
import java.nio.channels.spi.SelectorProvider;
import java.util.Iterator;
import java.util.Map;
import java.util.Timer;
import java.util.TimerTask;
import java.util.WeakHashMap;
<<<<<<< HEAD
import java.lang.ref.WeakReference;
import java.net.InetAddress;

import com.symmetrylabs.slstudio.ApplicationState;
import com.symmetrylabs.util.listenable.SetListener;
import heronarts.lx.LX;

import com.symmetrylabs.util.dispatch.Dispatcher;
import com.symmetrylabs.util.listenable.ListenableSet;
=======
>>>>>>> da7ed1b3

public class NetworkMonitor {
    private static final int SCAN_PERIOD_MS = 500;

    public final ListenableSet<NetworkDevice> opcDeviceList;
    public final ListenableSet<InetAddress> artNetDeviceList;

    private final OpcNetworkScanner opcNetworkScanner;
    private final ArtNetNetworkScanner artNetNetworkScanner;
<<<<<<< HEAD
    private final Timer timer = new Timer("NetworkScanner", /* run as daemon */ true);
=======
    private final Selector recvSelector;
    private final Timer timer = new Timer("NetworkScanner");
>>>>>>> da7ed1b3

    private boolean started = false;

    private static Map<LX, WeakReference<NetworkMonitor>> instanceByLX = new WeakHashMap<>();

    public static synchronized NetworkMonitor getInstance(LX lx) {
        WeakReference<NetworkMonitor> weakRef = instanceByLX.get(lx);
        NetworkMonitor ref = weakRef == null ? null : weakRef.get();
        if (ref == null) {
            instanceByLX.put(lx, new WeakReference<>(ref = new NetworkMonitor(lx)));
        }
        return ref;
    }

    public static synchronized void shutdownInstance(LX lx) {
        WeakReference<NetworkMonitor> weakRef = instanceByLX.get(lx);
        NetworkMonitor ref = weakRef == null ? null : weakRef.get();
        if (ref != null) {
            ref.shutdown();
        }
        if (weakRef != null) {
            instanceByLX.remove(lx);
        }
    }

    private NetworkMonitor(LX lx) {
        final Dispatcher dispatcher = Dispatcher.getInstance(lx);
        try {
            recvSelector = SelectorProvider.provider().openSelector();
        } catch (IOException e) {
            /* if we can't set up a selector, we aren't going to be able to discover anything,
               and we aren't going to be able to run the show, so let's crash SLStudio. */
            throw new RuntimeException(e);
        }

        opcNetworkScanner = new OpcNetworkScanner(dispatcher, recvSelector);
        opcDeviceList = opcNetworkScanner.deviceList;

        artNetNetworkScanner = new ArtNetNetworkScanner(dispatcher, recvSelector);
        artNetDeviceList = artNetNetworkScanner.deviceList;

        opcDeviceList.addListener(new SetListener<NetworkDevice>() {
            public void onItemAdded(final NetworkDevice newDevice) {
                if (newDevice.versionId.isEmpty()) {
                    warnOldVersion();
                }
                try (OpcSocket socket = new OpcSocket(newDevice.ipAddress)) {
                    // @Deprecated: Remove this after all controllers are updated to Aura.
                    socket.send(new OpcMessage(0x88, 3));
                    socket.listen(1000, (src, reply) -> {
                        if (reply.bytes.length == 1) {
                            int version = Byte.toUnsignedInt(reply.bytes[0]);
                            dispatcher.dispatchEngine(() -> {
                                newDevice.version.set(version);
                                for (NetworkDevice device : opcDeviceList) {
                                    if (device.version.get() != -1 &&
                                        device.version.get() != version) {
                                        warnOldVersion();
                                    }
                                }
                            });
                        }
                });
                }
            }
            public void onItemRemoved(final NetworkDevice device) { }
        });
    }

    private void warnOldVersion() {
        ApplicationState.setWarning("NetworkMonitor", "One or more cubes have outdated firmware!");
    }

    public synchronized NetworkMonitor start() {
        if (!started) {
            Thread t = new Thread(this::loop);
            t.setDaemon(true);
            t.start();
            started = true;
        }
        return this;
    }

<<<<<<< HEAD
    public synchronized void shutdown() {
        timer.cancel();
        started = false;
    }

    private void scheduleTask(long delay) {
        timer.schedule(new TimerTask() {
            public void run() {
                opcNetworkScanner.scan();
                artNetNetworkScanner.scan();
                if (started) {
                    scheduleTask(SCAN_PERIOD_MS);
                }
            }
        }, delay);
=======
    public synchronized void stop() {
        started = false;
    }

    private void loop() {
        while (started) {
            opcNetworkScanner.scan();
            artNetNetworkScanner.scan();

            long start = System.nanoTime();
            long remaining;

            do {
                /* wait for at most SCAN_PERIOD_MS for a response on any of our channels */
                try {
                    recvSelector.select(SCAN_PERIOD_MS);
                } catch (IOException e) {
                    System.err.println("unable to select on network discovery selector:");
                    e.printStackTrace();
                }

                /* go through each ready channel and notify the associated network scanner that
                   it's got mail. */
                Iterator<SelectionKey> iter = recvSelector.selectedKeys().iterator();
                while (iter.hasNext()) {
                    SelectionKey sel = iter.next();

                    /* UdpBroadcastNetworkScanner is the only thing that gets to stick stuff to our
                       Selector, and it promises the attachment is always a poitner to a
                       UdpBroadcastNetworkScanner. */
                    UdpBroadcastNetworkScanner sc = (UdpBroadcastNetworkScanner) sel.attachment();
                    sc.onSelected(sel);

                    /* It's our responsibility to remove things from the selected set once we've
                       acted on them. */
                    iter.remove();
                }
                /* it's possible that our selector could wait way less time than SCAN_PERIOD_MS.
                   we keep looping on our select until our scan period has elapsed, then we go to
                   the start of the outer loop and send discovery packets again. */
                remaining = 1_000_000L * SCAN_PERIOD_MS - (System.nanoTime() - start);
            } while (remaining > 0);
        }
>>>>>>> da7ed1b3
    }
}<|MERGE_RESOLUTION|>--- conflicted
+++ resolved
@@ -16,21 +16,7 @@
 import java.nio.channels.spi.SelectorProvider;
 import java.util.Iterator;
 import java.util.Map;
-import java.util.Timer;
-import java.util.TimerTask;
 import java.util.WeakHashMap;
-<<<<<<< HEAD
-import java.lang.ref.WeakReference;
-import java.net.InetAddress;
-
-import com.symmetrylabs.slstudio.ApplicationState;
-import com.symmetrylabs.util.listenable.SetListener;
-import heronarts.lx.LX;
-
-import com.symmetrylabs.util.dispatch.Dispatcher;
-import com.symmetrylabs.util.listenable.ListenableSet;
-=======
->>>>>>> da7ed1b3
 
 public class NetworkMonitor {
     private static final int SCAN_PERIOD_MS = 500;
@@ -40,12 +26,7 @@
 
     private final OpcNetworkScanner opcNetworkScanner;
     private final ArtNetNetworkScanner artNetNetworkScanner;
-<<<<<<< HEAD
-    private final Timer timer = new Timer("NetworkScanner", /* run as daemon */ true);
-=======
     private final Selector recvSelector;
-    private final Timer timer = new Timer("NetworkScanner");
->>>>>>> da7ed1b3
 
     private boolean started = false;
 
@@ -129,23 +110,6 @@
         return this;
     }
 
-<<<<<<< HEAD
-    public synchronized void shutdown() {
-        timer.cancel();
-        started = false;
-    }
-
-    private void scheduleTask(long delay) {
-        timer.schedule(new TimerTask() {
-            public void run() {
-                opcNetworkScanner.scan();
-                artNetNetworkScanner.scan();
-                if (started) {
-                    scheduleTask(SCAN_PERIOD_MS);
-                }
-            }
-        }, delay);
-=======
     public synchronized void stop() {
         started = false;
     }
@@ -189,6 +153,5 @@
                 remaining = 1_000_000L * SCAN_PERIOD_MS - (System.nanoTime() - start);
             } while (remaining > 0);
         }
->>>>>>> da7ed1b3
     }
 }