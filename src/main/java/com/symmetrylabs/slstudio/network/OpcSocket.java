package com.symmetrylabs.slstudio.network;

import java.io.Closeable;
import java.io.IOException;
import java.net.*;
import java.util.concurrent.ExecutorService;
import java.util.concurrent.Executors;

/**
 * A socket that can send and receive OPC messages.  The supported operations
 * are send(), listen(), listenMultiple(), and close().  send() is non-terminal;
 * the other operations are terminal.  To use an OpcSocket, acquire it with a
 * try-with-resources block; within the block, call send() any number of times,
 * then optionally call listen() or listenMultiple() exactly once.
 */
public class OpcSocket implements Closeable {
    public static final int DEFAULT_PORT = 7890;
    public final InetSocketAddress address;

    interface Callback {
        void receive(InetAddress src, OpcMessage reply);
    }

    protected final ExecutorService executor = Executors.newSingleThreadExecutor();
    protected DatagramSocket socket = null;

    public OpcSocket(InetAddress host, int port) {
        address = new InetSocketAddress(host, port);
        try {
            socket = new DatagramSocket();
        } catch (IOException e) {
            socket = null;
        }
    }

    public OpcSocket(InetAddress addr) {
        this(addr, DEFAULT_PORT);
    }

    /** Sends a message asynchronously. */
    public void send(final OpcMessage message) {
        requireSocket();
        executor.submit(new SendTask(
              socket, new DatagramPacket(message.bytes, message.bytes.length, address)));
    }

    /**
     * Waits in the background for up to timeoutMillis for a single reply,
     * which will be passed to callback.receive() on the background thread.
     * No further operations may be performed on this OpcSocket; the background
     * thread takes ownership of the socket and will automatically close it
     * after a reply is received or the timeout expires.
     */
    public void listen(final int timeoutMillis, final Callback callback) {
        requireSocket();
        executor.submit(new ListenTask(socket, timeoutMillis, false, callback));
        socket = null;
    }

    /**
     * Waits in the background for up to timeoutMillis for any number of
     * replies; callback.receive() is invoked on the background thread for each
     * reply.  No further operations may be performed on this OpcSocket; the
     * background thread takes ownership of the socket and will automatically
     * close it after the timeout expires.
     */
    public void listenMultiple(int timeoutMillis, Callback callback) {
        requireSocket();
        executor.submit(new ListenTask(socket, timeoutMillis, true, callback));
        socket = null;
    }

    /**
     * Relinquishes any resources that this OpcSocket is holding.  Idempotent.
     * No further operations may be performed on this OpcSocket.
     */
    public void close() {
        if (socket != null) {
            executor.submit(new CloseTask(socket));
            socket = null;
        }
    }

    protected void requireSocket() {
        if (socket == null) {
            throw new IllegalStateException("Socket is already closed");
        }
    }

    protected static class SendTask implements Runnable {
        final DatagramSocket socket;
        final DatagramPacket packet;

        SendTask(DatagramSocket socket, DatagramPacket packet) {
            this.socket = socket;
            this.packet = packet;
        }

        public void run() {
            try {
                socket.send(packet);
            } catch (IOException e) {
                e.printStackTrace();
            }
        }
    }

    protected static class ListenTask implements Runnable {
        final DatagramSocket socket;
        final int timeoutMillis;
        final boolean allowMultipleReplies;
        final Callback callback;
        final DatagramPacket reply = new DatagramPacket(new byte[65535], 65535);

        ListenTask(DatagramSocket socket, int timeoutMillis, boolean allowMultipleReplies, Callback callback) {
            this.socket = socket;
            this.timeoutMillis = timeoutMillis;
            this.allowMultipleReplies = allowMultipleReplies;
            this.callback = callback;
        }

        public void run() {
            try {
                try {
                    socket.setSoTimeout(timeoutMillis);
                    do {
                        socket.receive(reply);  // throws SocketTimeoutException upon a timeout
<<<<<<< HEAD
                        callback.receive(reply.getAddress(), new OpcMessage(reply.getData()));
=======
                        callback.receive(
                            reply.getAddress(), new OpcMessage(reply.getData(), reply.getLength()));
>>>>>>> cc01e34f
                    } while (allowMultipleReplies);
                } finally {
                    socket.close();
                }
            } catch (SocketTimeoutException e) {
                // ignore; no need to print the stack trace
            } catch (IOException e) {
                e.printStackTrace();
            }
        }
    }

    protected static class CloseTask implements Runnable {
        final DatagramSocket socket;

        CloseTask(DatagramSocket socket) {
            this.socket = socket;
        }

        public void run() {
            socket.close();
        }
    }
}<|MERGE_RESOLUTION|>--- conflicted
+++ resolved
@@ -125,12 +125,8 @@
                     socket.setSoTimeout(timeoutMillis);
                     do {
                         socket.receive(reply);  // throws SocketTimeoutException upon a timeout
-<<<<<<< HEAD
-                        callback.receive(reply.getAddress(), new OpcMessage(reply.getData()));
-=======
                         callback.receive(
                             reply.getAddress(), new OpcMessage(reply.getData(), reply.getLength()));
->>>>>>> cc01e34f
                     } while (allowMultipleReplies);
                 } finally {
                     socket.close();
