package com.symmetrylabs.slstudio.ui;

import heronarts.lx.LX;
import heronarts.lx.LXComponent;
import heronarts.lx.LXMappingEngine;
import heronarts.lx.LXModulationEngine;
import heronarts.lx.audio.BandGate;
import heronarts.lx.modulator.LXModulator;
import heronarts.lx.modulator.MacroKnobs;
import heronarts.lx.modulator.MultiStageEnvelope;
import heronarts.lx.modulator.VariableLFO;
import heronarts.lx.parameter.LXCompoundModulation;
import heronarts.lx.parameter.LXParameter;
import heronarts.lx.parameter.LXParameterListener;
import heronarts.lx.parameter.LXTriggerModulation;
import heronarts.p3lx.ui.UI;
import heronarts.p3lx.ui.UI2dContainer;
import heronarts.p3lx.ui.UI2dScrollContext;
import heronarts.p3lx.ui.UIObject;
import heronarts.p3lx.ui.component.UIButton;
import heronarts.p3lx.ui.studio.UIPane;
import heronarts.p3lx.ui.studio.midi.UIMidiInputs;
import heronarts.p3lx.ui.studio.midi.UIMidiMappings;
import heronarts.p3lx.ui.studio.midi.UIMidiSurfaces;
import heronarts.p3lx.ui.studio.modulation.UIComponentModulator;
import heronarts.p3lx.ui.studio.modulation.UIModulator;
import heronarts.p3lx.ui.studio.osc.UIOscManager;
import processing.core.PGraphics;


public class UIOverriddenRightPane extends UIPane {

    private final LX lx;
    private final UI ui;

    public final UI2dScrollContext utility;
    public final UI2dScrollContext modulation;
    public final UI2dScrollContext midi;

    public static final int PADDING = 4;
    public static final int WIDTH = 284;
    private static final int ADD_BUTTON_WIDTH = 38;

    private int lfoCount = 1;
    private int envCount = 1;
    private int beatCount = 1;
    private int macroCount = 1;

    public UIOverriddenRightPane(UI ui, final LX lx) {
        super(ui, lx, new String[]{"MODULATION", "OSC + MIDI", "OUTPUT"}, ui.getWidth() - WIDTH, WIDTH);
        this.ui = ui;
        this.lx = lx;
        this.modulation = this.sections[0];
        this.midi = this.sections[1];
        this.utility = this.sections[2];

        buildUtilityUI();
        buildMidiUI();
        buildModulationUI();
    }

    private void buildUtilityUI() {
<<<<<<< HEAD
        (uiOutputs = new UIOutputs(lx, ui, 0, 0, this.utility.getContentWidth())).addToContainer(this.utility);

        new UIMapping(lx, ui, 0, 0, this.utility.getContentWidth()).addToContainer(this.utility);
        new UIAutomapping(lx, ui, 0, 0, this.utility.getContentWidth()).addToContainer(this.utility);
=======
>>>>>>> ca890511
    }

    private void buildPerformanceUI() {
    }

    private void buildMidiUI() {
        new UIOscManager(this.ui, this.lx, 0, 0, this.midi.getContentWidth()).addToContainer(this.midi);
        new UIMidiSurfaces(this.ui, this.lx.engine.midi, 0, 0, this.midi.getContentWidth()).addToContainer(this.midi);
        new UIMidiInputs(this.ui, this.lx.engine.midi, 0, 0, this.midi.getContentWidth()).addToContainer(this.midi);
        new UIMidiMappings(this.ui, this.lx, 0, 0, this.midi.getContentWidth()).addToContainer(this.midi);
    }

    private void buildModulationUI() {
        this.modulation.setArrowKeyFocus(UI2dContainer.ArrowKeyFocus.VERTICAL);

        UI2dContainer bar = (UI2dContainer) new UI2dContainer(0, 0, this.modulation.getContentWidth(), 22) {
            @Override
            public void onDraw(UI ui, PGraphics pg) {
                pg.stroke(0xff333333);
                pg.line(0, this.height - 1, UIOverriddenRightPane.this.width - 1, this.height - 1);
            }
        }
            .setLayout(UI2dContainer.Layout.HORIZONTAL)
            .setChildMargin(4)
            .addToContainer(this.modulation);

        new UIButton(0, 0, ADD_BUTTON_WIDTH, 16) {
            @Override
            public void onToggle(boolean on) {
                if (on) {
                    VariableLFO lfo = new VariableLFO("LFO " + lfoCount++);
                    lx.engine.modulation.addModulator(lfo);
                    lfo.start();
                }
            }
        }
            .setLabel("LFO")
            .setMomentary(true)
            .setInactiveColor(ui.theme.getDeviceBackgroundColor())
            .setBorderRounding(4)
            .setDescription("Add a new LFO to the modulation engine")
            .addToContainer(bar);

        new UIButton(0, 0, ADD_BUTTON_WIDTH, 16) {
            @Override
            public void onToggle(boolean on) {
                if (on) {
                    MultiStageEnvelope envelope = new MultiStageEnvelope("Env " + envCount++);
                    lx.engine.modulation.addModulator(envelope);
                    envelope.start();
                }
            }
        }
            .setLabel("Env")
            .setMomentary(true)
            .setInactiveColor(ui.theme.getDeviceBackgroundColor())
            .setBorderRounding(4)
            .setDescription("Add a new envelope to the modulation engine")
            .addToContainer(bar);

        new UIButton(0, 0, ADD_BUTTON_WIDTH, 16) {
            @Override
            public void onToggle(boolean on) {
                if (on) {
                    BandGate beatDetect = new BandGate("Beat " + beatCount++, lx);
                    lx.engine.modulation.addModulator(beatDetect);
                    beatDetect.start();
                }
            }
        }
            .setLabel("Beat")
            .setMomentary(true)
            .setInactiveColor(ui.theme.getDeviceBackgroundColor())
            .setBorderRounding(4)
            .setDescription("Add a new Beat detector to the modulation engine")
            .addToContainer(bar);

        new UIButton(0, 0, ADD_BUTTON_WIDTH, 16) {
            @Override
            public void onToggle(boolean on) {
                if (on) {
                    MacroKnobs macroKnobs = new MacroKnobs("Macro " + macroCount++);
                    lx.engine.modulation.addModulator(macroKnobs);
                    macroKnobs.start();
                }
            }
        }
            .setLabel("Macro")
            .setMomentary(true)
            .setInactiveColor(ui.theme.getDeviceBackgroundColor())
            .setBorderRounding(4)
            .setDescription("Add a new Beat detector to the modulation engine")
            .addToContainer(bar);

        final UIButton triggerButton = (UIButton) new UIButton(0, 0, 16, 16) {
            @Override
            public void onToggle(boolean on) {
                if (on) {
                    lx.engine.mapping.setMode(LXMappingEngine.Mode.TRIGGER_SOURCE);
                } else if (lx.engine.mapping.getMode() == LXMappingEngine.Mode.TRIGGER_SOURCE) {
                    lx.engine.mapping.setMode(LXMappingEngine.Mode.OFF);
                }
            }
        }
            .setIcon(ui.theme.iconTriggerSource)
            .setInactiveColor(ui.theme.getDeviceBackgroundColor())
            .setBorderRounding(4)
            .setDescription("Add a new trigger mapping to the modulation engine")
            .addToContainer(bar);

        final UIButton mapButton = (UIButton) new UIButton(0, 0, 24, 16) {
            @Override
            public void onToggle(boolean on) {
                if (on) {
                    lx.engine.mapping.setMode(LXMappingEngine.Mode.MODULATION_SOURCE);
                } else if (lx.engine.mapping.getMode() == LXMappingEngine.Mode.MODULATION_SOURCE) {
                    lx.engine.mapping.setMode(LXMappingEngine.Mode.OFF);
                }
            }
        }
            .setIcon(ui.theme.iconMap)
            .setInactiveColor(ui.theme.getDeviceBackgroundColor())
            .setBorderRounding(4)
            .setDescription("Add a new parameter mapping to the modulation engine")
            .addToContainer(bar);

        lx.engine.mapping.mode.addListener(new LXParameterListener() {
            public void onParameterChanged(LXParameter p) {
                if (lx.engine.mapping.getMode() != LXMappingEngine.Mode.MODULATION_SOURCE) {
                    mapButton.setActive(false);
                }
                if (lx.engine.mapping.getMode() != LXMappingEngine.Mode.TRIGGER_SOURCE) {
                    triggerButton.setActive(false);
                }
            }
        });

        for (LXModulator modulator : lx.engine.modulation.getModulators()) {
            addModulator(modulator);
        }
        for (LXCompoundModulation modulation : lx.engine.modulation.modulations) {
            addModulation(modulation);
        }
        for (LXTriggerModulation trigger : lx.engine.modulation.triggers) {
            addTrigger(trigger);
        }

        lx.engine.modulation.addListener(new LXModulationEngine.Listener() {
            public void modulatorAdded(LXModulationEngine engine, LXModulator modulator) {
                addModulator(modulator);
            }

            public void modulatorRemoved(LXModulationEngine engine, LXModulator modulator) {
                removeModulator(modulator);
            }

            public void modulationAdded(LXModulationEngine engine, LXCompoundModulation modulation) {
                addModulation(modulation);
            }

            public void modulationRemoved(LXModulationEngine engine, LXCompoundModulation modulation) {
                removeModulation(modulation);
            }

            public void triggerAdded(LXModulationEngine engine, LXTriggerModulation trigger) {
                addTrigger(trigger);
            }

            public void triggerRemoved(LXModulationEngine engine, LXTriggerModulation trigger) {
                removeTrigger(trigger);
            }
        });
    }

    private UIModulator findModulator(LXParameter parameter) {
        return findModulator(parameter, false);
    }

    private UIModulator findModulator(LXParameter parameter, boolean create) {
        for (UIObject child : this.modulation) {
            if (child instanceof UIModulator) {
                UIModulator uiModulator = (UIModulator) child;
                if (uiModulator.component == parameter || uiModulator.component == parameter.getComponent()) {
                    return uiModulator;
                }
            }
        }
        if (create) {
            LXComponent component = parameter.getComponent();
            if (component == this.lx.engine.modulation && (parameter instanceof LXComponent)) {
                component = (LXComponent) parameter;
            }
            return (UIModulator) new UIComponentModulator(
                this.ui,
                this.lx,
                component,
                0,
                0,
                this.modulation.getContentWidth()
            ).addToContainer(this.modulation, 1);
        }
        return null;
    }

    @SuppressWarnings({"unchecked", "rawtypes"})
    private void addModulator(LXModulator modulator) {
        UIModulator.Factory uiFactory = this.ui.registry.getModulatorUIFactory(modulator);
        if (uiFactory == null) {
            System.err.println("No UI class registered for modulator type: " + modulator.getClass().getName());
        } else {
            uiFactory.buildUI(this.ui, this.lx, modulator, 0, 0, this.modulation.getContentWidth())
                .addToContainer(this.modulation);
        }
    }

    private void removeModulator(LXModulator modulator) {
        UIModulator uiModulator = findModulator(modulator);
        if (uiModulator != null) {
            uiModulator.removeFromContainer();
        }
    }

    private void addModulation(LXCompoundModulation modulation) {
        findModulator(modulation.source, true).addModulation(modulation);
    }

    private void removeModulation(LXCompoundModulation modulation) {
        UIModulator uiModulator = findModulator(modulation.source);
        if (uiModulator != null) {
            uiModulator.removeModulation(modulation);
        }
    }

    private void addTrigger(LXTriggerModulation trigger) {
        findModulator(trigger.source, true).addTrigger(trigger);
    }

    private void removeTrigger(LXTriggerModulation trigger) {
        UIModulator uiModulator = findModulator(trigger.source);
        if (uiModulator != null) {
            uiModulator.removeTrigger(trigger);
        }
    }
}<|MERGE_RESOLUTION|>--- conflicted
+++ resolved
@@ -27,11 +27,13 @@
 import heronarts.p3lx.ui.studio.osc.UIOscManager;
 import processing.core.PGraphics;
 
+import com.symmetrylabs.slstudio.SLStudioLX;
+
 
 public class UIOverriddenRightPane extends UIPane {
 
-    private final LX lx;
-    private final UI ui;
+    private final SLStudioLX lx;
+    private final SLStudioLX.UI ui;
 
     public final UI2dScrollContext utility;
     public final UI2dScrollContext modulation;
@@ -46,10 +48,12 @@
     private int beatCount = 1;
     private int macroCount = 1;
 
-    public UIOverriddenRightPane(UI ui, final LX lx) {
+    public UIOverriddenRightPane(SLStudioLX.UI ui, SLStudioLX lx) {
         super(ui, lx, new String[]{"MODULATION", "OSC + MIDI", "OUTPUT"}, ui.getWidth() - WIDTH, WIDTH);
+
+        this.lx = lx;
         this.ui = ui;
-        this.lx = lx;
+
         this.modulation = this.sections[0];
         this.midi = this.sections[1];
         this.utility = this.sections[2];
@@ -60,13 +64,7 @@
     }
 
     private void buildUtilityUI() {
-<<<<<<< HEAD
-        (uiOutputs = new UIOutputs(lx, ui, 0, 0, this.utility.getContentWidth())).addToContainer(this.utility);
-
-        new UIMapping(lx, ui, 0, 0, this.utility.getContentWidth()).addToContainer(this.utility);
         new UIAutomapping(lx, ui, 0, 0, this.utility.getContentWidth()).addToContainer(this.utility);
-=======
->>>>>>> ca890511
     }
 
     private void buildPerformanceUI() {
