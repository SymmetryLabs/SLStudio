--- conflicted
+++ resolved
@@ -25,13 +25,11 @@
 import heronarts.p3lx.ui.studio.modulation.UIComponentModulator;
 import heronarts.p3lx.ui.studio.modulation.UIModulator;
 import heronarts.p3lx.ui.studio.osc.UIOscManager;
-<<<<<<< HEAD
+
 import processing.core.PGraphics;
 import com.symmetrylabs.layouts.tree.TreeModelingTool;
 import com.symmetrylabs.layouts.tree.ui.*;
 import com.symmetrylabs.slstudio.SLStudio;
-=======
->>>>>>> cb273376
 
 import processing.core.PGraphics;
 
@@ -40,8 +38,9 @@
     private final LX lx;
     private final UI ui;
 
+    public final UI2dScrollContext utility= null;
     public final UI2dScrollContext aivj;
-    public final UI2dScrollContext output;
+    //public final UI2dScrollContext output;
     public final UI2dScrollContext modulation;
     public final UI2dScrollContext midi;
 
@@ -55,41 +54,42 @@
     private int macroCount = 1;
 
     public UIOverriddenRightPane(UI ui, final LX lx) {
-<<<<<<< HEAD
-        super(ui, lx, new String[]{"MODULATION", "OSC + MIDI", "UTILITY"}, ui.getWidth() - WIDTH, WIDTH);
-=======
-        super(ui, lx, new String[]{"MODULATE", "OSC + MIDI", "AI VJ", "OUTPUT"}, ui.getWidth() - WIDTH, WIDTH);
->>>>>>> cb273376
+
+//        super(ui, lx, new String[]{"MODULATION", "OSC + MIDI", "UTILITY"}, ui.getWidth() - WIDTH, WIDTH);
+
+        super(ui, lx, new String[]{"MODULATE", "OSC + MIDI", "AI VJ", "UTILITY"}, ui.getWidth() - WIDTH, WIDTH);
+
         this.ui = ui;
         this.lx = lx;
         this.modulation = this.sections[0];
         this.midi = this.sections[1];
         this.aivj = this.sections[2];
-        this.output = this.sections[3];
+//        this.output = this.sections[3];
 
         buildAiVjUI();
-        buildOutputUI();
+        buildUtilityUI();
         buildMidiUI();
         buildModulationUI();
     }
 
-<<<<<<< HEAD
+
     private void buildUtilityUI() {
         if (TreeModelingTool.isTreeLayout()) {
             SLStudio.applet.uiTreeModelingTool = new UITreeModelingTool(ui, SLStudio.applet.treeModelingTool, 0, 0, this.utility.getContentWidth());
             SLStudio.applet.uiTreeModelingTool.addToContainer(this.utility);
         }
-=======
+    }
+//=======
     private void buildAiVjUI() {
         new UIAiVj(lx, ui, 0, 0, this.aivj.getContentWidth()).addToContainer(this.aivj);
     }
 
-    private void buildOutputUI() {
-        (uiOutputs = new UIOutputs(lx, ui, 0, 0, this.output.getContentWidth())).addToContainer(this.output);
-
-        new UIMapping(lx, ui, 0, 0, this.output.getContentWidth()).addToContainer(this.output);
->>>>>>> cb273376
-    }
+//    private void buildOutputUI() {
+//        (uiOutputs = new UIOutputs(lx, ui, 0, 0, this.output.getContentWidth())).addToContainer(this.output);
+//
+//        new UIMapping(lx, ui, 0, 0, this.output.getContentWidth()).addToContainer(this.output);
+//>>>>>>> master-ai-vj-py3
+//    }
 
     private void buildPerformanceUI() {
     }
