--- conflicted
+++ resolved
@@ -82,11 +82,6 @@
     }
 
     private void buildUtilityUI() {
-<<<<<<< HEAD
-        if (TreeModelingTool.isTreeShow()) {
-            new UIPixlites(this.lx, this.ui, 0, 0, this.utility.getContentWidth()).addToContainer(this.utility);
-        }
-
         new UIOfflineRender(this.ui, this.lx, 0, 0, this.utility.getContentWidth()).addToContainer(this.utility);
 
         ui.setBackgroundColor(LXColor.gray(backgroundLightParam.getValue() * 100));
@@ -96,14 +91,13 @@
         backgroundLightParam.addListener(p -> {
             ui.setBackgroundColor(LXColor.gray(p.getValue() * 100));
         });
-=======
-        //if (TreeModelingTool.isTreeLayout()) {
+
+        if (TreeModelingTool.isTreeLayout()) {
             new UIPixlites(lx, ui, 0, 0, this.utility.getContentWidth()).addToContainer(this.utility);
             SLStudio.applet.uiTreeModelingTool = new UITreeModelingTool(ui, TreeModelingTool.getInstance(lx), 0, 0, this.utility.getContentWidth());
             SLStudio.applet.uiTreeModelingTool.addToContainer(this.utility);
             //new UIAnemometer(ui, lx, SLStudio.applet.anemometer, 0, 0, this.utility.getContentWidth(), 200).addToContainer(this.utility);
-        //}
->>>>>>> 3f044fe7
+        }
     }
 
     private void buildPerformanceUI() {
