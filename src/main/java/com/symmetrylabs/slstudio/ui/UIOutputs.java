package com.symmetrylabs.slstudio.ui;

import java.util.List;
import java.util.ArrayList;
<<<<<<< HEAD
import java.util.SortedSet;
import java.util.TreeSet;

=======
>>>>>>> a2e45760
import heronarts.lx.LX;
import heronarts.lx.parameter.BooleanParameter;
import heronarts.lx.parameter.LXParameter;
import heronarts.lx.parameter.LXParameterListener;
import heronarts.p3lx.ui.UI;
import heronarts.p3lx.ui.component.UIButton;
import heronarts.p3lx.ui.component.UIItemList;
import heronarts.p3lx.ui.studio.UICollapsibleSection;

import com.symmetrylabs.slstudio.SLStudio;
<<<<<<< HEAD
import com.symmetrylabs.slstudio.model.CubesModel;
import com.symmetrylabs.slstudio.pixlites.Pixlite;
import com.symmetrylabs.slstudio.output.SLController;
import com.symmetrylabs.slstudio.util.dispatch.Dispatcher;
import com.symmetrylabs.slstudio.util.listenable.IntListener;
import com.symmetrylabs.slstudio.util.listenable.ListListener;

public class UIOutputs extends UICollapsibleSection {
    BooleanParameter clearParam = new BooleanParameter("clear", false);

    public UIOutputs(LX lx, UI ui, float x, float y, float w) {
        super(ui, x, y, w, 500);

=======
import com.symmetrylabs.slstudio.pixlites.Pixlite;


public class UIOutputs extends UICollapsibleSection {

    public static final float DEFAULT_HEIGHT = 500;
    public static final float TOP_MARGIN = 24;

    final BooleanParameter clearParam = new BooleanParameter("clear", false);

    public final UIItemList.ScrollList outputList;

    UIOutputs(LX lx, UI ui, float x, float y, float w) {
        super(ui, x, y, w, DEFAULT_HEIGHT);
>>>>>>> a2e45760
        setTitle();

        if (lx.model instanceof CubesModel) {
            UIButton testOutput = new UIButton(0, 0, w/2 - 8, 19) {
                @Override
                public void onToggle(boolean isOn) { }
            }.setLabel("Test Broadcast").setParameter(SLStudio.applet.outputControl.testBroadcast);
            testOutput.addToContainer(this);

            UIButton resetCubes = new UIButton(w/2-6, 0, w/2 - 1, 19) {
                @Override
                public void onToggle(boolean isOn) {
                    SLStudio.applet.outputControl.controllerResetModule.enabled.setValue(isOn);
                }
            }.setMomentary(true).setLabel("Reset Controllers");
            resetCubes.addToContainer(this);
        }

        addTopLevelComponent(
            new UIButton(4, 4, 12, 12)
                .setParameter(SLStudio.applet.outputControl.enabled).setBorderRounding(4)
        );

        addTopLevelComponent(new UIButton(80, 4, 30, 12).setParameter(clearParam));

        clearParam.addListener(it -> {
            for (final Pixlite pixlite : SLStudio.applet.pixlites) {
                pixlite.enabled.setValue(false);
            }
            clearParam.setValue(false);
        });

<<<<<<< HEAD
        List<UIItemList.Item> items = new ArrayList<UIItemList.Item>();
        UIItemList.ScrollList outputList = new UIItemList.ScrollList(ui, 0, 0, w - 8, 476);
=======

        final List<UIItemList.Item> items = new ArrayList<>();
        outputList = new UIItemList.ScrollList(ui, 0, 0, w - 8, DEFAULT_HEIGHT - TOP_MARGIN);
>>>>>>> a2e45760

        for (Pixlite pixlite : SLStudio.applet.pixlites) {
            items.add(new PixliteItem(pixlite));
        }

        SortedSet<SLController> sortedControllers = new TreeSet<>((o1, o2) -> {
            try {
                    return Integer.parseInt(o1.cubeId) - Integer.parseInt(o2.cubeId);
            } catch (NumberFormatException e) {
                    return o1.cubeId.compareTo(o2.cubeId);
            }
        });

        for (SLController c : SLStudio.applet.controllers) {
            sortedControllers.add(c);
        }
        for (SLController c : sortedControllers) {
            items.add(new ControllerItem(c));
        }

        outputList.setItems(items).setSingleClickActivate(true);
        outputList.addToContainer(this);

        if (lx.model instanceof CubesModel) {
            final Dispatcher dispatcher = Dispatcher.getInstance(lx);

            final IntListener deviceVersionListener = new IntListener() {
                public void onChange(int version) {
                    dispatcher.dispatchUi(() -> redraw());
                }
            };

            SLStudio.applet.controllers.addListener(new ListListener<SLController>() {
                public void itemAdded(final int index, final SLController c) {
                    dispatcher.dispatchUi(() -> {
                        if (c.networkDevice != null) {
                            c.networkDevice.version.addListener(deviceVersionListener);
                        }

                        sortedControllers.add(c);
                        items.clear();

                        for (SLController controller : sortedControllers) {
                            items.add(new ControllerItem(controller));
                        }

                        outputList.setItems(items);
                        setTitle(items.size()+"");
                        redraw();
                    });
                }
                public void itemRemoved(final int index, final SLController c) {
                    dispatcher.dispatchUi(() -> {
                        if (c.networkDevice != null) {
                            c.networkDevice.version.removeListener(deviceVersionListener);
                        }

                        sortedControllers.remove(c);
                        items.clear();

                        for (SLController controller : sortedControllers) {
                            items.add(new ControllerItem(controller));
                        }

                        outputList.setItems(items);
                        setTitle(items.size()+"");
                        redraw();
                    });
                }
            });
        }
    }

    private void setTitle() {
        setTitle("OUTPUT");
        setTitleX(20);
    }

    class PixliteItem extends UIItemList.AbstractItem {
        final Pixlite pixlite;

        PixliteItem(Pixlite pixlite) {
            this.pixlite = pixlite;
            pixlite.enabled.addListener(param -> redraw());
        }

        public String getLabel() {
            return "(" + pixlite.ipAddress + ") " + pixlite.slice.id;
        }

        public boolean isSelected() {
            return pixlite.enabled.isOn();
        }

        @Override
        public boolean isActive() {
            return pixlite.enabled.isOn();
        }

        @Override
        public int getActiveColor(UI ui) {
            return isSelected() ? ui.theme.getPrimaryColor() : ui.theme.getSecondaryColor();
        }

        @Override
        public void onActivate() {
            if (!SLStudio.applet.outputControl.enabled.getValueb())
                return;
            pixlite.enabled.toggle();
        }
    }

    class ControllerItem extends UIItemList.AbstractItem {
        final SLController controller;

        ControllerItem(SLController controller) {
            this.controller = controller;
            controller.enabled.addListener(param -> redraw());
        }

        public String getLabel() {
            if (controller.networkDevice != null && controller.networkDevice.version.get() != -1)
                return controller.cubeId + " (v" + controller.networkDevice.version + ")";

            return controller.cubeId;
        }

        public boolean isSelected() {
                return controller.enabled.isOn();
        }

        @Override
        public boolean isActive() {
                return controller.enabled.isOn();
        }

        @Override
        public int getActiveColor(UI ui) {
                return isSelected() ? ui.theme.getPrimaryColor() : ui.theme.getSecondaryColor();
        }

        @Override
        public void onActivate() {
                if (!SLStudio.applet.outputControl.enabled.getValueb())
                        return;
                controller.enabled.toggle();
        }
    }
}<|MERGE_RESOLUTION|>--- conflicted
+++ resolved
@@ -2,12 +2,9 @@
 
 import java.util.List;
 import java.util.ArrayList;
-<<<<<<< HEAD
 import java.util.SortedSet;
 import java.util.TreeSet;
 
-=======
->>>>>>> a2e45760
 import heronarts.lx.LX;
 import heronarts.lx.parameter.BooleanParameter;
 import heronarts.lx.parameter.LXParameter;
@@ -18,7 +15,6 @@
 import heronarts.p3lx.ui.studio.UICollapsibleSection;
 
 import com.symmetrylabs.slstudio.SLStudio;
-<<<<<<< HEAD
 import com.symmetrylabs.slstudio.model.CubesModel;
 import com.symmetrylabs.slstudio.pixlites.Pixlite;
 import com.symmetrylabs.slstudio.output.SLController;
@@ -27,27 +23,16 @@
 import com.symmetrylabs.slstudio.util.listenable.ListListener;
 
 public class UIOutputs extends UICollapsibleSection {
-    BooleanParameter clearParam = new BooleanParameter("clear", false);
-
-    public UIOutputs(LX lx, UI ui, float x, float y, float w) {
-        super(ui, x, y, w, 500);
-
-=======
-import com.symmetrylabs.slstudio.pixlites.Pixlite;
-
-
-public class UIOutputs extends UICollapsibleSection {
 
     public static final float DEFAULT_HEIGHT = 500;
     public static final float TOP_MARGIN = 24;
 
-    final BooleanParameter clearParam = new BooleanParameter("clear", false);
-
+    public final BooleanParameter clearParam = new BooleanParameter("clear", false);
     public final UIItemList.ScrollList outputList;
 
-    UIOutputs(LX lx, UI ui, float x, float y, float w) {
+    public UIOutputs(LX lx, UI ui, float x, float y, float w) {
         super(ui, x, y, w, DEFAULT_HEIGHT);
->>>>>>> a2e45760
+
         setTitle();
 
         if (lx.model instanceof CubesModel) {
@@ -80,14 +65,8 @@
             clearParam.setValue(false);
         });
 
-<<<<<<< HEAD
-        List<UIItemList.Item> items = new ArrayList<UIItemList.Item>();
-        UIItemList.ScrollList outputList = new UIItemList.ScrollList(ui, 0, 0, w - 8, 476);
-=======
-
         final List<UIItemList.Item> items = new ArrayList<>();
         outputList = new UIItemList.ScrollList(ui, 0, 0, w - 8, DEFAULT_HEIGHT - TOP_MARGIN);
->>>>>>> a2e45760
 
         for (Pixlite pixlite : SLStudio.applet.pixlites) {
             items.add(new PixliteItem(pixlite));
