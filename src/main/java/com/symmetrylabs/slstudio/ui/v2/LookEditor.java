--- conflicted
+++ resolved
@@ -27,11 +27,8 @@
     private final ParameterUI pui;
     private boolean showLookTransform = false;
     private float maxWindowHeight = -1;
-<<<<<<< HEAD
     private MicroLooks microLooks;
-=======
     boolean showLookEditorPanel = true;
->>>>>>> de3e8887
 
     static final int[] MAP_COLORS = new int[10];
     static {
