package com.symmetrylabs.shows.pilots;

import com.symmetrylabs.shows.Show;
import com.symmetrylabs.slstudio.SLStudioLX;
import com.symmetrylabs.slstudio.model.SLModel;
import com.symmetrylabs.slstudio.model.Strip;
import com.symmetrylabs.slstudio.model.StripsModel;
import heronarts.lx.color.LXColor;
import heronarts.lx.model.LXPoint;
import heronarts.lx.transform.LXVector;

import java.util.ArrayList;
import java.util.Arrays;
import java.util.List;


/**
 * This file creates and positions "carts" and creates one pixlite for each of them
 */
public class PilotsShow implements Show {
    static final String SHOW_NAME = "pilots";

<<<<<<< HEAD
    static final float RED_HUE = 0;
    static final float YELLOW_HUE = 51;
    static final int RED = LXColor.hsb(RED_HUE, 100, 100);
    static final int YELLOW = LXColor.hsb(YELLOW_HUE, 85, 100);

    private static final float STRIP_LENGTH = 29;
    private static final float CART_SPACING = 2;
    private static final int N_PIXELS = 29;
    private static final float PIXEL_PITCH = STRIP_LENGTH / (N_PIXELS + 1f);

    /**
     * Each cart is a grid structure that looks as if it were made up of 4
     * cubes along X and Y and 2 cubes along Z.
     */
    private static class Cart {
        private String id;
        private LXVector baseLoc;

        Cart(String id, LXVector baseLoc) {
            this.id = id;
            this.baseLoc = baseLoc;
        }

        private LXVector start(int x, int y, int z) {
            return new LXVector(x * STRIP_LENGTH, y * STRIP_LENGTH, z * STRIP_LENGTH).add(baseLoc);
        }

        private void addXStrip(List<Strip> strips, int x, int y, int z) {
            LXVector start = start(x, y, z);
            List<LXPoint> points = new ArrayList<>();
            for (int i = 1; i <= N_PIXELS; i++) {
                points.add(new LXPoint(start.x + PIXEL_PITCH * i, start.y, start.z));
            }
            Strip.Metrics metrics = new Strip.Metrics(N_PIXELS, PIXEL_PITCH);
            strips.add(new Strip(String.format("%s-%d%d%dX", id, x, y, z), metrics, points));
        }

        private void addYStrip(List<Strip> strips, int x, int y, int z) {
            LXVector start = start(x, y, z);
            List<LXPoint> points = new ArrayList<>();
            for (int i = 1; i <= N_PIXELS; i++) {
                points.add(new LXPoint(start.x, start.y + PIXEL_PITCH * i, start.z));
            }
            Strip.Metrics metrics = new Strip.Metrics(N_PIXELS, PIXEL_PITCH);
            strips.add(new Strip(String.format("%s-%d%d%dY", id, x, y, z), metrics, points));
        }

        private void addZStrip(List<Strip> strips, int x, int y, int z) {
            LXVector start = start(x, y, z);
            List<LXPoint> points = new ArrayList<>();
            for (int i = 1; i <= N_PIXELS; i++) {
                points.add(new LXPoint(start.x, start.y, start.z + PIXEL_PITCH * i));
            }
            Strip.Metrics metrics = new Strip.Metrics(N_PIXELS, PIXEL_PITCH);
            strips.add(new Strip(String.format("%s-%d%d%dZ", id, x, y, z), metrics, points));
        }

        public List<Strip> getStrips() {
            List<Strip> strips = new ArrayList<>();
            for (int x = 0; x < 5; x++) {
                for (int y = 0; y < 5; y++) {
                    for (int z = 0; z < 3; z++) {
                        if (x != 4) addXStrip(strips, x, y, z);
                        if (y != 4) addYStrip(strips, x, y, z);
                        if (z != 2) addZStrip(strips, x, y, z);
                    }
                }
            }
            return strips;
        }
    }

    private Cart[] carts = new Cart[] {
=======
    private PilotsModel.Cart[] carts = new PilotsModel.Cart[] {
>>>>>>> b96b9fa9
        /* no extra cart spacing here because they're not actually adjacent;
         * FSL is in front of BSL. */
        new PilotsModel.Cart("FSL",  new LXVector(
            24 * PilotsModel.STRIP_LENGTH + 4 * PilotsModel.CART_SPACING, 0, 0)),

        new PilotsModel.Cart("BSL",  new LXVector(
            20 * PilotsModel.STRIP_LENGTH + 4 * PilotsModel.CART_SPACING, 0, 3 * PilotsModel.STRIP_LENGTH)),

        new PilotsModel.Cart("BSCL", new LXVector(
            16 * PilotsModel.STRIP_LENGTH + 3 * PilotsModel.CART_SPACING, 0, 3 * PilotsModel.STRIP_LENGTH)),

        new PilotsModel.Cart("BSC",  new LXVector(
            12 * PilotsModel.STRIP_LENGTH + 2 * PilotsModel.CART_SPACING, 0, 3 * PilotsModel.STRIP_LENGTH)),

        new PilotsModel.Cart("BSCR", new LXVector(
            8 * PilotsModel.STRIP_LENGTH + PilotsModel.CART_SPACING, 0, 3 * PilotsModel.STRIP_LENGTH)),

        new PilotsModel.Cart("BSR",  new LXVector(
            4 * PilotsModel.STRIP_LENGTH, 0, 3 * PilotsModel.STRIP_LENGTH)),

        new PilotsModel.Cart("FSR",  new LXVector(
            0, 0, 0)),
    };

    @Override
    public SLModel buildModel() {
        List<Strip> strips = new ArrayList<>();
        for (PilotsModel.Cart cart : carts) {
            strips.addAll(cart.createStrips());
        }
        return new PilotsModel(strips, Arrays.asList(carts));
    }

    @Override
    public void setupLx(SLStudioLX lx) {
        lx.addOutput(
            new PilotsPixlite(lx, "10.200.1.10", ((PilotsModel)lx.model).getCartById("FSL"))
        );
    }

    @Override
    public void setupUi(SLStudioLX lx, SLStudioLX.UI ui) {
    }
}<|MERGE_RESOLUTION|>--- conflicted
+++ resolved
@@ -20,83 +20,12 @@
 public class PilotsShow implements Show {
     static final String SHOW_NAME = "pilots";
 
-<<<<<<< HEAD
     static final float RED_HUE = 0;
     static final float YELLOW_HUE = 51;
     static final int RED = LXColor.hsb(RED_HUE, 100, 100);
     static final int YELLOW = LXColor.hsb(YELLOW_HUE, 85, 100);
 
-    private static final float STRIP_LENGTH = 29;
-    private static final float CART_SPACING = 2;
-    private static final int N_PIXELS = 29;
-    private static final float PIXEL_PITCH = STRIP_LENGTH / (N_PIXELS + 1f);
-
-    /**
-     * Each cart is a grid structure that looks as if it were made up of 4
-     * cubes along X and Y and 2 cubes along Z.
-     */
-    private static class Cart {
-        private String id;
-        private LXVector baseLoc;
-
-        Cart(String id, LXVector baseLoc) {
-            this.id = id;
-            this.baseLoc = baseLoc;
-        }
-
-        private LXVector start(int x, int y, int z) {
-            return new LXVector(x * STRIP_LENGTH, y * STRIP_LENGTH, z * STRIP_LENGTH).add(baseLoc);
-        }
-
-        private void addXStrip(List<Strip> strips, int x, int y, int z) {
-            LXVector start = start(x, y, z);
-            List<LXPoint> points = new ArrayList<>();
-            for (int i = 1; i <= N_PIXELS; i++) {
-                points.add(new LXPoint(start.x + PIXEL_PITCH * i, start.y, start.z));
-            }
-            Strip.Metrics metrics = new Strip.Metrics(N_PIXELS, PIXEL_PITCH);
-            strips.add(new Strip(String.format("%s-%d%d%dX", id, x, y, z), metrics, points));
-        }
-
-        private void addYStrip(List<Strip> strips, int x, int y, int z) {
-            LXVector start = start(x, y, z);
-            List<LXPoint> points = new ArrayList<>();
-            for (int i = 1; i <= N_PIXELS; i++) {
-                points.add(new LXPoint(start.x, start.y + PIXEL_PITCH * i, start.z));
-            }
-            Strip.Metrics metrics = new Strip.Metrics(N_PIXELS, PIXEL_PITCH);
-            strips.add(new Strip(String.format("%s-%d%d%dY", id, x, y, z), metrics, points));
-        }
-
-        private void addZStrip(List<Strip> strips, int x, int y, int z) {
-            LXVector start = start(x, y, z);
-            List<LXPoint> points = new ArrayList<>();
-            for (int i = 1; i <= N_PIXELS; i++) {
-                points.add(new LXPoint(start.x, start.y, start.z + PIXEL_PITCH * i));
-            }
-            Strip.Metrics metrics = new Strip.Metrics(N_PIXELS, PIXEL_PITCH);
-            strips.add(new Strip(String.format("%s-%d%d%dZ", id, x, y, z), metrics, points));
-        }
-
-        public List<Strip> getStrips() {
-            List<Strip> strips = new ArrayList<>();
-            for (int x = 0; x < 5; x++) {
-                for (int y = 0; y < 5; y++) {
-                    for (int z = 0; z < 3; z++) {
-                        if (x != 4) addXStrip(strips, x, y, z);
-                        if (y != 4) addYStrip(strips, x, y, z);
-                        if (z != 2) addZStrip(strips, x, y, z);
-                    }
-                }
-            }
-            return strips;
-        }
-    }
-
-    private Cart[] carts = new Cart[] {
-=======
     private PilotsModel.Cart[] carts = new PilotsModel.Cart[] {
->>>>>>> b96b9fa9
         /* no extra cart spacing here because they're not actually adjacent;
          * FSL is in front of BSL. */
         new PilotsModel.Cart("FSL",  new LXVector(
