package com.symmetrylabs.shows.cubes;

import com.symmetrylabs.color.Ops16;
import com.symmetrylabs.slstudio.SLStudio;
import com.symmetrylabs.slstudio.model.Strip;
import com.symmetrylabs.slstudio.network.NetworkDevice;
import com.symmetrylabs.util.NetworkUtils;
import com.symmetrylabs.slstudio.output.PointsGrouping;
import heronarts.lx.LX;
import heronarts.lx.PolyBuffer;
import heronarts.lx.color.LXColor;
import heronarts.lx.model.LXPoint;
import heronarts.lx.output.LXOutput;
import heronarts.lx.output.OPCConstants;
import org.jetbrains.annotations.NotNull;
import com.symmetrylabs.slstudio.ApplicationState;
import com.symmetrylabs.util.CubeInventory;
import com.symmetrylabs.color.PerceptualColorScale;
import com.symmetrylabs.color.Ops8;
import com.symmetrylabs.shows.cubes.CubesModel.Cube;

import java.io.IOException;
import java.io.OutputStream;
import java.net.*;

<<<<<<< HEAD
public class CubesController extends LXOutput implements Comparable<CubesController>, OPCConstants, CubeInventory.Listener {
    public String id;
    public int idInt;
=======
public class CubesController extends LXOutput implements Comparable<CubesController>, OPCConstants {
    /*
    * @macro MAX_POWER_CAP ==> a value from 0.0 to 1.0 which dictates the max power of data that can be sent to a cube.
    *
    * This is a very important macro.
    * It was implemented by Nate during Twenty One Pilots cubes install which uses the new UBNT managed switches.
    * These switches are awesome but they have one horrible failure mode - the cubes epilepsy flash uncontrollably
    * if the cubes tries to drive too much power instantaneously (i.e. from blackout to Full white in an instant)
    * In this state they become unresponsive to the network, and obviously a total show killer.  I literally ran on stage
    * to manually unplug things the first time it happened.
    *
    * The macro is used by the following method to decrease the intensity of data going to any individual cube:
    * private boolean power_level_has_fault_condition (PointsGrouping points, boolean is16BitColorEnabled, long[] poly) {}
    *
    * Luckily the same switches that cause this problem also provide relief in this worst case scenario
    * because they can cut power to individual ports via network command.  I have scripted this.
    * Currently this exists at
    * Please go look at the `abstract class ManagedPoEswitch()` and `class ubnt ()`
     */

    private static final double MAX_POWER_CAP = 0.62;

    public final String id;
    public final int idInt;
>>>>>>> 9156f455
    public final InetAddress host;
    public final boolean isBroadcast;
    public final NetworkDevice networkDevice;

    private final PerceptualColorScale outputScaler;
    private final CubeInventory inventory;
    private DatagramSocket dsocket;
    private DatagramPacket packet;
    private OutputStream output;
    protected boolean is16BitColorEnabled = false;

    final int[] STRIP_ORD = new int[] {
        0, 1, 2, // red
        3, 4, 5, // green
        6, 7, 8, // blue
        9, 10, 11 // white
    };

    final int numStrips = STRIP_ORD.length;
    int contentSizeBytes;
    int packetSizeBytes;
    byte[] packetData;
    boolean sendTestPattern = false;

    private final LX lx;
    private CubesMappingMode mappingMode;

    public CubesController(LX lx, NetworkDevice device, CubeInventory inventory, PerceptualColorScale outputScaler) {
        this(lx, device, device.ipAddress, null, inventory, false, outputScaler);
    }

    public CubesController(LX lx, String _host, String _id) {
        this(lx, _host, _id, false);
    }

    public CubesController(LX lx, String _host) {
        this(lx, _host, "", true);
    }

    private CubesController(LX lx, String host, String id, boolean isBroadcast) {
        this(lx, null, NetworkUtils.toInetAddress(host), id, null, isBroadcast, null);
    }

    private CubesController(LX lx, NetworkDevice networkDevice, InetAddress host, String id, CubeInventory inventory, boolean isBroadcast, PerceptualColorScale outputScaler) {
        super(lx);

        this.lx = lx;
        this.networkDevice = networkDevice;
        this.host = host;
        this.id = id;
        this.inventory = inventory;
        this.outputScaler = outputScaler;
        this.isBroadcast = isBroadcast;

        if (inventory != null) {
            inventory.addListener(this);
            onCubeListUpdated();
        } else {
            onIdUpdated();
        }

        mappingMode = CubesMappingMode.getInstance(lx);

        enabled.setValue(true);
    }

    public String getMacAddress() {
        return networkDevice == null ? null : networkDevice.deviceId;
    }

    @Override
    public void onCubeListUpdated() {
        String newId = inventory.getControllerId(networkDevice.deviceId);
        if (newId != null && (id == null || !id.equals(newId))) {
            id = newId;
            onIdUpdated();
        }
    }

    private void onIdUpdated() {
        int idInt = Integer.MAX_VALUE;
        try {
            idInt = Integer.parseInt(id);
        } catch (NumberFormatException e) {}
        this.idInt = idInt;
    }

    public void set16BitColorEnabled(boolean enable) {
        this.is16BitColorEnabled = enable;
    }

    private void initPacketData(int numPixels, boolean use16) {
        contentSizeBytes = (use16 ? BYTES_PER_16BIT_PIXEL : BYTES_PER_PIXEL) * numPixels;
        packetSizeBytes = HEADER_LEN + contentSizeBytes;
        if (packetData == null || packetData.length != packetSizeBytes) {
            packetData = new byte[packetSizeBytes];
            packet = new DatagramPacket(packetData, packetSizeBytes);
        }
        packetData[0] = (byte)lx.engine.layer.getValuei(); // Channel
        packetData[1] = use16 ? COMMAND_SET_16BIT_PIXEL_COLORS : COMMAND_SET_PIXEL_COLORS;
        packetData[2] = (byte) ((contentSizeBytes >> 8) & 0xFF);
        packetData[3] = (byte) (contentSizeBytes & 0xFF);
    }

    private void setPixel(int number, int c) {
        if (outputScaler != null) {
            c = outputScaler.apply8(c);
        }
        int index = 4 + number * 3;
        packetData[index++] = LXColor.red(c);
        packetData[index++] = LXColor.green(c);
        packetData[index++] = LXColor.blue(c);
    }

    private void setPixel(int number, long c) {
        int index = 4 + number * 6;
        if (outputScaler != null) {
            c = outputScaler.apply16(c);
        }
        int red = Ops16.red(c);
        int green = Ops16.green(c);
        int blue = Ops16.blue(c);
        packetData[index++] = (byte) (red >>> 8);
        packetData[index++] = (byte) (red & 0xff);
        packetData[index++] = (byte) (green >>> 8);
        packetData[index++] = (byte) (green & 0xff);
        packetData[index++] = (byte) (blue >>> 8);
        packetData[index++] = (byte) (blue & 0xff);
    }

    @Override
    protected void onSend(PolyBuffer src) {
<<<<<<< HEAD
        if (isBroadcast != ApplicationState.outputControl().broadcastPacket.isOn())
=======
        // What the fuck is this?
        if (isBroadcast != SLStudio.applet.outputControl.broadcastPacket.isOn())
>>>>>>> 9156f455
            return;

        // Create data socket connection if needed
        if (dsocket == null) {
            try {
                dsocket = new DatagramSocket();
                dsocket.connect(new InetSocketAddress(host, 7890));
            }
            catch (IOException e) {}
            finally {
                if (dsocket == null) {
                    ApplicationState.setWarning("CubesController", "could not create datagram socket");
                    return;
                }
            }
        }

        // Find the Cube we're outputting to
        // If we're on broadcast, use cube 0 for all cubes, even
        // if that cube isn't modelled yet
        // Use the mac address to find the cube if we have it
        // Otherwise use the cube id
        if (!(lx.model instanceof CubesModel)) {
            ApplicationState.setWarning("CubesController", "model is not a cube model");
            return;
        }

        PointsGrouping points = null;
        CubesModel cubesModel = (CubesModel)lx.model;

        if ((ApplicationState.outputControl().testBroadcast.isOn() || isBroadcast) && cubesModel.getCubes().size() > 0) {
            CubesModel.Cube cube = cubesModel.getCubes().get(0);
            if (cube instanceof CubesModel.DoubleControllerCube) {
                points = ((CubesModel.DoubleControllerCube)cube).getPointsA();
            }
            else {
                points = new PointsGrouping(cube.getPoints());
            }
        } else {
            points = cubesModel.getControllerPoints(id);
        }
        int numPixels = points == null ? 0 : points.size();

        // OLD CODE BEGIN
        // Initialize packet data base on cube type.
        // If we don't know the cube type, default to
        // using the cube type with the most pixels

    //    CubesModel.Cube.Type cubeType = cube != null ? cube.type : CubesModel.Cube.CUBE_TYPE_WITH_MOST_PIXELS;
    //    int numPixels = cubeType.POINTS_PER_CUBE;

        // Mapping Mode: manually get color to animate "unmapped" fixtures that are not network
        // TODO: refactor here
        boolean fault_condition = true;
        if (mappingMode.enabled.isOn() && !mappingMode.isFixtureMapped(id)) {
            initPacketData(numPixels, false);
            if (mappingMode.inUnMappedMode()) {
                if (mappingMode.inDisplayAllMode()) {
                    int col = mappingMode.getUnMappedColor();

                    for (int i = 0; i < numPixels; i++)
                        setPixel(i, col);
                } else {
                    if (mappingMode.isSelectedUnMappedFixture(id)) {
                        int col = mappingMode.getUnMappedColor();

                        for (int i = 0; i < numPixels; i++)
                            setPixel(i, col);
                    } else {
                        for (int i = 0; i < numPixels; i++)
                            setPixel(i, (i % 2 == 0) ? LXColor.scaleBrightness(LXColor.RED, 0.2f) : LXColor.BLACK);
                    }
                }
            } else {
                for (int i = 0; i < numPixels; i++)
                    setPixel(i, (i % 2 == 0) ? LXColor.scaleBrightness(LXColor.RED, 0.2f) : LXColor.BLACK);
            }
<<<<<<< HEAD
        } else if (sendTestPattern) {
            int col = (int) ((System.nanoTime() / 1_000_000_000L) % 3L);
            int c = 0;
            switch (col) {
            /* don't use full-bright colors here, since they bust some of our fixtures. */
            case 0: c = 0xFF880000; break;
            case 1: c = 0xFF008800; break;
            case 2: c = 0xFF000088; break;
            }
            /* we want the test pattern to work even if we aren't mapped, and if
               we aren't mapped we don't know how many pixels we have. Since
               controllers are happy to receive more pixels than they have
               connected to them, and we're just sending a constant color, we just
               send enough pixels that our highest pixel-count-per-controller cube
               would get enough pixels to turn on everything. */
            if (numPixels == 0) {
                numPixels = CubesModel.Cube.MAX_PIXELS_PER_CONTROLLER;
            }
            initPacketData(numPixels, false);
            for (int i = 0; i < numPixels; i++) {
                setPixel(i, c);
            }
        } else if (points != null) {
=======
        } else if (points != null && !blacklist.getValueb()) {
            int numPixels = points.size();

>>>>>>> 9156f455
            // Fill the datagram with pixel data
            if (is16BitColorEnabled && src.isFresh(PolyBuffer.Space.RGB16)) {
                initPacketData(numPixels, true);
                long[] srcLongs = (long[]) src.getArray(PolyBuffer.Space.RGB16);
//                for (int stripNum = 0; stripNum < numStrips; stripNum++) {
//                    Strip strip = cube.getStrips().get(STRIP_ORD[stripNum]);
//                    for (int i = 0; i < strip.metrics.numPoints; i++) {
//                        LXPoint point = strip.getPoints().get(i);
//                        setPixel(stripNum * strip.metrics.numPoints + i, srcLongs[point.index]);
//                    }
//                }

                // check 16 bit power
                fault_condition = power_level_has_fault_condition(points, is16BitColorEnabled, srcLongs);
                if (!fault_condition) {
                    for (int i = 0; i < numPixels; i++) {
                        LXPoint point = points.getPoint(i);
                        setPixel(i, srcLongs[point.index]);
                    }
                }
                else{
                    for (int i = 0; i < numPixels; i++) {
                        LXPoint point = points.getPoint(i);

                        long color = srcLongs[point.index];

//                      long nurfed = Ops16.hsb(0,0,lx.engine.powerCap.getValuef());
                        long nurfed = Ops16.hsb(0,0, MAX_POWER_CAP);
                        long defanged = Ops16.multiply(color, nurfed);

//                        setPixel(i, Ops16.hsb(0,100,0.1));
                        setPixel(i, defanged);
                    }
                }
                // NATE:: end 16 bit power mon;



            } else {
                initPacketData(numPixels, false);
                int[] srcInts = (int[]) src.getArray(PolyBuffer.Space.RGB8);
//                for (int stripNum = 0; stripNum < numStrips; stripNum++) {
//                    Strip strip = cube.getStrips().get(STRIP_ORD[stripNum]);
//                    for (int i = 0; i < strip.metrics.numPoints; i++) {
//                        LXPoint point = strip.getPoints().get(i);
//                        setPixel(stripNum * strip.metrics.numPoints + i, srcInts[point.index]);
//                    }
//                }


                // power check before we send this data accross
                fault_condition = true; // if we ever have 8 bit for now just do red
                if (!fault_condition){
                    for (int i = 0; i < numPixels; i++) {
                        LXPoint point = points.getPoint(i);
                        setPixel(i, srcInts[point.index]);
                    }
                }
                // if there's a fault for now set it to BLUE we'll scale later
                else {
                    for (int i = 0; i < numPixels; i++) {
                        LXPoint point = points.getPoint(i);
                        setPixel(i, LXColor.BLACK);
                    }
                }
                // NATE: end 8 bit power mon


            }
        } else {
            // Fill with all black if we don't have cube data or if blacklisted
            initPacketData(numPixels, false);
            for (int i = 0; i < numPixels; i++) {
                setPixel(i, LXColor.BLACK);
            }
        }

        // Send the cube data to the cube. yay!
        try {
            dsocket.send(packet);
        }
<<<<<<< HEAD
        catch (Exception e) {
            ApplicationState.setWarning("CubesController", "failed to send packet: " + e.getMessage());
=======
        catch (Exception e) { connectionWarning(e); }
    }


        private boolean power_level_has_fault_condition (PointsGrouping points, boolean is16BitColorEnabled, long[] poly) {
//            double THRESH = 0.7;
//            double THRESH = lx.engine.powerCap.getValuef();
            double THRESH = MAX_POWER_CAP;
            numPixels = points.size();

            double aggregate = 0; // just count up the mean intensity
            double pixel_contribution = 0; // contribution from one pixel

            for (int i = 0; i < numPixels; i++) {
                LXPoint point = points.getPoint(i);
                long c = poly[point.index];

                if (is16BitColorEnabled){
                    pixel_contribution = Ops16.mean(c);
                }
                aggregate += pixel_contribution;
            }
            double normalize = aggregate/numPixels;

            return (normalize > THRESH);

        }
    // this function looks at the buffer getting sent out every time and if there's a fault condition it reports it.

    private void connectionWarning(Exception e) {
        if (dsocket != null) {
            // System.err.println("Disconnected from OPC server");
            SLStudio.setWarning("CubesController", "failed to send packet: " + e.getMessage());
>>>>>>> 9156f455
        }
    }

    private void resetSocket() {
        if (dsocket != null) {
            dsocket.close();
            dsocket = null;
        }
    }

    @Override
    public void dispose() {
        this.resetSocket();
        if (inventory != null) {
            inventory.removeListener(this);
        }
        super.dispose();
    }

    @Override
    public int compareTo(@NotNull CubesController other) {
        return idInt != other.idInt ? Integer.compare(idInt, other.idInt) : id.compareTo(other.id);
    }

    @Override
    public String toString() {
        return String.format("cube id=%s ip=%s bcast=%s", id, host, isBroadcast ? "yes" : "no");
    }
}<|MERGE_RESOLUTION|>--- conflicted
+++ resolved
@@ -23,12 +23,7 @@
 import java.io.OutputStream;
 import java.net.*;
 
-<<<<<<< HEAD
 public class CubesController extends LXOutput implements Comparable<CubesController>, OPCConstants, CubeInventory.Listener {
-    public String id;
-    public int idInt;
-=======
-public class CubesController extends LXOutput implements Comparable<CubesController>, OPCConstants {
     /*
     * @macro MAX_POWER_CAP ==> a value from 0.0 to 1.0 which dictates the max power of data that can be sent to a cube.
     *
@@ -52,7 +47,6 @@
 
     public final String id;
     public final int idInt;
->>>>>>> 9156f455
     public final InetAddress host;
     public final boolean isBroadcast;
     public final NetworkDevice networkDevice;
@@ -185,12 +179,7 @@
 
     @Override
     protected void onSend(PolyBuffer src) {
-<<<<<<< HEAD
         if (isBroadcast != ApplicationState.outputControl().broadcastPacket.isOn())
-=======
-        // What the fuck is this?
-        if (isBroadcast != SLStudio.applet.outputControl.broadcastPacket.isOn())
->>>>>>> 9156f455
             return;
 
         // Create data socket connection if needed
@@ -268,7 +257,6 @@
                 for (int i = 0; i < numPixels; i++)
                     setPixel(i, (i % 2 == 0) ? LXColor.scaleBrightness(LXColor.RED, 0.2f) : LXColor.BLACK);
             }
-<<<<<<< HEAD
         } else if (sendTestPattern) {
             int col = (int) ((System.nanoTime() / 1_000_000_000L) % 3L);
             int c = 0;
@@ -292,11 +280,6 @@
                 setPixel(i, c);
             }
         } else if (points != null) {
-=======
-        } else if (points != null && !blacklist.getValueb()) {
-            int numPixels = points.size();
-
->>>>>>> 9156f455
             // Fill the datagram with pixel data
             if (is16BitColorEnabled && src.isFresh(PolyBuffer.Space.RGB16)) {
                 initPacketData(numPixels, true);
@@ -378,10 +361,6 @@
         try {
             dsocket.send(packet);
         }
-<<<<<<< HEAD
-        catch (Exception e) {
-            ApplicationState.setWarning("CubesController", "failed to send packet: " + e.getMessage());
-=======
         catch (Exception e) { connectionWarning(e); }
     }
 
@@ -415,7 +394,6 @@
         if (dsocket != null) {
             // System.err.println("Disconnected from OPC server");
             SLStudio.setWarning("CubesController", "failed to send packet: " + e.getMessage());
->>>>>>> 9156f455
         }
     }
 
