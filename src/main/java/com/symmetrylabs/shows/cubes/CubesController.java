package com.symmetrylabs.shows.cubes;

import com.symmetrylabs.color.Ops16;
import com.symmetrylabs.slstudio.SLStudio;
import com.symmetrylabs.slstudio.component.GammaExpander;
import com.symmetrylabs.slstudio.model.Strip;
import com.symmetrylabs.slstudio.network.NetworkDevice;
import com.symmetrylabs.util.NetworkUtils;
import com.symmetrylabs.slstudio.output.PointsGrouping;
import heronarts.lx.LX;
import heronarts.lx.PolyBuffer;
import heronarts.lx.color.LXColor;
import heronarts.lx.model.LXPoint;
import heronarts.lx.output.LXOutput;
import heronarts.lx.output.OPCConstants;
import org.jetbrains.annotations.NotNull;

import java.io.IOException;
import java.io.OutputStream;
import java.net.*;

public class CubesController extends LXOutput implements Comparable<CubesController>, OPCConstants {
    private static final double MAX_POWER_CAP = 0.6;
    public final String id;
    public final int idInt;
    public final InetAddress host;
    public final boolean isBroadcast;
    public final NetworkDevice networkDevice;

    private DatagramSocket dsocket;
    private DatagramPacket packet;
    private OutputStream output;
    protected boolean is16BitColorEnabled = false;

    final int[] STRIP_ORD = new int[] {
        0, 1, 2, // red
        3, 4, 5, // green
        6, 7, 8, // blue
        9, 10, 11 // white
    };

    final int numStrips = STRIP_ORD.length;
    int numPixels;
    int contentSizeBytes;
    int packetSizeBytes;
    byte[] packetData;

    private final LX lx;
    private CubesMappingMode mappingMode;
    private GammaExpander gammaExpander;

    public CubesController(LX lx, NetworkDevice device, String id) {
        this(lx, device, device.ipAddress, id, false);
    }

    public CubesController(LX lx, String _host, String _id) {
        this(lx, _host, _id, false);
    }

    public CubesController(LX lx, String _host) {
        this(lx, _host, "", true);
    }

    private CubesController(LX lx, String host, String id, boolean isBroadcast) {
        this(lx, null, NetworkUtils.toInetAddress(host), id, isBroadcast);
    }

    private CubesController(LX lx, NetworkDevice networkDevice, InetAddress host, String id, boolean isBroadcast) {
        super(lx);

        this.lx = lx;
        this.networkDevice = networkDevice;
        this.host = host;
        this.id = id;
        this.isBroadcast = isBroadcast;

        int idInt = Integer.MAX_VALUE;
        try {
            idInt = Integer.parseInt(id);
        } catch (NumberFormatException e) {}
        this.idInt = idInt;

        mappingMode = CubesMappingMode.getInstance(lx);
        gammaExpander = gammaExpander.getInstance(lx);

        enabled.setValue(true);
    }

    public void set16BitColorEnabled(boolean enable) {
        this.is16BitColorEnabled = enable;
    }

    private void initPacketData(int numPixels, boolean use16) {
        this.numPixels = numPixels;
        contentSizeBytes = (use16 ? BYTES_PER_16BIT_PIXEL : BYTES_PER_PIXEL) * numPixels;
        packetSizeBytes = HEADER_LEN + contentSizeBytes;
        if (packetData == null || packetData.length != packetSizeBytes) {
            packetData = new byte[packetSizeBytes];
            packet = new DatagramPacket(packetData, packetSizeBytes);
        }
        packetData[0] = 7; // Channel
        packetData[1] = use16 ? COMMAND_SET_16BIT_PIXEL_COLORS : COMMAND_SET_PIXEL_COLORS;
        packetData[2] = (byte) ((contentSizeBytes >> 8) & 0xFF);
        packetData[3] = (byte) (contentSizeBytes & 0xFF);
    }

    private void setPixel(int number, int c) {
        int index = 4 + number * 3;
        packetData[index++] = LXColor.red(c);
        packetData[index++] = LXColor.green(c);
        packetData[index++] = LXColor.blue(c);
    }

    private void setPixel(int number, long c) {
        int index = 4 + number * 6;
        int red = Ops16.red(c);
        int green = Ops16.green(c);
        int blue = Ops16.blue(c);
        packetData[index++] = (byte) (red >>> 8);
        packetData[index++] = (byte) (red & 0xff);
        packetData[index++] = (byte) (green >>> 8);
        packetData[index++] = (byte) (green & 0xff);
        packetData[index++] = (byte) (blue >>> 8);
        packetData[index++] = (byte) (blue & 0xff);
    }

    @Override
    protected void onSend(PolyBuffer src) {
        // What the fuck is this?
        if (isBroadcast != SLStudio.applet.outputControl.broadcastPacket.isOn())
            return;

        // Create data socket connection if needed
        if (dsocket == null) {
            try {
                dsocket = new DatagramSocket();
                dsocket.connect(new InetSocketAddress(host, 7890));
            }
            catch (IOException e) {}
            finally {
                if (dsocket == null) {
                    SLStudio.setWarning("CubesController", "could not create datagram socket");
                    return;
                }
            }
        }

        // Find the Cube we're outputting to
        // If we're on broadcast, use cube 0 for all cubes, even
        // if that cube isn't modelled yet
        // Use the mac address to find the cube if we have it
        // Otherwise use the cube id
        if (!(lx.model instanceof CubesModel)) {
            SLStudio.setWarning("CubesController", "model is not a cube model");
            return;
        }

        PointsGrouping points = null;
        CubesModel cubesModel = (CubesModel)lx.model;

        if ((SLStudio.applet.outputControl.testBroadcast.isOn() || isBroadcast) && cubesModel.getCubes().size() > 0) {
            CubesModel.Cube cube = cubesModel.getCubes().get(0);
            if (cube instanceof CubesModel.DoubleControllerCube) {
                points = ((CubesModel.DoubleControllerCube)cube).getPointsA();
            }
            else {
                points = new PointsGrouping(cube.getPoints());
            }
        } else {
            for (CubesModel.Cube c : cubesModel.getCubes()) {
                if (c instanceof CubesModel.DoubleControllerCube) {
                    CubesModel.DoubleControllerCube c2 = (CubesModel.DoubleControllerCube) c;
                    if (c2.idA != null && c2.idB != null) {
                        if (c2.idA.equals(id)) {
                            points = c2.getPointsA();
                        }
                        if (c2.idB.equals(id)) {
                            points = c2.getPointsB();
                        }
                    }
                }
                else if (c.id != null && c.id.equals(id)) {
                    points = new PointsGrouping(c.getPoints());
                }
            }
        }

<<<<<<< HEAD
        // OLD CODE BEGIN
        // Initialize packet data base on cube type.
        // If we don't know the cube type, default to
        // using the cube type with the most pixels
//        CubesModel.Cube.Type cubeType = cube != null ? cube.type : CubesModel.Cube.CUBE_TYPE_WITH_MOST_PIXELS;
//        int numPixels = cubeType.POINTS_PER_CUBE;

=======
>>>>>>> 15f9e772
        // Mapping Mode: manually get color to animate "unmapped" fixtures that are not network
        // TODO: refactor here
        if (mappingMode.enabled.isOn() && !mappingMode.isFixtureMapped(id)) {
            initPacketData(numPixels, false);
            if (mappingMode.inUnMappedMode()) {
                if (mappingMode.inDisplayAllMode()) {
                    int col = mappingMode.getUnMappedColor();

                    for (int i = 0; i < numPixels; i++)
                        setPixel(i, col);
                } else {
                    if (mappingMode.isSelectedUnMappedFixture(id)) {
                        int col = mappingMode.getUnMappedColor();

                        for (int i = 0; i < numPixels; i++)
                            setPixel(i, col);
                    } else {
                        for (int i = 0; i < numPixels; i++)
                            setPixel(i, (i % 2 == 0) ? LXColor.scaleBrightness(LXColor.RED, 0.2f) : LXColor.BLACK);
                    }
                }
            } else {
<<<<<<< HEAD
                for (int i = 0; i < numPixels; i++)
                    setPixel(i, (i % 2 == 0) ? LXColor.scaleBrightness(LXColor.RED, 0.2f) : LXColor.BLACK);
            }
        }
        boolean fault_condition = true;
        if (points != null) {
=======
                for (int i = 0; i < numPixels; i++) {
                    setPixel(i, (i % 2 == 0) ? LXColor.scaleBrightness(LXColor.RED, 0.2f) : LXColor.BLACK);
                }
            }
        } else if (points != null) {
>>>>>>> 15f9e772
            int numPixels = points.size();

            // Fill the datagram with pixel data
            if (is16BitColorEnabled && src.isFresh(PolyBuffer.Space.RGB16)) {
                initPacketData(numPixels, true);
                long[] srcLongs = (long[]) src.getArray(PolyBuffer.Space.RGB16);
<<<<<<< HEAD
//                for (int stripNum = 0; stripNum < numStrips; stripNum++) {
//                    Strip strip = cube.getStrips().get(STRIP_ORD[stripNum]);
//                    for (int i = 0; i < strip.metrics.numPoints; i++) {
//                        LXPoint point = strip.getPoints().get(i);
//                        setPixel(stripNum * strip.metrics.numPoints + i, srcLongs[point.index]);
//                    }
//                }

                // check 16 bit power
                fault_condition = power_level_has_fault_condition(points, is16BitColorEnabled, srcLongs);
                if (!fault_condition) {
                    for (int i = 0; i < numPixels; i++) {
                        LXPoint point = points.getPoint(i);
                        setPixel(i, srcLongs[point.index]);
                    }
=======
                for (int i = 0; i < numPixels; i++) {
                    LXPoint point = points.getPoint(i);
                    setPixel(i, srcLongs[point.index]);
>>>>>>> 15f9e772
                }
                else{
                    for (int i = 0; i < numPixels; i++) {
                        LXPoint point = points.getPoint(i);

                        long color = srcLongs[point.index];

//                      long nurfed = Ops16.hsb(0,0,lx.engine.powerCap.getValuef());
                        long nurfed = Ops16.hsb(0,0, MAX_POWER_CAP);
                        long defanged = Ops16.multiply(color, nurfed);

//                        setPixel(i, Ops16.hsb(0,100,0.1));
                        setPixel(i, defanged);
                    }
                }
                // NATE:: end 16 bit power mon;



            } else {
                initPacketData(numPixels, false);
                int[] srcInts = (int[]) src.getArray(PolyBuffer.Space.RGB8);
<<<<<<< HEAD
//                for (int stripNum = 0; stripNum < numStrips; stripNum++) {
//                    Strip strip = cube.getStrips().get(STRIP_ORD[stripNum]);
//                    for (int i = 0; i < strip.metrics.numPoints; i++) {
//                        LXPoint point = strip.getPoints().get(i);
//                        setPixel(stripNum * strip.metrics.numPoints + i, srcInts[point.index]);
//                    }
//                }


                // power check before we send this data accross
                fault_condition = true; // if we ever have 8 bit for now just do red
                if (!fault_condition){
                    for (int i = 0; i < numPixels; i++) {
                        LXPoint point = points.getPoint(i);
                        setPixel(i, srcInts[point.index]);
                    }
                }
                // if there's a fault for now set it to BLUE we'll scale later
                else {
                    for (int i = 0; i < numPixels; i++) {
                        LXPoint point = points.getPoint(i);
                        setPixel(i, LXColor.BLACK);
                    }
=======
                for (int i = 0; i < numPixels; i++) {
                    LXPoint point = points.getPoint(i);
                    setPixel(i, srcInts[point.index]);
>>>>>>> 15f9e772
                }
                // NATE: end 8 bit power mon


            }
        } else {
            // Fill with all black if we don't have cube data
            initPacketData(numPixels, false);
            for (int i = 0; i < numPixels; i++) {
                setPixel(i, LXColor.BLACK);
            }
        }

        // Send the cube data to the cube. yay!
        try {
            dsocket.send(packet);
        }
<<<<<<< HEAD
        catch (Exception e) { connectionWarning(); }
    }


        private boolean power_level_has_fault_condition (PointsGrouping points, boolean is16BitColorEnabled, long[] poly) {
//            double THRESH = 0.7;
//            double THRESH = lx.engine.powerCap.getValuef();
            double THRESH = MAX_POWER_CAP;
            numPixels = points.size();

            double aggregate = 0; // just count up the mean intensity
            double pixel_contribution = 0; // contribution from one pixel

            for (int i = 0; i < numPixels; i++) {
                LXPoint point = points.getPoint(i);
                long c = poly[point.index];

                if (is16BitColorEnabled){
                    pixel_contribution = Ops16.mean(c);
                }
                aggregate += pixel_contribution;
            }
            double normalize = aggregate/numPixels;

            return (normalize > THRESH);

        }
    // this function looks at the buffer getting sent out every time and if there's a fault condition it reports it.

    private void connectionWarning() {
        if (dsocket != null) {
            // System.err.println("Disconnected from OPC server");
=======
        catch (Exception e) {
            SLStudio.setWarning("CubesController", "failed to send packet: " + e.getMessage());
>>>>>>> 15f9e772
        }
    }

    private void resetSocket() {
        if (dsocket != null) {
            dsocket.close();
            dsocket = null;
        }
    }

    @Override
    public void dispose() {
        this.resetSocket();
        super.dispose();
    }

    @Override
    public int compareTo(@NotNull CubesController other) {
        return idInt != other.idInt ? Integer.compare(idInt, other.idInt) : id.compareTo(other.id);
    }

    @Override
    public String toString() {
        return String.format("cube id=%s ip=%s bcast=%s", id, host, isBroadcast ? "yes" : "no");
    }
}<|MERGE_RESOLUTION|>--- conflicted
+++ resolved
@@ -185,16 +185,6 @@
             }
         }
 
-<<<<<<< HEAD
-        // OLD CODE BEGIN
-        // Initialize packet data base on cube type.
-        // If we don't know the cube type, default to
-        // using the cube type with the most pixels
-//        CubesModel.Cube.Type cubeType = cube != null ? cube.type : CubesModel.Cube.CUBE_TYPE_WITH_MOST_PIXELS;
-//        int numPixels = cubeType.POINTS_PER_CUBE;
-
-=======
->>>>>>> 15f9e772
         // Mapping Mode: manually get color to animate "unmapped" fixtures that are not network
         // TODO: refactor here
         if (mappingMode.enabled.isOn() && !mappingMode.isFixtureMapped(id)) {
@@ -217,27 +207,18 @@
                     }
                 }
             } else {
-<<<<<<< HEAD
                 for (int i = 0; i < numPixels; i++)
                     setPixel(i, (i % 2 == 0) ? LXColor.scaleBrightness(LXColor.RED, 0.2f) : LXColor.BLACK);
             }
         }
         boolean fault_condition = true;
         if (points != null) {
-=======
-                for (int i = 0; i < numPixels; i++) {
-                    setPixel(i, (i % 2 == 0) ? LXColor.scaleBrightness(LXColor.RED, 0.2f) : LXColor.BLACK);
-                }
-            }
-        } else if (points != null) {
->>>>>>> 15f9e772
             int numPixels = points.size();
 
             // Fill the datagram with pixel data
             if (is16BitColorEnabled && src.isFresh(PolyBuffer.Space.RGB16)) {
                 initPacketData(numPixels, true);
                 long[] srcLongs = (long[]) src.getArray(PolyBuffer.Space.RGB16);
-<<<<<<< HEAD
 //                for (int stripNum = 0; stripNum < numStrips; stripNum++) {
 //                    Strip strip = cube.getStrips().get(STRIP_ORD[stripNum]);
 //                    for (int i = 0; i < strip.metrics.numPoints; i++) {
@@ -253,11 +234,6 @@
                         LXPoint point = points.getPoint(i);
                         setPixel(i, srcLongs[point.index]);
                     }
-=======
-                for (int i = 0; i < numPixels; i++) {
-                    LXPoint point = points.getPoint(i);
-                    setPixel(i, srcLongs[point.index]);
->>>>>>> 15f9e772
                 }
                 else{
                     for (int i = 0; i < numPixels; i++) {
@@ -280,7 +256,6 @@
             } else {
                 initPacketData(numPixels, false);
                 int[] srcInts = (int[]) src.getArray(PolyBuffer.Space.RGB8);
-<<<<<<< HEAD
 //                for (int stripNum = 0; stripNum < numStrips; stripNum++) {
 //                    Strip strip = cube.getStrips().get(STRIP_ORD[stripNum]);
 //                    for (int i = 0; i < strip.metrics.numPoints; i++) {
@@ -304,11 +279,6 @@
                         LXPoint point = points.getPoint(i);
                         setPixel(i, LXColor.BLACK);
                     }
-=======
-                for (int i = 0; i < numPixels; i++) {
-                    LXPoint point = points.getPoint(i);
-                    setPixel(i, srcInts[point.index]);
->>>>>>> 15f9e772
                 }
                 // NATE: end 8 bit power mon
 
@@ -326,8 +296,9 @@
         try {
             dsocket.send(packet);
         }
-<<<<<<< HEAD
-        catch (Exception e) { connectionWarning(); }
+        catch (Exception e) {
+            SLStudio.setWarning("CubesController", "failed to send packet: " + e.getMessage());
+        }
     }
 
 
@@ -359,10 +330,6 @@
     private void connectionWarning() {
         if (dsocket != null) {
             // System.err.println("Disconnected from OPC server");
-=======
-        catch (Exception e) {
-            SLStudio.setWarning("CubesController", "failed to send packet: " + e.getMessage());
->>>>>>> 15f9e772
         }
     }
 
