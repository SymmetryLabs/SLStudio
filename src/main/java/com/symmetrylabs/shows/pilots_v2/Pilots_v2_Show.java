package com.symmetrylabs.shows.pilots_v2;

import com.symmetrylabs.shows.HasWorkspace;
import com.symmetrylabs.shows.cubes.*;
import com.symmetrylabs.slstudio.SLStudioLX;
import com.symmetrylabs.slstudio.model.SLModel;
import com.symmetrylabs.slstudio.workspaces.Workspace;
import heronarts.lx.transform.LXTransform;
import heronarts.p3lx.ui.UI2dScrollContext;

import java.util.ArrayList;
import java.util.List;

/**
 * This file implements the mapping functions needed to lay out the cubes.
 */
public class Pilots_v2_Show extends CubesShow implements HasWorkspace {

    private Workspace workspace;

    static final float globalOffsetX = 0;
    static final float globalOffsetY = 0;
    static final float globalOffsetZ = 0;

    static final float globalRotationX = 0;
    static final float globalRotationY = 0;
    static final float globalRotationZ = 0;

    static final float CUBE_WIDTH = 24;
    static final float CUBE_HEIGHT = 24;
    static final float TOWER_WIDTH = 24;
    static final float TOWER_HEIGHT = 24;
    static final float CUBE_SPACING = 1.5f;

    static final float TOWER_VERTICAL_SPACING = 0;
    static final float TOWER_RISER = 14;
    static final float SP = 25.5f;
    static final float JUMP = TOWER_HEIGHT+TOWER_VERTICAL_SPACING;

    static final float CART_WIDE = 4;
    static final float CART_FORWARD_OFFSET = 3;
    static final float FLANK_SPACING = -0.5f;

    static final float INCHES_PER_METER = 39.3701f;

    static final ClusterConfig[] clusters = new ClusterConfig[] {


        /**--------------------------------------------------------------------------------------------------------------------------
         * LEFT FACE
        */
        new ClusterConfig("cart7",SP*6*CART_WIDE + SP*FLANK_SPACING, SP*0, -SP*CART_FORWARD_OFFSET, new TowerConfig[]{

            // col 1
            new TowerConfig(SP * 0, SP * 0, SP * 0, new String[][]{
                new String[]{"607","606"},
                new String[]{"673","1071"},
                new String[]{"445","444"},
                new String[]{"703","963"},
            }),
            new TowerConfig(SP * 1, SP * 0, SP * 0, new String[][]{
                new String[]{"457","456"},
                new String[]{"525","524"},
                new String[]{"721","720"},
                new String[]{"801","800"},
            }),
            new TowerConfig(SP * 2, SP * 0, SP * 0, new String[][]{
                new String[]{"1003","989"},
                new String[]{"729","728"},
                new String[]{"483","482"},
                new String[]{"651","650"},
            }),
            new TowerConfig(SP * 3, SP * 0, SP * 0, new String[][]{
                new String[]{"523","522"},
                new String[]{"749","748"},
                new String[]{"981","982"},
                new String[]{"689","688"},
            }),
        }),

        new ClusterConfig("cart6",SP*5*CART_WIDE, SP*0, SP*0, new TowerConfig[]{
            // col 1
            new TowerConfig(SP * 0, SP * 0, SP * 0, new String[][]{
                new String[]{"992","819"},
//                new String[]{"857","856"},
                new String[]{"857","460"},
                new String[]{"465","458"},
                new String[]{"811","810"},
            }),
            new TowerConfig(SP * 1, SP * 0, SP * 0, new String[][]{
                new String[]{"675","674"},
                new String[]{"655","463"},
                new String[]{"892","899"},
                new String[]{"696","5410ecf5d969"},
            }),
            new TowerConfig(SP * 2, SP * 0, SP * 0, new String[][]{
                new String[]{"561","560"},
                new String[]{"5410ecf48db7","842"},
                new String[]{"851","5410ecf48cc9"},
//                new String[]{"5410ecf5efb5","5410ecf4fd2d"},
                new String[]{"697","628"},
            }),
            new TowerConfig(SP * 3, SP * 0, SP * 0, new String[][]{
                new String[]{"779","796"},
                new String[]{"839","838"},
                new String[]{"389","202"},
                new String[]{"397","5410ecf4c80a"},
            }),
        }),

        new ClusterConfig("cart5",SP*4*CART_WIDE, SP*0, SP*0, new TowerConfig[]{
            // col 1
            new TowerConfig(SP * 0, SP * 0, SP * 0, new String[][]{
                new String[]{"1082","784"},
                new String[]{"563","562"},
                new String[]{"777","776"},
                new String[]{"565","672"},
            }),
            new TowerConfig(SP * 1, SP * 0, SP * 0, new String[][]{
                new String[]{"555","419"},
                new String[]{"625","372"},
                new String[]{"1010","576"},
                new String[]{"681","680"},
            }),
            new TowerConfig(SP * 2, SP * 0, SP * 0, new String[][]{
                new String[]{"5410ecf63691","664"},
                new String[]{"5410ecfd7b9c","1005"},
                new String[]{"627","626"},
                new String[]{"623","622"},
            }),
            new TowerConfig(SP * 3, SP * 0, SP * 0, new String[][]{
                new String[]{"579","578"},
                new String[]{"677","676"},
                new String[]{"815","814"},
                new String[]{"639","638"},
            }),
        }),




        new ClusterConfig("cart4",SP*3*CART_WIDE, SP*0, SP*0, new TowerConfig[]{
            // col 1
            new TowerConfig(SP * 0, SP * 0, SP * 0, new String[][]{
                new String[]{"708","709"},
                new String[]{"503","502"},
                new String[]{"511","510"},
                new String[]{"665","836"},
            }),
            new TowerConfig(SP * 1, SP * 0, SP * 0, new String[][]{
                new String[]{"878","984"},
                new String[]{"704","705"},
                new String[]{"988","768"},
                new String[]{"619","618"},
            }),
            new TowerConfig(SP * 2, SP * 0, SP * 0, new String[][]{
                new String[]{"731","730"},
//                new String[]{"461","460"},
                new String[]{"461","493"},
                new String[]{"479","478"},
                new String[]{"1080","1061"},
            }),
            new TowerConfig(SP * 3, SP * 0, SP * 0, new String[][]{
                new String[]{"735","734"},
                new String[]{"755","754"},
                new String[]{"715","714"},
                new String[]{"884","880"},
            }),
        }),


        new ClusterConfig("cart3",SP*2*CART_WIDE, SP*0, SP*0, new TowerConfig[]{
            // col 1
            new TowerConfig(SP * 0, SP * 0, SP * 0, new String[][]{
                new String[]{"513","512"},
                new String[]{"861","860"},
                new String[]{"599","598"},
                new String[]{"717","716"},
            }),
            new TowerConfig(SP * 1, SP * 0, SP * 0, new String[][]{
//                new String[]{"841","840"},
                new String[]{"837","840"},
                new String[]{"863","862"},
                new String[]{"805","556"},
                new String[]{"993","973"},
            }),
            new TowerConfig(SP * 2, SP * 0, SP * 0, new String[][]{
                new String[]{"621","952"},
                new String[]{"789","788"},
                new String[]{"635","634"},
                new String[]{"203","156"},
            }),
            new TowerConfig(SP * 3, SP * 0, SP * 0, new String[][]{
                new String[]{"753","752"},
                new String[]{"541","540"},
                new String[]{"585","584"},
                new String[]{"671","670"},
            }),
        }),


        new ClusterConfig("cart2",SP*1*CART_WIDE, SP*0, SP*0, new TowerConfig[]{
            // col 1
            new TowerConfig(SP * 0, SP * 0, SP * 0, new String[][]{
                new String[]{"661","660"},
                new String[]{"1043","758"},
                new String[]{"925","934"},
                new String[]{"985","979"},
            }),
            new TowerConfig(SP * 1, SP * 0, SP * 0, new String[][]{
                new String[]{"543","542"},
                new String[]{"659","658"},
                new String[]{"980","1006"},
                new String[]{"581","580"},
            }),
            new TowerConfig(SP * 2, SP * 0, SP * 0, new String[][]{
                new String[]{"663","662"},
                new String[]{"617","616"},
                new String[]{"?13","?14"},
<<<<<<< HEAD
                new String[]{"471","1300"},
=======
                new String[]{"909","530"},
>>>>>>> c9e32dfd
            }),
            new TowerConfig(SP * 3, SP * 0, SP * 0, new String[][]{
                new String[]{"1092","951"},
                new String[]{"611","610"},
                new String[]{"653","652"},
                new String[]{"592","1000"},
            }),
        }),

//        new String[]{"453","664"},


        new ClusterConfig("cart1",SP*0*CART_WIDE - SP*FLANK_SPACING, SP*0, -SP*CART_FORWARD_OFFSET, new TowerConfig[]{
            // col 1
            new TowerConfig(SP * 0, SP * 0, SP * 0, new String[][]{
                new String[]{"545","439"},
                new String[]{"871","870"},
                new String[]{"799","798"},
                new String[]{"1013","1015"},
            }),
            new TowerConfig(SP * 1, SP * 0, SP * 0, new String[][]{
                new String[]{"469","468"},
                new String[]{"835","834"},
                new String[]{"687","686"},
                new String[]{"922","1059"},
            }),
            new TowerConfig(SP * 2, SP * 0, SP * 0, new String[][]{
                new String[]{"869","868"},
                new String[]{"855","854"},
                new String[]{"569","568"},
                new String[]{"890","879"},
            }),
            new TowerConfig(SP * 3, SP * 0, SP * 0, new String[][]{
                new String[]{"1035","1036"},
                new String[]{"1033","1034"},
                new String[]{"829","828"},
                new String[]{"887","882"},
            }),
        }),
};

    static class ClusterConfig {
        final String id;
        final float x;
        final float y;
        final float z;
        final TowerConfig[] configs;

        ClusterConfig(String id, float x, float y, float z, TowerConfig[] configs) {
            this.id = id;
            this.x = x;
            this.y = y;
            this.z = z;
            this.configs = configs;
        }
    }

    static class TowerConfig {

        final CubesModel.Cube.Type type;
        final float x;
        final float y;
        final float z;
        final float xRot;
        final float yRot;
        final float zRot;
        final String[][] ids;
        final float[] yValues;

        TowerConfig(float x, float y, float z, String[][] ids) {
            this(CubesModel.Cube.Type.LARGE, x, y, z, ids);
        }

        TowerConfig(float x, float y, float z, float yRot, String[][] ids) {
            this(x, y, z, 0, yRot, 0, ids);
        }

        TowerConfig(CubesModel.Cube.Type type, float x, float y, float z, String[][] ids) {
            this(type, x, y, z, 0, 0, 0, ids);
        }

        TowerConfig(CubesModel.Cube.Type type, float x, float y, float z, float yRot, String[][] ids) {
            this(type, x, y, z, 0, yRot, 0, ids);
        }

        TowerConfig(float x, float y, float z, float xRot, float yRot, float zRot, String[][] ids) {
            this(CubesModel.Cube.Type.LARGE, x, y, z, xRot, yRot, zRot, ids);
        }

        TowerConfig(CubesModel.Cube.Type type, float x, float y, float z, float xRot, float yRot, float zRot, String[][] ids) {
            this.type = type;
            this.x = x;
            this.y = y;
            this.z = z;
            this.xRot = xRot;
            this.yRot = yRot;
            this.zRot = zRot;
            this.ids = ids;

            this.yValues = new float[ids.length];
            for (int i = 0; i < ids.length; i++) {
                yValues[i] = y + i * (CUBE_HEIGHT + CUBE_SPACING);
            }
        }
    }

    public SLModel buildModel() {
        // Any global transforms
        LXTransform globalTransform = new LXTransform();
        globalTransform.translate(globalOffsetX, globalOffsetY, globalOffsetZ);
        globalTransform.rotateX(globalRotationX * Math.PI / 180.);
        globalTransform.rotateY(globalRotationY * Math.PI / 180.);
        globalTransform.rotateZ(globalRotationZ * Math.PI / 180.);

        List<CubesModel.Tower> towers = new ArrayList<>();
        List<CubesModel.Cube> allCubes = new ArrayList<>();

//        try {
//            BufferedReader bufferedReader = new BufferedReader(new InputStreamReader(
//                Utils.createInput("data/SummerStageCoordinates.txt")));
//
//            List<CubesModel.Cube> cubes = new ArrayList<>();
//
//            String line;
//            while ((line = bufferedReader.readLine()) != null) {
//                line = line.replaceAll(" ","").replaceAll("\"","");
//                String[] vals = line.split(",");
//
//                float x = metersToInches(Float.parseFloat(vals[0]));
//                float y = metersToInches(Float.parseFloat(vals[2]));
//                float z = metersToInches(Float.parseFloat(vals[1]));
//
//                CubesModel.DoubleControllerCube cube = new CubesModel.DoubleControllerCube("0", "0", x, y, z, 0, 0, 0, globalTransform);
//                cubes.add(cube);
//                allCubes.add(cube);
//            }
//            towers.add(new CubesModel.Tower("", cubes));
//
//        } catch (IOException e) {
//            e.printStackTrace();
//        }


        for (ClusterConfig cluster : clusters) {
            List<CubesModel.Cube> cubes = new ArrayList<>();

            globalTransform.push();
            globalTransform.translate(cluster.x, cluster.y, cluster.z);

            for (TowerConfig config : cluster.configs) {
                float x = config.x;
                float z = config.z;

                float rX = config.xRot;
                float rY = config.yRot;
                float rZ = config.zRot;

                for (int i = 0; i < config.ids.length; i++) {
                    String idA = config.ids[i][0];
                    String idB = config.ids[i][1];
                    float y = config.yValues[i];
                    CubesModel.DoubleControllerCube cube = new CubesModel.DoubleControllerCube(idA, idB, x, y, z, rX, rY, rZ, globalTransform);
                    cubes.add(cube);
                    allCubes.add(cube);
                }
            }
            globalTransform.pop();
            towers.add(new CubesModel.Tower(cluster.id, cubes));
        }

        CubesModel.Cube[] allCubesArr = new CubesModel.Cube[allCubes.size()];
        for (int i = 0; i < allCubesArr.length; i++) {
            allCubesArr[i] = allCubes.get(i);
        }

        CubesModel model = new CubesModel(towers, allCubesArr);
        model.setTopologyTolerances(6, 6, 8);
        return model;
    }

    public void setupUi(SLStudioLX lx, SLStudioLX.UI ui) {
//        workspace = new Workspace(lx, ui, "shows/pilots");
        workspace = new Workspace(lx, ui, "/Users/symmetry/symmetrylabs/software/SLStudio/shows/pilots");
        workspace.setRequestsBeforeSwitch(2);


        UI2dScrollContext utility = ui.rightPane.utility;
        new UICubesOutputs(lx, ui, this, 0, 0, utility.getContentWidth()).addToContainer(utility);
        new UIBlackList(lx, ui, this, 0, 0, utility.getContentWidth()).addToContainer(utility);
        new UICubesMappingPanel(lx, ui, 0, 0, utility.getContentWidth()).addToContainer(utility);
    }

    @Override
    public Workspace getWorkspace() {
        return workspace;
    }
}<|MERGE_RESOLUTION|>--- conflicted
+++ resolved
@@ -217,11 +217,7 @@
                 new String[]{"663","662"},
                 new String[]{"617","616"},
                 new String[]{"?13","?14"},
-<<<<<<< HEAD
-                new String[]{"471","1300"},
-=======
                 new String[]{"909","530"},
->>>>>>> c9e32dfd
             }),
             new TowerConfig(SP * 3, SP * 0, SP * 0, new String[][]{
                 new String[]{"1092","951"},
