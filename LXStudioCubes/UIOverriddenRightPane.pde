--- conflicted
+++ resolved
@@ -72,13 +72,8 @@
 
     new UIOutputs(lx, ui, 0, 0, this.utility.getContentWidth()).addToContainer(this.utility);
 
-<<<<<<< HEAD
-    // if (((SLModel)model).cubes.size() > 0)
+    // if (((CubesModel)model).cubes.size() > 0)
     //   new UIMapping(lx, ui, 0, 0, this.utility.getContentWidth()).addToContainer(this.utility);
-=======
-    if (((CubesModel)model).cubes.size() > 0)
-      new UIMapping(lx, ui, 0, 0, this.utility.getContentWidth()).addToContainer(this.utility);
->>>>>>> dc425144
 
     new UIAutomapping(lx, ui, 0, 0, this.utility.getContentWidth()).addToContainer(this.utility);
   }
