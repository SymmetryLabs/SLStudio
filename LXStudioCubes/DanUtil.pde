--- conflicted
+++ resolved
@@ -123,7 +123,6 @@
         float dot           = A * C + B * D, len_sq = C * C + D * D;
         float xx, yy,param  = dot / len_sq;
         
-<<<<<<< HEAD
         if (param < 0 || (x1 == x2 && y1 == y2)) {  xx = x1; yy = y1; }
         else if (param > 1) {                       xx = x2; yy = y2; }
         else {                                      xx = x1 + param * C;
@@ -195,79 +194,7 @@
         // addNonKnobParameter(pGrey);
 
         nPoints     =   model.points.size();
-=======
-//         if (param < 0 || (x1 == x2 && y1 == y2)) {  xx = x1; yy = y1; }
-//         else if (param > 1) {                       xx = x2; yy = y2; }
-//         else {                                      xx = x1 + param * C;
-//                                                     yy = y1 + param * D; }
-//         float dx = x - xx, dy = y - yy;
-//         return sqrt(dx * dx + dy * dy);
-//     }
-
-// /* Pre PatternControls UI
-//   boolean noteOn(MidiNote note) {
-//     if (handleNote(note)) {
-//         updateLights();
-//         return true;
-//     } else {
-//         return false;
-//     }
-//     }
-
-//     boolean handleNote(MidiNote note) { 
-//         int row = note.getPitch(), col = note.getChannel();
-//         for (int i=0; i<picks.size(); i++) if (picks.get(i).set(row, col))          { presetManager.dirty(this); return true; }
-//         for (int i=0; i<bools.size(); i++) if (bools.get(i).toggle(row, col))   { presetManager.dirty(this); return true; }
-//         println("row: " + row + "  col:   " + col);
-//         return false;
-//     }
-
-//     void        onInactive()            { uiDebugText.setText(""); }
-// */
-
-
-//   // boolean noteOn(MidiNote note) {return false;}
-
-//   // boolean handleNote(MidiNote note) {return false;}
-
-//   void    onInactive()      {}
-
-//     void        onReset()               {
-//         // for (int i=0; i<bools .size(); i++) bools.get(i).reset();
-//         // for (int i=0; i<picks .size(); i++) picks.get(i).reset();
-//         //presetManager.dirty(this); 
-//     //  updateLights(); now handled by patternControl UI
-//     }
-
-//     DPat(LX lx) {
-//         super(lx);
-
-//         pSpark      =   addParam("Sprk",  0);
-//         pWave       =   addParam("Wave",  0);
-//         pTransX     =   addParam("TrnX", .5);
-//         pTransY     =   addParam("TrnY", .5);
-//         pRotX       =   addParam("RotX", .5);
-//         pRotY       =   addParam("RotY", .5);
-//         pRotZ       =   addParam("RotZ", .5);
-//         pSpin       =   addParam("Spin", .5);
-
-
-//         pXsym = new BooleanParameter("X-SYM");
-//         pYsym = new BooleanParameter("Y-SYM");
-//         pRsym = new BooleanParameter("R-SYM");
-//         pXdup = new BooleanParameter("X-DUP");
-//         pJog = new BooleanParameter("JOG");
-//         pGrey = new BooleanParameter("GREY");
-
-//         // addNonKnobParameter(pXsym);
-//         // addNonKnobParameter(pYsym);
-//         // addNonKnobParameter(pRsym);
-//         // addNonKnobParameter(pXdup);
-//         // addNonKnobParameter(pJog);
-//         // addNonKnobParameter(pGrey);
-
-//         nPoints     =   model.points.size();
->>>>>>> 36fc86b7
+
         
         //addMultipleParameterUIRow("Bools",pXsym,pYsym,pRsym,pXdup,pJog,pGrey);
 
