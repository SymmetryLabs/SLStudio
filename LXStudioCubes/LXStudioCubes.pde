import java.util.*;
import java.net.*;
import java.lang.reflect.*;
import java.text.DecimalFormat;

import java.nio.*; // kinect
import org.openkinect.processing.*; // kinect

public SLStudio lx;
public SLModel model;
public Dispatcher dispatcher;
public NetworkMonitor networkMonitor;
public OutputControl outputControl;
<<<<<<< HEAD
public MappingMode mappingMode = null;
public Kinect2 kinect2; // kinect
=======
>>>>>>> d75d1ac4

// public boolean envelopOn = false;
// public Envelop envelop = null;

void setup() {
  long setupStart = System.nanoTime();
  size(1280, 800, P3D);

  model = buildModel();
  println("-- Model ----");
  println("# of cubes: " + model.cubes.size());
  println("# of points: " + model.points.length);
  println("model.xMin: " + model.xMin); println("model.xMax: " + model.xMax); println("model.xRange: " + model.xRange);
  println("model.yMin: " + model.yMin); println("model.yMax: " + model.yMax); println("model.yRange: " + model.yRange);
  println("model.zMin: " + model.zMin); println("model.zMax: " + model.zMax); println("model.zRange: " + model.zRange + "\n");

  // kinect
  kinect2 = new Kinect2(this); // kinect
  kinect2.initDepth(); // kinect
  kinect2.initDevice(); // kinect

  lx = new SLStudio(this, model) {
    @Override
    protected void initialize(SLStudio lx, SLStudio.UI ui) {
      // if (envelopOn) {
      //   envelop = new Envelop(lx);
      //   lx.engine.registerComponent("envelop", envelop);
      //   lx.engine.addLoopTask(envelop);
      //   // OSC drivers
      //   try {
      //     lx.engine.osc.receiver(3344).addListener(new EnvelopOscControlListener(lx));
      //     lx.engine.osc.receiver(3355).addListener(new EnvelopOscSourceListener());
      //     lx.engine.osc.receiver(3366).addListener(new EnvelopOscMeterListener());
      //   } catch (SocketException sx) {
      //     throw new RuntimeException(sx);
      //   } 
      // }

      // Output
      (dispatcher = new Dispatcher(lx)).start();
      (networkMonitor = new NetworkMonitor(lx)).start();
      setupGammaCorrection();
      setupGammaCorrection();
      setupOutputs(lx);
      outputControl = new OutputControl(lx);
      lx.engine.registerComponent("outputControl", outputControl);

      // Adaptor for mapping osc messages from Essentia to lx osc engine
      try {
        lx.engine.osc.receiver(1331).addListener(new EssentiaOSCListener(lx));
      } catch (SocketException sx) {
        throw new RuntimeException(sx);
      } 
        
      lx.registerPatterns(new Class[]{
        heronarts.p3lx.pattern.SolidColorPattern.class,
        IteratorTestPattern.class
      });
      lx.registerEffects(new Class[]{ 
        FlashEffect.class,
        BlurEffect.class,
        DesaturationEffect.class
      });
    
      ui.theme.setPrimaryColor(#008ba0);
      ui.theme.setSecondaryColor(#00a08b);
      ui.theme.setAttentionColor(#a00044);
      ui.theme.setFocusColor(#0094aa);
      ui.theme.setControlBorderColor(#292929);
    } 
    
    @Override
    protected void onUIReady(SLStudio lx, SLStudio.UI ui) {
      ui.leftPane.audio.setVisible(true);
      ui.preview.setPhi(0).setMinRadius(2*FEET).setMaxRadius(48*FEET).setRadius(30*FEET);

      new UISpeed(ui, lx, 0, 0, ui.leftPane.global.getContentWidth()).addToContainer(ui.leftPane.global, 1);

      //new UIOutputs(lx, ui, 0, 0, ui.leftPane.global.getContentWidth()).addToContainer(ui.leftPane.global, 3);
      
      // if (((SLModel)model).cubes.size() > 0)
      //   new UIMapping(lx, ui, 0, 0, ui.leftPane.global.getContentWidth()).addToContainer(ui.leftPane.global, 4);

      // if (envelopOn) {
      //   new UIEnvelopSource(ui, 0, 0, ui.leftPane.global.getContentWidth()).addToContainer(ui.leftPane.global, 5);
      //   new UIEnvelopDecode(ui, 0, 0, ui.leftPane.global.getContentWidth()).addToContainer(ui.leftPane.global, 6);
      // }
     
    }
  };

  lx.engine.audio.enabled.setValue(true);

  long setupFinish = System.nanoTime();
  println("Initialization time: " + ((setupFinish - setupStart) / 1000000) + "ms"); 
}

void draw() {
  background(lx.ui.theme.getDarkBackgroundColor());
}<|MERGE_RESOLUTION|>--- conflicted
+++ resolved
@@ -11,11 +11,8 @@
 public Dispatcher dispatcher;
 public NetworkMonitor networkMonitor;
 public OutputControl outputControl;
-<<<<<<< HEAD
-public MappingMode mappingMode = null;
+//public MappingMode mappingMode = null;
 public Kinect2 kinect2; // kinect
-=======
->>>>>>> d75d1ac4
 
 // public boolean envelopOn = false;
 // public Envelop envelop = null;
