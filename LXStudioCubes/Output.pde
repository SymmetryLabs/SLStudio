//import org.timothyb89.lifx.net.BroadcastListener;
//import java.math.BigInteger;

  /*
 *     DOUBLE BLACK DIAMOND        DOUBLE BLACK DIAMOND
 *
 *         //\\   //\\                 //\\   //\\
 *        ///\\\ ///\\\               ///\\\ ///\\\
 *        \\\/// \\\///               \\\/// \\\///
 *         \\//   \\//                 \\//   \\//
 *
 *        EXPERTS ONLY!!              EXPERTS ONLY!!
 */

public static ListenableList<SLController> controllers = new ListenableList<SLController>();

void setupOutputs(final LX lx) {
  networkMonitor.networkDevices.addListener(new ListListener<NetworkDevice>() {
    public void itemAdded(int index, NetworkDevice device) {
      String macAddr = NetworkUtils.macAddrToString(device.macAddress);
      String physid = macToPhysid.get(macAddr);
      if (physid == null) {
        physid = macAddr;
        println("WARNING: MAC address not in physid_to_mac.json: " + macAddr);
      }
      final SLController controller = new SLController(lx, device, physid);
      controllers.add(index, controller);
      dispatcher.dispatchEngine(new Runnable() {
        public void run() {
          lx.addOutput(controller);
        }
      });
      //controller.enabled.setValue(false);
    }
    public void itemRemoved(int index, NetworkDevice device) {
      // final SLController controller = controllers.remove(index);
      // dispatcher.dispatchEngine(new Runnable() {
      //   public void run() {
      //     lx.removeOutput(controller);
      //   }
      // });
    }
  });

  lx.addOutput(new SLController(lx, "10.200.1.255"));
  //lx.addOutput(new LIFXOutput());
}

/*
 * Output Component
 *---------------------------------------------------------------------------*/
public final class OutputControl extends LXComponent {
  public final BooleanParameter enabled;

  public final ControllerResetModule controllerResetModule = new ControllerResetModule(lx);

  public final BooleanParameter broadcastPacket = new BooleanParameter("Broadcast packet enabled", false);
  public final BooleanParameter testBroadcast   = new BooleanParameter("Test broadcast enabled", false);

  public OutputControl(LX lx) {
    super(lx, "Output Control");
    this.enabled = lx.engine.output.enabled;

    addParameter(testBroadcast);

    enabled.addListener(new LXParameterListener() {
      public void onParameterChanged(LXParameter parameter) {
        for (SLController c : controllers)
          c.enabled.setValue(((BooleanParameter)parameter).isOn());
      };
    });
  }
}

/*
 * Controller
 *---------------------------------------------------------------------------*/
class SLController extends LXOutput {
  Socket        socket;
  DatagramSocket dsocket;
  OutputStream    output;
  NetworkDevice networkDevice;
  String        cubeId;
  InetAddress   host;
  boolean       isBroadcast;

  final int[] STRIP_ORD = new int[] {
    6, 7, 8,   // white
    9, 10, 11, // red
    0, 1, 2,   // green
    3, 4, 5    // blue
  };

  static final int HEADER_LENGTH = 4;
  static final int BYTES_PER_PIXEL = 3;

  final int numStrips = STRIP_ORD.length;
  int numPixels;
  int contentSizeBytes;
  int packetSizeBytes;
  byte[] packetData;

  SLController(LX lx, NetworkDevice device, String cubeId) {
    this(lx, device, device.ipAddress, cubeId, false);
  }

  SLController(LX lx, String _host, String _cubeId) {
    this(lx, _host, _cubeId, false);
  }

  SLController(LX lx, String _host) {
    this(lx, _host, "", true);
  }

  private SLController(LX lx, String host, String cubeId, boolean isBroadcast) {
    this(lx, null, NetworkUtils.ipAddrToInetAddr(host), cubeId, isBroadcast);
  }

  private SLController(LX lx, NetworkDevice networkDevice, InetAddress host, String cubeId, boolean isBroadcast) {
    super(lx);

    this.networkDevice = networkDevice;
    this.host = host;
    this.cubeId = cubeId;
    this.isBroadcast = isBroadcast;

    enabled.setValue(true);
  }

  void initPacketData(int numPixels) {
    this.numPixels = numPixels;
    contentSizeBytes = BYTES_PER_PIXEL * numPixels;
    packetSizeBytes = HEADER_LENGTH + contentSizeBytes; // add header length
    packetData = new byte[packetSizeBytes];

    setHeader();
  }

  void setHeader() {
    packetData[0] = 0;  // Channel
    packetData[1] = 0;  // Command (Set pixel colors)
    // indices 2,3 = high byte, low byte
    // 3 bytes * 180 pixels = 540 bytes = 0x021C
    packetData[2] = (byte)((contentSizeBytes >> 8) & 0xFF);
    packetData[3] = (byte)((contentSizeBytes >> 0) & 0xFF);
  }

  void setPixel(int number, color c) {
    //println("number: "+number);
    int offset = 4 + number * 3;

    // Extract individual colors
      int r = c >> 16 & 0xFF;
      int g = c >> 8 & 0xFF;
      int b = c & 0xFF;

      // Repack gamma corrected colors
    packetData[offset + 0] = (byte) redGamma[r];
    packetData[offset + 1] = (byte) greenGamma[g];
    packetData[offset + 2] = (byte) blueGamma[b];
  }

  void onSend(int[] colors) {
    if (isBroadcast != outputControl.broadcastPacket.isOn()) return;

    // Create data socket connection if needed
    if (dsocket == null) {
      try {
        dsocket = new DatagramSocket();
        dsocket.connect(new InetSocketAddress(host, 7890));
        //socket.setTcpNoDelay(true);
        // output = socket.getOutputStream();
      }
      catch (ConnectException e) {  dispose();  }
      catch (IOException      e) {  dispose();  }
      if (dsocket == null) return;
    }

    // Find the Cube we're outputting to
    // If we're on broadcast, use cube 0 for all cubes, even
    // if that cube isn't modelled yet
    // Use the mac address to find the cube if we have it
    // Otherwise use the cube id
    CubesModel.Cube cube = null;
    if ((outputControl.testBroadcast.isOn() || isBroadcast) && model.cubes.size() > 0) {
      cube = model.cubes.get(0);
    } else {
      for (CubesModel.Cube c : model.cubes) {
        if (c.id != null && c.id.equals(cubeId)) {
          cube = c;
          break;
        }
      }
    }

    // Initialize packet data base on cube type.
    // If we don't know the cube type, default to
    // using the cube type with the most pixels
<<<<<<< HEAD
    Cube.Type cubeType = cube != null ? cube.type : Cube.Type.LARGE;
=======
    CubesModel.Cube.Type cubeType = cube != null ? cube.type : CubesModel.Cube.CUBE_TYPE_WITH_MOST_PIXELS;
>>>>>>> dc425144
    int numPixels = cubeType.POINTS_PER_CUBE;
    if (packetData == null || packetData.length != numPixels) {
      initPacketData(numPixels);
    }

    // Fill the datagram with pixel data
    // Fill with all black if we don't have cube data
    if (cube != null) {
      for (int stripNum = 0; stripNum < numStrips; stripNum++) {
        int stripId = STRIP_ORD[stripNum];
        CubesModel.Strip strip = cube.strips.get(stripId);

        for (int i = 0; i < strip.metrics.numPoints; i++) {
          LXPoint point = strip.getPoints().get(i);
          setPixel(stripNum * strip.metrics.numPoints + i, colors[point.index]);
        }
      }
    } else {
      for (int i = 0; i < numPixels; i++) {
        setPixel(i, LXColor.BLACK);
      }
    }

    // Mapping Mode: manually get color to animate "unmapped" fixtures that are not network
    // TODO: refactor here
    if (mappingMode != null && mappingMode.enabled.isOn() && !mappingMode.isFixtureMapped(cubeId)) {
      if (mappingMode.inUnMappedMode()) {
        if (mappingMode.inDisplayAllMode()) {
          color col = mappingMode.getUnMappedColor();

          for (int i = 0; i < numPixels; i++)
            setPixel(i, col);
        } else {
          if (mappingMode.isSelectedUnMappedFixture(cubeId)) {
            color col = mappingMode.getUnMappedColor();

            for (int i = 0; i < numPixels; i++)
              setPixel(i, col);
          } else {
            for (int i = 0; i < numPixels; i++)
              setPixel(i, (i % 2 == 0) ? LXColor.scaleBrightness(LXColor.RED, 0.2) : LXColor.BLACK);
          }
        }
      } else {
        for (int i = 0; i < numPixels; i++)
          setPixel(i, (i % 2 == 0) ? LXColor.scaleBrightness(LXColor.RED, 0.2) : LXColor.BLACK);
      }
    }

    if (automappingController.enabled.isOn()) {
      for (int i = 0; i < numPixels; i++) {
        String mac = NetworkUtils.macAddrToString(networkDevice.macAddress);
        color c = automappingController.getPixelColor(mac, i);
        setPixel(i, c);
      }
    }

    // Send the cube data to the cube. yay!
    try {
      //println("packetSizeBytes: "+packetSizeBytes);
      dsocket.send(new java.net.DatagramPacket(packetData,packetSizeBytes));}
    catch (Exception e) {dispose();}
  }

  void dispose() {
    if (dsocket != null)  println("Disconnected from OPC server");
    println("Failed to connect to OPC server " + host);
    socket = null;
    dsocket = null;
  }
}

/*
 * UIOutput Window
 *---------------------------------------------------------------------------*/
class UIOutputs extends UICollapsibleSection {
    UIOutputs(LX lx, UI ui, float x, float y, float w) {
        super(ui, x, y, w, 124);

        final SortedSet<SLController> sortedControllers = new TreeSet<SLController>(new Comparator<SLController>() {
            int compare(SLController o1, SLController o2) {
                try {
                    return Integer.parseInt(o1.cubeId) - Integer.parseInt(o2.cubeId);
                } catch (NumberFormatException e) {
                    return o1.cubeId.compareTo(o2.cubeId);
                }
            }
        });

        final List<UIItemList.Item> items = new ArrayList<UIItemList.Item>();
        for (SLController c : controllers) { sortedControllers.add(c); }
        for (SLController c : sortedControllers) { items.add(new ControllerItem(c)); }
        final UIItemList.ScrollList outputList = new UIItemList.ScrollList(ui, 0, 22, w-8, 78);

        outputList.setItems(items).setSingleClickActivate(true);
        outputList.addToContainer(this);

        setTitle(items.size());

        controllers.addListener(new ListListener<SLController>() {
          void itemAdded(final int index, final SLController c) {
            dispatcher.dispatchUi(new Runnable() {
                public void run() {
                    if (c.networkDevice != null) c.networkDevice.version.addListener(deviceVersionListener);
                    sortedControllers.add(c);
                    items.clear();
                        for (SLController c : sortedControllers) { items.add(new ControllerItem(c)); }
                    outputList.setItems(items);
                    setTitle(items.size());
                    redraw();
                }
            });
          }
          void itemRemoved(final int index, final SLController c) {
            dispatcher.dispatchUi(new Runnable() {
                public void run() {
                    if (c.networkDevice != null) c.networkDevice.version.removeListener(deviceVersionListener);
                    sortedControllers.remove(c);
                    items.clear();
                        for (SLController c : sortedControllers) { items.add(new ControllerItem(c)); }
                    outputList.setItems(items);
                    setTitle(items.size());
                    redraw();
                }
            });
          }
        });

        UIButton testOutput = new UIButton(0, 0, w/2 - 8, 19) {
          @Override
          public void onToggle(boolean isOn) { }
        }.setLabel("Test Broadcast").setParameter(outputControl.testBroadcast);
        testOutput.addToContainer(this);

        UIButton resetCubes = new UIButton(w/2-6, 0, w/2 - 1, 19) {
          @Override
          public void onToggle(boolean isOn) {
            outputControl.controllerResetModule.enabled.setValue(isOn);
          }
        }.setMomentary(true).setLabel("Reset Controllers");
        resetCubes.addToContainer(this);

        addTopLevelComponent(new UIButton(4, 4, 12, 12) {}
          .setParameter(outputControl.enabled).setBorderRounding(4));

        outputControl.enabled.addListener(new LXParameterListener() {
          public void onParameterChanged(LXParameter parameter) {
            redraw();
          };
        });
    }

    private final IntListener deviceVersionListener = new IntListener() {
        public void onChange(int version) {
            dispatcher.dispatchUi(new Runnable() {
            public void run() { redraw(); }
            });
        }
    };

    private void setTitle(int count) {
        setTitle("OUTPUT (" + count + ")");
        setTitleX(20);
    }

    class ControllerItem extends UIItemList.AbstractItem {
        final SLController controller;

        ControllerItem(SLController _controller) {
          this.controller = _controller;
          controller.enabled.addListener(new LXParameterListener() {
            public void onParameterChanged(LXParameter parameter) { redraw(); }
          });
        }

        String getLabel() {
            if (controller.networkDevice != null && controller.networkDevice.version.get() != -1) {
                return controller.cubeId + " (v" + controller.networkDevice.version + ")";
            } else {
                return controller.cubeId;
            }
        }

        boolean isSelected() {
            return controller.enabled.isOn();
        }

        @Override
        boolean isActive() {
            return controller.enabled.isOn();
        }

        @Override
        public int getActiveColor(UI ui) {
            return isSelected() ? ui.theme.getPrimaryColor() : ui.theme.getSecondaryColor();
        }

        @Override
        public void onActivate() {
            if (!outputControl.enabled.getValueb())
                return;
            controller.enabled.toggle();
        }

        // @Override
        // public void onDeactivate() {
        //     println("onDeactivate");
        //     controller.enabled.setValue(false);
        // }
    }
}

/*
 * Gamma Correction
 *---------------------------------------------------------------------------*/
static final int redGamma[] = new int[256];
static final int greenGamma[] = new int[256];
static final int blueGamma[] = new int[256];

final float[][] gammaSet = {
  { 2, 2.1, 2.8 },
  { 2, 2.2, 2.8 },
};

final DiscreteParameter gammaSetIndex = new DiscreteParameter("GMA", gammaSet.length+1);
final BoundedParameter redGammaFactor = new BoundedParameter("RGMA", 2, 1, 4);
final BoundedParameter greenGammaFactor = new BoundedParameter("GGMA", 2.2, 1, 4);
final BoundedParameter blueGammaFactor = new BoundedParameter("BGMA", 2.8, 1, 4);

void setupGammaCorrection() {
  final float redGammaOrig = redGammaFactor.getValuef();
  final float greenGammaOrig = greenGammaFactor.getValuef();
  final float blueGammaOrig = blueGammaFactor.getValuef();
  gammaSetIndex.addListener(new LXParameterListener() {
    public void onParameterChanged(LXParameter parameter) {
      if (gammaSetIndex.getValuei() == 0) {
        redGammaFactor.reset(redGammaOrig);
        greenGammaFactor.reset(greenGammaOrig);
        blueGammaFactor.reset(blueGammaOrig);
      } else {
        redGammaFactor.reset(gammaSet[gammaSetIndex.getValuei()-1][0]);
        greenGammaFactor.reset(gammaSet[gammaSetIndex.getValuei()-1][1]);
        blueGammaFactor.reset(gammaSet[gammaSetIndex.getValuei()-1][2]);
      }
    }
  });
  redGammaFactor.addListener(new LXParameterListener() {
    public void onParameterChanged(LXParameter parameter) {
      buildGammaCorrection(redGamma, parameter.getValuef());
    }
  });
  buildGammaCorrection(redGamma, redGammaFactor.getValuef());
  greenGammaFactor.addListener(new LXParameterListener() {
    public void onParameterChanged(LXParameter parameter) {
      buildGammaCorrection(greenGamma, parameter.getValuef());
    }
  });
  buildGammaCorrection(greenGamma, greenGammaFactor.getValuef());
  blueGammaFactor.addListener(new LXParameterListener() {
    public void onParameterChanged(LXParameter parameter) {
      buildGammaCorrection(blueGamma, parameter.getValuef());
    }
  });
  buildGammaCorrection(blueGamma, blueGammaFactor.getValuef());
}

void buildGammaCorrection(int[] gammaTable, float gammaCorrection) {
  for (int i = 0; i < 256; i++) {
    gammaTable[i] = (int)(pow(1.0 * i / 255, gammaCorrection) * 255 + 0.5);
  }
}<|MERGE_RESOLUTION|>--- conflicted
+++ resolved
@@ -196,11 +196,7 @@
     // Initialize packet data base on cube type.
     // If we don't know the cube type, default to
     // using the cube type with the most pixels
-<<<<<<< HEAD
-    Cube.Type cubeType = cube != null ? cube.type : Cube.Type.LARGE;
-=======
-    CubesModel.Cube.Type cubeType = cube != null ? cube.type : CubesModel.Cube.CUBE_TYPE_WITH_MOST_PIXELS;
->>>>>>> dc425144
+    CubesModel.Cube.Type cubeType = cube != null ? cube.type : CubesModel.Cube.Type.LARGE;
     int numPixels = cubeType.POINTS_PER_CUBE;
     if (packetData == null || packetData.length != numPixels) {
       initPacketData(numPixels);
