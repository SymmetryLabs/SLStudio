--- conflicted
+++ resolved
@@ -1,10 +1,6 @@
 # SLStudio
 
-<<<<<<< HEAD
-## Running UIv1
-=======
 ## Cloning this repo
->>>>>>> 036474ef
 
 This repo uses Git-LFS.  In order to clone it:
 
@@ -19,7 +15,7 @@
 
 For other platforms, see [these installation instructions](https://help.github.com/articles/installing-git-large-file-storage/).
 
-## Running from the command line
+## Running the v1 UI from the command line
 
 From the root of the project, execute:
 
@@ -58,17 +54,6 @@
 
 You may need to set the default JDK home for intelliJ products: https://stackoverflow.com/questions/31215452/intellij-idea-importing-gradle-project-getting-java-home-not-defined-yet
 
-<<<<<<< HEAD
-### Creating the IntelliJ Project
-
-- Click 'import new project'
-- Select the build.gradle file in the SLStudio folder
-- Go to run/edit configurations and click on gradle or gradle/run
-- Click the '+' icon to add a new configuration, name it 'run'
-- Select the project home is the outer SLStudio folder
-- For tasks, type “run” - should autocomplete - you want to call the “run” task
-- Apply changes, compile and run 
-
 ## Running UIv2
 
 If you're on a Mac, you probably need to set your `JAVA_HOME` variable.
@@ -97,15 +82,12 @@
 Which will rebuild the prebuilts if needed, and then run UIv2.
 
 
-=======
->>>>>>> 036474ef
 ## Directories
 
     cache    # Holds various runtime caches for SLStudio
-    data     # Holds various data files needed for the project
     gradle   # Holds the gradle wrapper
-    libs     # Holds old JAR-based libraries for the project
-    projects # Holds LXStudio project files (*.lxp)
+    libs     # Holds prebuilt JAR-based libraries and native libraries for the project
+    shows    # Holds LXStudio project files and other data files, organized by show (*.lxp)
     src      # Holds the Java and Kotlin source files for the project
     tools    # Holds any extra scripts and such
     