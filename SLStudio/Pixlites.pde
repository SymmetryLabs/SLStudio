import heronarts.lx.LX;
import heronarts.lx.model.LXPoint;
import heronarts.lx.output.LXDatagram;
import heronarts.lx.output.LXDatagramOutput;
import heronarts.lx.output.LXOutputGroup;

import java.net.SocketException;
import java.util.ArrayList;
import java.util.Arrays;
import java.util.Collections;
import java.util.List;

Pixlite[] setupPixlites(LX lx) {

  Pixlite[] pixlites = new Pixlite[] {
    // Sun 1 (One Third)
    new Pixlite(lx, "10.200.1.39", model.getSliceById("sun1_top_back")), // trimmed
    new Pixlite(lx, "10.200.1.40", model.getSliceById("sun1_top_front")), // trimmed

    // Sun 2
    new Pixlite(lx, "10.200.1.41", model.getSliceById("sun2_top_back")),
    new Pixlite(lx, "10.200.1.42", model.getSliceById("sun2_top_front")),

    // Sun 3 (One Third)
    new Pixlite(lx, "10.200.1.43", model.getSliceById("sun3_top_back")),
    new Pixlite(lx, "10.200.1.44", model.getSliceById("sun3_top_front")),

    // Sun 4 (One Half)
    new Pixlite(lx, "10.200.1.35", model.getSliceById("sun4_top_front")),
    new Pixlite(lx, "10.200.1.36", model.getSliceById("sun4_top_back")),

    // Sun 5 (One Third)
    new Pixlite(lx, "10.200.1.38", model.getSliceById("sun5_top_back")), // locked
    new Pixlite(lx, "10.200.1.37", model.getSliceById("sun5_top_front")), // locked

    // Sun 6 (Two Thirds)
    new Pixlite(lx, "10.200.1.24", model.getSliceById("sun6_top_front")), // locked
    new Pixlite(lx, "10.200.1.23", model.getSliceById("sun6_bottom_front")), // locked
    new Pixlite(lx, "10.200.1.26", model.getSliceById("sun6_top_back")), // locked
    new Pixlite(lx, "10.200.1.25", model.getSliceById("sun6_bottom_back")), // locked
    
    // Sun 7 (Two Thirds)
    new Pixlite(lx, "10.200.1.33", ((SLModel)lx.model).getSliceById("sun7_top_front")), // locked
    new Pixlite(lx, "10.200.1.34", ((SLModel)lx.model).getSliceById("sun7_bottom_front")), // locked
    new Pixlite(lx, "10.200.1.31", ((SLModel)lx.model).getSliceById("sun7_top_back")), // locked
    new Pixlite(lx, "10.200.1.32", ((SLModel)lx.model).getSliceById("sun7_bottom_back")), // locked

    // Sun 8 (Two Thirds)
    new Pixlite(lx, "10.200.1.27", ((SLModel)lx.model).getSliceById("sun8_top_front")), // locked
    new Pixlite(lx, "10.200.1.28", ((SLModel)lx.model).getSliceById("sun8_bottom_front")), // locked
    new Pixlite(lx, "10.200.1.29", ((SLModel)lx.model).getSliceById("sun8_top_back")), // trimmed
    new Pixlite(lx, "10.200.1.30", ((SLModel)lx.model).getSliceById("sun8_bottom_back")), // trimmed

    // Sun 9 (Full) 
    new Pixlite(lx, "10.200.1.13", ((SLModel)lx.model).getSliceById("sun9_top_front")), // 13
    new Pixlite(lx, "10.200.1.14", ((SLModel)lx.model).getSliceById("sun9_bottom_front")), // 14
    new Pixlite(lx, "10.200.1.12", ((SLModel)lx.model).getSliceById("sun9_top_back")), // NEEDS WORK!
    new Pixlite(lx, "10.200.1.11", ((SLModel)lx.model).getSliceById("sun9_bottom_back")), // NEEDS WORK!

    // Sun 10 (Full)
    // new Pixlite(lx, "10.200.1.xx", ((SLModel)lx.model).getSliceById("sun10_top_front")), // locked
    // new Pixlite(lx, "10.200.1.xx", ((SLModel)lx.model).getSliceById("sun10_bottom_front")), // locked
    // new Pixlite(lx, "10.200.1.xx", ((SLModel)lx.model).getSliceById("sun10_top_back")), // locked but need trim maybe 
    // new Pixlite(lx, "10.200.1.xx", ((SLModel)lx.model).getSliceById("sun10_bottom_back")), // locked but need trim maybe (move whole bottom to the right)

    // sun 11
    // new Pixlite(lx, "10.200.1.xx", ((SLModel)lx.model).getSliceById("sun11_top_front")),
    // new Pixlite(lx, "10.200.1.xx", ((SLModel)lx.model).getSliceById("sun11_bottom_front")),
    // new Pixlite(lx, "10.200.1.xx", ((SLModel)lx.model).getSliceById("sun11_top_back")), // locked
    // new Pixlite(lx, "10.200.1.xx", ((SLModel)lx.model).getSliceById("sun11_bottom_back")), // locked
  };

  for (Pixlite pixlite : pixlites) {
    lx.addOutput(pixlite);
  }

  return pixlites;
}

public class Pixlite extends LXOutputGroup {
  private Slice slice;
  public final String ipAddress;

  public Pixlite(LX lx, String ipAddress, Slice slice) {
    super(lx);
    this.ipAddress = ipAddress;
    this.slice = slice;

    try {
      // Sun 1
      if(slice.id.equals("sun1_top_front")) {
        new Sun1FrontPixliteConfig(lx, slice, ipAddress, this);
      }
      if(slice.id.equals("sun1_top_back")) {
        new Sun1BackPixliteConfig(lx, slice, ipAddress, this);
      }

      // Sun 2
      if(slice.id.equals("sun2_top_front")) {
        new Sun2FrontPixliteConfig(lx, slice, ipAddress, this);
      }
      if(slice.id.equals("sun2_top_back")) {
        new Sun2BackPixliteConfig(lx, slice, ipAddress, this);
      }

      // Sun 3
      if(slice.id.equals("sun3_top_front")) {
        new Sun3FrontTopPixliteConfig(lx, slice, ipAddress, this);
      }
      if(slice.id.equals("sun3_top_back")) {
        new Sun3BackTopPixliteConfig(lx, slice, ipAddress, this);
      }

      // Sun 4
      if(slice.id.equals("sun4_top_front")) {
        new Sun4FrontPixliteConfig(lx, slice, ipAddress, this);
      }
      if(slice.id.equals("sun4_top_back")) {
        new Sun4BackPixliteConfig(lx, slice, ipAddress, this);
      }

      // Sun 5
      if(slice.id.equals("sun5_top_front")) {
        new Sun5FrontTopPixliteConfig(lx, slice, ipAddress, this);
      }
      if(slice.id.equals("sun5_top_back")) {
        new Sun5BackTopPixliteConfig(lx, slice, ipAddress, this);
      }

      // Sun 6
      if(slice.id.equals("sun6_top_front")) {
        new Sun6FrontTopPixliteConfig(lx, slice, ipAddress, this);
      }
      if(slice.id.equals("sun6_bottom_front")) {
        new Sun6FrontBottomPixliteConfig(lx, slice, ipAddress, this);
      }
      if(slice.id.equals("sun6_top_back")) {
        new Sun6BackTopPixliteConfig(lx, slice, ipAddress, this);
      }
      if(slice.id.equals("sun6_bottom_back")) {
        new Sun6BackBottomPixliteConfig(lx, slice, ipAddress, this);
      }

      // Sun 7
      if(slice.id.equals("sun7_top_front")) {
        new Sun7FrontTopPixliteConfig(lx, slice, ipAddress, this);
      }
      if(slice.id.equals("sun7_bottom_front")) {
        new Sun7FrontBottomPixliteConfig(lx, slice, ipAddress, this);
      }
      if(slice.id.equals("sun7_top_back")) {
        new Sun7BackTopPixliteConfig(lx, slice, ipAddress, this);
      }
      if(slice.id.equals("sun7_bottom_back")) {
        new Sun7BackBottomPixliteConfig(lx, slice, ipAddress, this);
      }

      // Sun 8
      if(slice.id.equals("sun8_top_front")) {
        new Sun8FrontTopPixliteConfig(lx, slice, ipAddress, this);
      }
      if(slice.id.equals("sun8_bottom_front")) {
        new Sun8FrontBottomPixliteConfig(lx, slice, ipAddress, this);
      }
      if(slice.id.equals("sun8_top_back")) {
        new Sun8BackTopPixliteConfig(lx, slice, ipAddress, this);
      }
      if(slice.id.equals("sun8_bottom_back")) {
        new Sun8BackBottomPixliteConfig(lx, slice, ipAddress, this);
      }

      // Sun 9
      if(slice.id.equals("sun9_top_front")) {
        new Sun9FrontTopPixliteConfig(lx, slice, ipAddress, this);
      }
      if(slice.id.equals("sun9_bottom_front")) {
        new Sun9FrontBottomPixliteConfig(lx, slice, ipAddress, this);
      }
      if(slice.id.equals("sun9_top_back")) {
        new Sun9BackTopPixliteConfig(lx, slice, ipAddress, this);
      }
      if(slice.id.equals("sun9_bottom_back")) {
        new Sun9BackBottomPixliteConfig(lx, slice, ipAddress, this);
      }

      // // Sun 10
      // if(slice.id.equals("sun10_top_front")) {
      //   new Sun10FrontTopPixliteConfig(lx, slice, ipAddress, this);
      // }
      // if(slice.id.equals("sun10_bottom_front")) {
      //   new Sun10FrontBottomPixliteConfig(lx, slice, ipAddress, this);
      // }
      // if(slice.id.equals("sun10_top_back")) {
      //   new Sun10BackTopPixliteConfig(lx, slice, ipAddress, this);
      // }
      // if(slice.id.equals("sun10_bottom_back")) {
      //   new Sun10BackBottomPixliteConfig(lx, slice, ipAddress, this);
      // }

      // // Sun 11
      // if(slice.id.equals("sun11_top_front")) {
      //   new Sun11FrontTopPixliteConfig(lx, slice, ipAddress, this);
      // }
      // if(slice.id.equals("sun11_bottom_front")) {
      //   new Sun11FrontBottomPixliteConfig(lx, slice, ipAddress, this);
      // }
      // if(slice.id.equals("sun11_top_back")) {
      //   new Sun11BackTopPixliteConfig(lx, slice, ipAddress, this);
      // }
      // if(slice.id.equals("sun11_bottom_back")) {
      //   new Sun11BackBottomPixliteConfig(lx, slice, ipAddress, this);
      // }

    } catch (Exception e) {
      e.printStackTrace();
    }
  }
}

public class PixliteOutput extends LXDatagramOutput {
  private final int MAX_NUM_POINTS_PER_UNIVERSE = 170;
  private final int outputIndex;
  private final int firstUniverseOnOutput;

  public PixliteOutput(LX lx, String ipAddress, PointsGrouping pointsGrouping) throws SocketException {
    super(lx);
    this.outputIndex = Integer.parseInt(pointsGrouping.id);
    this.firstUniverseOnOutput = outputIndex * 10;
    setupDatagrams(ipAddress, pointsGrouping);
  }

  private void setupDatagrams(String ipAddress, PointsGrouping pointsGrouping) {
    // the points for one pixlite output have to be spread across multiple universes
    int numPoints = pointsGrouping.size();
    int numUniverses = (numPoints / MAX_NUM_POINTS_PER_UNIVERSE) + 1;
    int counter = 0;

    for (int i = 0; i < numUniverses; i++) {
      int universe = firstUniverseOnOutput + i;
      int numIndices = ((i+1) * MAX_NUM_POINTS_PER_UNIVERSE) > numPoints ? (numPoints % MAX_NUM_POINTS_PER_UNIVERSE) : MAX_NUM_POINTS_PER_UNIVERSE;
      int[] indices = new int[numIndices];
      for (int i1 = 0; i1 < numIndices; i1++) {
        indices[i1] = pointsGrouping.getPoint(counter++).index;
      }
      addDatagram(new ArtNetDatagram(ipAddress, indices, universe-1));
    }
  }
}

public static class PointsGrouping {
  public final static boolean REVERSE_ORDERING = true;

  public enum Shift {
    LEFT_TWICE, LEFT, RIGHT, RIGHT_TWICE
  };

  public String id;
  private final List<LXPoint> points = new ArrayList<LXPoint>();

  public PointsGrouping(String id) {
    this.id = id;
  }

  public List<LXPoint> getPoints() {
    return points;
  }

  public LXPoint getPoint(int i) {
    return points.get(i);
  }

  public int size() {
    return points.size();
  }

  public int[] getIndices() {
    int[] indices = new int[points.size()];

    for (int i = 0; i < points.size(); i++) {
      indices[i] = points.get(i).index;
    }
    return indices;
  }

  public PointsGrouping reversePoints() {
    Collections.reverse(Arrays.asList(points));
    return this;
  }

  public PointsGrouping addPoints(LXPoint[] pointsToAdd) {
    for (LXPoint p : pointsToAdd) {
      this.points.add(p);
    }
    return this;
  }

  public PointsGrouping addPoints(LXPoint[] pointsToAdd, PointsGrouping.Shift shift) {
    LXPoint[] localPointsToAdd = pointsToAdd.clone();
    LXPoint[] shiftedPoints = null;

    if (shift == PointsGrouping.Shift.LEFT_TWICE) {
      shiftedPoints = new LXPoint[localPointsToAdd.length];

      for (int i = 0; i < shiftedPoints.length-2; i++) {
        shiftedPoints[i] = localPointsToAdd[i+2];
      }
      shiftedPoints[shiftedPoints.length-2] = localPointsToAdd[shiftedPoints.length-1];
      shiftedPoints[shiftedPoints.length-1] = localPointsToAdd[shiftedPoints.length-1];
    }
    if (shift == PointsGrouping.Shift.LEFT) {
      shiftedPoints = new LXPoint[localPointsToAdd.length];

      for (int i = 0; i < shiftedPoints.length-1; i++) {
        shiftedPoints[i] = localPointsToAdd[i+1];
      }
      shiftedPoints[shiftedPoints.length-1] = localPointsToAdd[shiftedPoints.length-1];
    }
    if (shift == PointsGrouping.Shift.RIGHT) {
      shiftedPoints = new LXPoint[localPointsToAdd.length];
      shiftedPoints[0] = localPointsToAdd[0];

      for (int i = 0; i < shiftedPoints.length-1; i++) {
        shiftedPoints[i+1] = localPointsToAdd[i];
      }
    }
    if (shift == PointsGrouping.Shift.RIGHT_TWICE) {
      shiftedPoints = new LXPoint[localPointsToAdd.length];
      shiftedPoints[0] = localPointsToAdd[0];
      shiftedPoints[1] = localPointsToAdd[0];

      for (int i = 0; i < shiftedPoints.length-2; i++) {
        shiftedPoints[i+2] = localPointsToAdd[i];
      }
    }

    addPoints(shiftedPoints);
    return this;
  }

  public PointsGrouping addPoints(LXPoint[] pointsToAdd, boolean reverseOrdering) {
    LXPoint[] localPointsToAdd = pointsToAdd.clone();

    if (reverseOrdering) {
      Collections.reverse(Arrays.asList(localPointsToAdd));
    }
    addPoints(localPointsToAdd);
    return this;
  }

  public PointsGrouping addPoints(LXPoint[] pointsToAdd, boolean reverseOrdering, PointsGrouping.Shift shift) {
    LXPoint[] localPointsToAdd = pointsToAdd.clone();
    LXPoint[] shiftedPoints = null;

    if (shift == PointsGrouping.Shift.RIGHT_TWICE) {
      shiftedPoints = new LXPoint[localPointsToAdd.length];

      for (int i = 0; i < shiftedPoints.length-2; i++) {
        shiftedPoints[i] = localPointsToAdd[i+2];
      }
      shiftedPoints[shiftedPoints.length-2] = localPointsToAdd[shiftedPoints.length-2];
      shiftedPoints[shiftedPoints.length-1] = localPointsToAdd[shiftedPoints.length-1];
    }
    if (shift == PointsGrouping.Shift.RIGHT) {
      shiftedPoints = new LXPoint[localPointsToAdd.length];

      for (int i = 0; i < shiftedPoints.length-1; i++) {
        shiftedPoints[i] = localPointsToAdd[i+1];
      }
      shiftedPoints[shiftedPoints.length-1] = localPointsToAdd[shiftedPoints.length-1];
    }
    if (shift == PointsGrouping.Shift.LEFT) {
      shiftedPoints = new LXPoint[localPointsToAdd.length];
      shiftedPoints[0] = localPointsToAdd[0];

      for (int i = 0; i < shiftedPoints.length-1; i++) {
        shiftedPoints[i+1] = localPointsToAdd[i];
      }
    }
    if (shift == PointsGrouping.Shift.LEFT_TWICE) {
      shiftedPoints = new LXPoint[localPointsToAdd.length];
      shiftedPoints[0] = localPointsToAdd[0];
      shiftedPoints[1] = localPointsToAdd[0];

      for (int i = 0; i < shiftedPoints.length-2; i++) {
        shiftedPoints[i+2] = localPointsToAdd[i];
      }
    }

    if (reverseOrdering) {
      Collections.reverse(Arrays.asList(shiftedPoints));
    }

    addPoints(shiftedPoints);
    return this;
  }
}

public class ArtNetDatagram extends LXDatagram {

  private final static int DEFAULT_UNIVERSE = 0;
  private final static int ARTNET_HEADER_LENGTH = 18;
  private final static int ARTNET_PORT = 6454;
  private final static int SEQUENCE_INDEX = 12;

  private final int[] pointIndices;
  private boolean sequenceEnabled = false;
  private byte sequence = 1;

  public ArtNetDatagram(String ipAddress, int[] indices, int universeNumber) {
    this(ipAddress, indices, 3 * indices.length, universeNumber);
  }

  public ArtNetDatagram(String ipAddress, int[] indices, int dataLength, int universeNumber) {
    super(ARTNET_HEADER_LENGTH + dataLength + (dataLength % 2));
    this.pointIndices = indices;

    try {
      setAddress(ipAddress);
      setPort(ARTNET_PORT);
    } catch (UnknownHostException e) {
      System.out.println("Pixlite with ip address (" + ipAddress + ") is not on the network.");
    }

    this.buffer[0] = 'A';
    this.buffer[1] = 'r';
    this.buffer[2] = 't';
    this.buffer[3] = '-';
    this.buffer[4] = 'N';
    this.buffer[5] = 'e';
    this.buffer[6] = 't';
    this.buffer[7] = 0;
    this.buffer[8] = 0x00; // ArtDMX opcode
    this.buffer[9] = 0x50; // ArtDMX opcode
    this.buffer[10] = 0; // Protcol version
    this.buffer[11] = 14; // Protcol version
    this.buffer[12] = 0; // Sequence
    this.buffer[13] = 0; // Physical
    this.buffer[14] = (byte) (universeNumber & 0xff); // Universe LSB
    this.buffer[15] = (byte) ((universeNumber >>> 8) & 0xff); // Universe MSB
    this.buffer[16] = (byte) ((dataLength >>> 8) & 0xff);
    this.buffer[17] = (byte) (dataLength & 0xff);

    for (int i = ARTNET_HEADER_LENGTH; i < this.buffer.length; ++i) {
      this.buffer[i] = 0;
    }
  }

  public ArtNetDatagram setSequenceEnabled(boolean sequenceEnabled) {
    this.sequenceEnabled = sequenceEnabled;
    return this;
  }

  @Override
  public void onSend(int[] colors) {
    copyPointsGamma(colors, this.pointIndices, ARTNET_HEADER_LENGTH);

    if (this.sequenceEnabled) {
      if (++this.sequence == 0) {
        ++this.sequence;
      }
      this.buffer[SEQUENCE_INDEX] = this.sequence;
    }

<<<<<<< HEAD
    long elapsed;
    final long startTime = System.nanoTime();
    do {
      elapsed = System.nanoTime() - startTime;
    } while (elapsed < 3000);
=======
    // We need to slow down the speed at which we send the packets so that we don't overload our switches. 3us seems to
    // be about right - Yona
    busySleep(3000);
>>>>>>> 5b147121
  }

  LXDatagram copyPointsGamma(int[] colors, int[] pointIndices, int offset) {
    int i = offset;
    int[] byteOffset = BYTE_ORDERING[this.byteOrder.ordinal()];
    for (int index : pointIndices) {
      int colorValue = (index >= 0) ? colors[index] : 0;
      this.buffer[i + byteOffset[0]] = (byte) redGamma[((colorValue >> 16) & 0xff)]; // R
      this.buffer[i + byteOffset[1]] = (byte) greenGamma[((colorValue >> 8) & 0xff)]; // G
      this.buffer[i + byteOffset[2]] = (byte) blueGamma[(colorValue & 0xff)]; // B
      i += 3;
    }
    return this;
  }

  public void busySleep(long nanos) {
    long elapsed;
    final long startTime = System.nanoTime();
    do {
      elapsed = System.nanoTime() - startTime;
    } while (elapsed < nanos);
  }
}<|MERGE_RESOLUTION|>--- conflicted
+++ resolved
@@ -461,17 +461,9 @@
       this.buffer[SEQUENCE_INDEX] = this.sequence;
     }
 
-<<<<<<< HEAD
-    long elapsed;
-    final long startTime = System.nanoTime();
-    do {
-      elapsed = System.nanoTime() - startTime;
-    } while (elapsed < 3000);
-=======
     // We need to slow down the speed at which we send the packets so that we don't overload our switches. 3us seems to
     // be about right - Yona
     busySleep(3000);
->>>>>>> 5b147121
   }
 
   LXDatagram copyPointsGamma(int[] colors, int[] pointIndices, int offset) {
