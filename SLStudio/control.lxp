--- conflicted
+++ resolved
@@ -1,10 +1,6 @@
 {
   "version": "0.1",
-<<<<<<< HEAD
-  "timestamp": 1512475716244,
-=======
   "timestamp": 1512445128908,
->>>>>>> 3f4729a2
   "engine": {
     "id": 1,
     "class": "heronarts.lx.LXEngine",
@@ -19,11 +15,7 @@
       "crossfader": 0.0,
       "crossfaderBlendMode": 0,
       "speed": 1.0,
-<<<<<<< HEAD
-      "focusedChannel": 3,
-=======
       "focusedChannel": 0,
->>>>>>> 3f4729a2
       "cueA": false,
       "cueB": false,
       "multithreaded": true,
@@ -76,9 +68,42 @@
           "transitionTimeSecs": 5.0,
           "transitionBlendMode": 0
         },
-        "effects": [],
+        "effects": [
+          {
+            "id": 5096,
+            "class": "heronarts.lx.effect.BlurEffect",
+            "modulationColor": -16732417,
+            "parameters": {
+              "label": "Blur",
+              "enabled": true,
+              "amount": 0.46999998949468136
+            },
+            "modulation": {
+              "modulators": [],
+              "modulations": [],
+              "triggers": []
+            }
+          },
+          {
+            "id": 5099,
+            "class": "heronarts.lx.effect.DesaturationEffect",
+            "modulationColor": -11600128,
+            "parameters": {
+              "label": "Desaturation",
+              "enabled": true,
+              "amount": 0.5100000109523535,
+              "attack": 100.0,
+              "decay": 100.0
+            },
+            "modulation": {
+              "modulators": [],
+              "modulations": [],
+              "triggers": []
+            }
+          }
+        ],
         "clips": [],
-        "patternIndex": 0,
+        "patternIndex": 13,
         "patterns": [
           {
             "id": 3297,
@@ -447,8 +472,6 @@
               "triggers": []
             },
             "autoCycleEnabled": true
-<<<<<<< HEAD
-=======
           },
           {
             "id": 5094,
@@ -497,7 +520,6 @@
               "triggers": []
             },
             "autoCycleEnabled": true
->>>>>>> 3f4729a2
           }
         ]
       },
@@ -523,11 +545,7 @@
         },
         "effects": [
           {
-<<<<<<< HEAD
-            "id": 5469,
-=======
             "id": 366,
->>>>>>> 3f4729a2
             "class": "heronarts.lx.effect.BlurEffect",
             "modulationColor": -16748545,
             "parameters": {
@@ -560,7 +578,7 @@
           }
         ],
         "clips": [],
-        "patternIndex": 0,
+        "patternIndex": 16,
         "patterns": [
           {
             "id": 2773,
@@ -1043,7 +1061,7 @@
         },
         "effects": [],
         "clips": [],
-        "patternIndex": 0,
+        "patternIndex": 3,
         "patterns": [
           {
             "id": 3414,
@@ -1247,7 +1265,7 @@
         },
         "effects": [],
         "clips": [],
-        "patternIndex": 0,
+        "patternIndex": 5,
         "patterns": [
           {
             "id": 3396,
@@ -2180,13 +2198,13 @@
         "parameters": {
           "label": "Seaboard",
           "arm": false,
-          "enabled": true,
-          "cue": true,
+          "enabled": false,
+          "cue": false,
           "midiMonitor": true,
           "midiChannel": 16,
           "autoCycleEnabled": false,
           "autoCycleTimeSecs": 60.0,
-          "fader": 1.0,
+          "fader": 0.05714285187423229,
           "crossfadeGroup": 1,
           "blendMode": 1,
           "transitionEnabled": false,
@@ -2195,7 +2213,7 @@
         },
         "effects": [],
         "clips": [],
-        "patternIndex": 0,
+        "patternIndex": 1,
         "patterns": [
           {
             "id": 4783,
@@ -2216,19 +2234,11 @@
             "autoCycleEnabled": true
           },
           {
-            "id": 5356,
-            "class": "SLStudio$SeaboardSuns",
-            "modulationColor": -65377,
-            "parameters": {
-              "label": "SeaboardSuns",
-              "attack": 50.0,
-              "decay": 500.0,
-              "sustain": 0.5,
-              "release": 500.0,
-              "velocityBrightness": 0.5,
-              "size": 0.5,
-              "falloff": 0.5,
-              "wiggle": false
+            "id": 4786,
+            "class": "SLStudio$SeaboardPattern",
+            "modulationColor": -65327,
+            "parameters": {
+              "label": "Seaboard"
             },
             "modulation": {
               "modulators": [],
@@ -2250,11 +2260,7 @@
       },
       "effects": [
         {
-<<<<<<< HEAD
-          "id": 5638,
-=======
           "id": 364,
->>>>>>> 3f4729a2
           "class": "heronarts.lx.effect.BlurEffect",
           "modulationColor": -12544,
           "parameters": {
@@ -2363,16 +2369,8 @@
       }
     },
     "components": {
-      "performanceManager": {
-        "id": 378,
-        "class": "SLStudio$PerformanceManager",
-        "modulationColor": -13312,
-        "parameters": {
-          "label": ""
-        }
-      },
       "outputControl": {
-        "id": 31,
+        "id": 29,
         "class": "SLStudio$OutputControl",
         "modulationColor": -65368,
         "parameters": {
@@ -2594,15 +2592,9 @@
         "3062": true
       },
       "preview": {
-<<<<<<< HEAD
-        "radius": 841.5337889471593,
-        "theta": 6.174000000000017,
-        "phi": 0.7537166738510134,
-=======
         "radius": 832.9346181586066,
         "theta": 6.31799999999995,
         "phi": 0.4297166738510131,
->>>>>>> 3f4729a2
         "positionX": 294.73492431640625,
         "positionY": 136.1999969482422,
         "positionZ": 196.0426788330078
