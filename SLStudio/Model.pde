import java.util.Arrays;
import java.util.Collections;
import java.util.List;
import java.util.stream.Collectors;
import java.util.stream.Stream;
import java.util.function.Function;
import java.util.function.IntFunction;

final static float INCHES = 1;
final static float FEET = 12*INCHES;
  /**
 *     DOUBLE BLACK DIAMOND        DOUBLE BLACK DIAMOND
 *
 *         //\\   //\\                 //\\   //\\  
 *        ///\\\ ///\\\               ///\\\ ///\\\
 *        \\\/// \\\///               \\\/// \\\///
 *         \\//   \\//                 \\//   \\//
 *
 *        EXPERTS ONLY!!              EXPERTS ONLY!!
 *
 * Contains the model definitions for the cube structures.
 */



/**
 * Top-level model of the entire sculpture. This contains a list of
 * every cube on the sculpture, which forms a hierarchy of faces, strips
 * and points.
 */

public static class SLModel extends LXModel {
  public final List<LXModel> objModels;

  // Suns
  public final List<Sun> suns;
  private final Map<String, Sun> sunTable;

  // Slices
  public final List<Slice> slices;
  private final Map<String, Slice> sliceTable;

  // Strips
  public final List<Strip> strips;

  public SLModel(List<Sun> suns) {
    super(new Fixture(suns));
    Fixture fixture = (Fixture)this.fixtures.get(0);

    // Suns
    List<Sun> sunList = new ArrayList<Sun>();
    Map<String, Sun> _sunTable = new HashMap<String, Sun>();

    // Slices
    List<Slice> sliceList = new ArrayList<Slice>();
    Map<String, Slice> _sliceTable = new HashMap<String, Slice>();

    // Strips
    List<Strip> stripList = new ArrayList<Strip>();

    for (Sun sun : suns) {
      sunList.add(sun);
      _sunTable.put(sun.id, sun);

      for (Slice slice : sun.slices) {
        sliceList.add(slice);
        _sliceTable.put(slice.id, slice);

        for (Strip strip : slice.strips) {
          stripList.add(strip);
        }
      }
    }

    this.objModels  = new ArrayList<LXModel>();
    
    // Suns
    this.suns       = Collections.unmodifiableList(sunList);
    this.sunTable   = Collections.unmodifiableMap(_sunTable);

    // Slices
    this.slices     = Collections.unmodifiableList(sliceList);
    this.sliceTable = Collections.unmodifiableMap(_sliceTable);

    // Strips
    this.strips     = Collections.unmodifiableList(stripList);
  }

  private static class Fixture extends LXAbstractFixture {
    private Fixture(List<Sun> suns) {
      for (Sun sun : suns) {
        for (LXPoint point : sun.points) {
          this.points.add(point);
        }
      }
    }
  }

  public Sun getSunById(String id) {
    return this.sunTable.get(id);
  }

  public Slice getSliceById(String id) {
    return this.sliceTable.get(id);
  }
}

public static class BoundingBox {
  public final PVector origin;
  public final PVector size;

  public BoundingBox(float x, float y, float z, float xSize, float ySize, float zSize) {
    origin = new PVector(x, y, z);
    size = new PVector(xSize, ySize, zSize);
  }
}

public static class Sun extends LXModel {

  public enum Type {
    FULL, TWO_THIRDS, ONE_HALF, ONE_THIRD
  };

  public final String id;
  public final Type type;
  public final List<Slice> slices;
  public final List<Strip> strips;
  private final Map<String, Slice> sliceTable;

<<<<<<< HEAD
  public Sun(String id, Type type, float[] coordinates, float[] rotations, LXTransform transform, int[][] numPointsPerStrip) {
    super(new Fixture(id, type, coordinates, rotations, transform, numPointsPerStrip));
=======
  public final BoundingBox boundingBox;

  public Sun(String id, Type type, float[] coordinates, float[] rotations, LXTransform transform) {
    super(new Fixture(id, type, coordinates, rotations, transform));
>>>>>>> 57f05e76
    Fixture fixture = (Fixture)this.fixtures.get(0);

    this.id = id;
    this.type = type;
    this.slices = Collections.unmodifiableList(fixture.slices);
    this.strips = Collections.unmodifiableList(fixture.strips);
    this.sliceTable = new HashMap<String, Slice>();

    for (Slice slice : slices) {
      sliceTable.put(slice.id, slice);
    }

    float xMin = Float.MAX_VALUE;
    float xMax = Float.MIN_VALUE;
    float yMin = Float.MAX_VALUE;
    float yMax = Float.MIN_VALUE;
    float zMin = Float.MAX_VALUE;
    float zMax = Float.MIN_VALUE;

    for (LXPoint p : getPoints()) {
      if (p.x < xMin) xMin = p.x;
      if (p.x > xMax) xMax = p.x;
      if (p.y < yMin) yMin = p.y;
      if (p.y > yMax) yMax = p.y;
      if (p.z < zMin) zMin = p.z;
      if (p.z > zMax) zMax = p.z;
    }

    boundingBox = new BoundingBox(xMin, yMin, zMin, xMax - xMin, yMax - yMin, zMax - zMin);
  }

  public Slice getSliceById(String id) {
    return sliceTable.get(id);
  }

  private static class Fixture extends LXAbstractFixture {

    private final List<Slice> slices = new ArrayList<Slice>();
    private final List<Strip> strips = new ArrayList<Strip>();

    private Fixture(String id, Sun.Type type, float[] coordinates, float[] rotations, LXTransform transform, int[][] numPointsPerStrip) {
      transform.push();
      transform.translate(coordinates[0], coordinates[1], coordinates[2]);
      transform.rotateX(rotations[0] * PI / 180);
      transform.rotateY(rotations[1] * PI / 180);
      transform.rotateZ(rotations[2] * PI / 180);

      // create slices...
      if (type != Sun.Type.ONE_THIRD) {
        slices.add(new Slice(id + "_top_front", Slice.Type.FULL, new float[] {-Slice.DIAMETER/2, Slice.DIAMETER/2, 0}, new float[] {0,   0, 0}, transform, numPointsPerStrip[0]));
        slices.add(new Slice(id + "_top_back",  Slice.Type.FULL, new float[] {Slice.DIAMETER/2, Slice.DIAMETER/2, 0}, new float[] {0, 180, 0}, transform, numPointsPerStrip[1]));
      }

      switch (type) {
        case FULL:
          slices.add(new Slice(id + "_bottom_front", Slice.Type.FULL, new float[] {Slice.DIAMETER/2, -Slice.DIAMETER*0.5, 0}, new float[] {0,   0, 180}, transform, numPointsPerStrip[2]));
          slices.add(new Slice(id + "_bottom_back",  Slice.Type.FULL, new float[] {-Slice.DIAMETER/2, -Slice.DIAMETER*0.5, 0}, new float[] {0, 180, 180}, transform, numPointsPerStrip[3]));
          break;

        case TWO_THIRDS:
          slices.add(new Slice(id + "_bottom_front", Slice.Type.BOTTOM_ONE_THIRD, new float[] {Slice.DIAMETER/2, -Slice.DIAMETER/2, 0}, new float[] {0,   0, 180}, transform, numPointsPerStrip[2]));
          slices.add(new Slice(id + "_bottom_back",  Slice.Type.BOTTOM_ONE_THIRD, new float[] {-Slice.DIAMETER/2, -Slice.DIAMETER/2, 0}, new float[] {0, 180, 180}, transform, numPointsPerStrip[3]));

        case ONE_HALF:
          // already done
          break;

        case ONE_THIRD:
          slices.add(new Slice(id + "_top_front", Slice.Type.TWO_THIRDS, new float[] {-Slice.DIAMETER/2, Slice.DIAMETER/2, 0}, new float[] {0,   0, 0}, transform, numPointsPerStrip[0]));
          slices.add(new Slice(id + "_top_back",  Slice.Type.TWO_THIRDS, new float[] {Slice.DIAMETER/2, Slice.DIAMETER/2, 0}, new float[] {0, 180, 0}, transform, numPointsPerStrip[1]));
          break;
      }

      // add pointers to strips
      for (Slice slice : slices) {
        for (Strip strip : slice.strips) {
          strips.add(strip);
          for (LXPoint point : strip.points) {
            points.add(point);
          }
        }
      }

      transform.pop();
    }
  }
}

public static class Slice extends LXModel {

  public enum Type {
    FULL, TWO_THIRDS, BOTTOM_ONE_THIRD
  };

  private static final int MAX_NUM_STRIPS_PER_SLICE = 69;
  private static final float STRIP_SPACING = 0.7;
  public final static float DIAMETER = 8*FEET;

  public final String id;
  public final Type type;
  public final List<Strip> strips;
  private final Map<String, Strip> stripMap;

  public Slice(String id, Type type, float[] coordinates, float[] rotations, LXTransform transform, int[] numPointsPerStrip) {
    super(new Fixture(id, type, coordinates, rotations, transform, numPointsPerStrip));
    Fixture fixture = (Fixture)this.fixtures.get(0);

    this.id = id;
    this.type = type;
    this.strips = Collections.unmodifiableList(fixture.strips);
    this.stripMap = new HashMap<String, Strip>();

    for (Strip strip : strips) {
      stripMap.put(strip.id, strip);
    }
  }

  // These are different than sun and slice ids, which are unique. These ids are all the same slice to slice.
  public Strip getStripById(String id) {
    return stripMap.get(id);
  }

  private static class Fixture extends LXAbstractFixture {

    private List<Strip> strips = new ArrayList<Strip>();

    private Fixture(String id, Slice.Type type, float[] coordinates, float[] rotations, LXTransform transform, int[] numPointsPerStrip) {
      transform.push();
      transform.translate(coordinates[0], coordinates[1], coordinates[2]);
      transform.rotateX(rotations[0] * PI / 180);
      transform.rotateY(rotations[1] * PI / 180);
      transform.rotateZ(rotations[2] * PI / 180);

      int numStrips = numPointsPerStrip.length;

      // create curved strips...
      int counter = 0;
      if (type != Slice.Type.BOTTOM_ONE_THIRD) {
        for (int i = 0; i < MAX_NUM_STRIPS_PER_SLICE; i++) {
          if (type == Slice.Type.TWO_THIRDS && i > 45) {
            break;
          }

          int numPoints = numPointsPerStrip[counter++];
          float stripWidth = numPoints * CurvedStrip.PIXEL_PITCH / 2.6;
          float stripX = (DIAMETER - stripWidth) / 2;

          CurvedStrip.CurvedMetrics metrics = new CurvedStrip.CurvedMetrics(stripWidth, numPoints);
          strips.add(new CurvedStrip(Integer.toString(i+1), metrics, new float[] {stripX, -i*STRIP_SPACING, 0}, new float[] {0, 0, 0}, transform));
        }
      } else {
        for (int i = 45; i < MAX_NUM_STRIPS_PER_SLICE-2; i++) {
          println(numPointsPerStrip[counter]);
          int numPoints = numPointsPerStrip[counter++];
          float stripWidth = numPoints * CurvedStrip.PIXEL_PITCH / 2.6;
          float stripX = (DIAMETER - stripWidth) / 2;

          CurvedStrip.CurvedMetrics metrics = new CurvedStrip.CurvedMetrics(stripWidth, numPoints);
          strips.add(new CurvedStrip(Integer.toString(i+1), metrics, new float[] {stripX, -i*STRIP_SPACING, 0}, new float[] {0, 0, 0}, transform));
        }
      }

      for (Strip strip : strips) {
        for (LXPoint point : strip.points) {
          this.points.add(point);
        }
      }

      transform.pop();
    }
  }
}

public static class CurvedStrip extends Strip {

  public static final int LEDS_PER_METER = 60;
  public static final float INCHES_PER_METER = 39.3701;
  public static final float PIXEL_PITCH = LEDS_PER_METER / INCHES_PER_METER;

  private static int counter = 0;

  public static class CurvedMetrics {
    public final Strip.Metrics metrics;
    public final float pitch;
    public final int numPoints;
    public final float arcWidth;

    public CurvedMetrics(float arcWidth, int numPoints) {
      this.metrics = new Strip.Metrics(numPoints, PIXEL_PITCH);
      this.pitch = metrics.POINT_SPACING;
      this.numPoints = metrics.numPoints;
      this.arcWidth = arcWidth;
    }
  }

  public CurvedStrip(String id, CurvedMetrics metrics, float[] coordinates, float[] rotations, LXTransform transform) {
    super(id, metrics.metrics, new Fixture(id, metrics, coordinates, rotations, transform).getPoints());
  }

  private static class Fixture extends LXAbstractFixture {
    private Fixture(String id, CurvedMetrics metrics, float[] coordinates, float[] rotations, LXTransform transform) {
      transform.push();
      transform.translate(coordinates[0], coordinates[1], coordinates[2]);
      transform.rotateX(rotations[1] * PI / 180);
      transform.rotateY(rotations[2] * PI / 180);
      transform.rotateZ(rotations[0] * PI / 180);

      for (int i = 0; i < metrics.numPoints; i++) {
        transform.push();
        float t = i / (float)metrics.numPoints;
        float x = bezierPoint(0, metrics.arcWidth*0.2, metrics.arcWidth*0.8, metrics.arcWidth, t);
        float z = bezierPoint(0, metrics.arcWidth*-0.3,metrics.arcWidth*-0.3, 0, t);
        transform.translate(x, 0, z);

        points.add(new LXPoint(transform.x(), transform.y(), transform.z()));
        transform.pop();
      }

      transform.pop();
    }

    private float bezierPoint(float a, float b, float c, float d, float t) {
      float t1 = 1.0f - t;
      return ((a * t1) + (3 * b * t)) * (t1 * t1) + ((3 * c * t1) + (d * t)) * (t * t);
    }
  }
}

/**
 * A strip run of points
 */
public static class Strip extends LXModel {

  public final String id;

  public static final float INCHES_PER_METER = 39.3701;

  public static class Metrics {

    public final float length;
    public final int numPoints;
    public final int ledsPerMeter;

    public final float POINT_SPACING;

    public Metrics(float length, int numPoints, int ledsPerMeter) {
      this.length = length;
      this.numPoints = numPoints;
      this.ledsPerMeter = ledsPerMeter;
      this.POINT_SPACING = INCHES_PER_METER / ledsPerMeter;
    }

    public Metrics(int numPoints, float spacing) {
      this.length = numPoints * spacing;
      this.numPoints = numPoints;
      this.ledsPerMeter = (int)floor((INCHES_PER_METER / this.length) * numPoints);
      this.POINT_SPACING = spacing;
    }
  }

  public final Metrics metrics;

  /**
   * Whether this is a horizontal strip
   */
  public final boolean isHorizontal;

  /**
   * Rotation about the y axis
   */
  public final float ry;

  public Object obj1 = null, obj2 = null;

  Strip(String id, Metrics metrics, List<LXPoint> points) {
    super(points);
    this.id = id;
    this.isHorizontal = true;
    this.metrics = metrics;
    this.ry = 0;
  }
}

public static class LXPointNormal extends LXPoint {
  /** The normal vector is always a unit vector. */
  public final PVector normal;

  public LXPointNormal(float x, float y, float z, PVector normal) {
    super(x, y, z);
    if (normal.mag() == 0) {
      // If given the null vector, the normal defaults to up.
      this.normal = new PVector(0, 1, 0);
    } else {
      this.normal = normal;
      this.normal.normalize();
    }
  }

  public LXPointNormal(double x, double y, double z, PVector normal) {
    this((float) x, (float) y, (float) z, normal);
  }
}<|MERGE_RESOLUTION|>--- conflicted
+++ resolved
@@ -127,15 +127,10 @@
   public final List<Strip> strips;
   private final Map<String, Slice> sliceTable;
 
-<<<<<<< HEAD
+  public final BoundingBox boundingBox;
+
   public Sun(String id, Type type, float[] coordinates, float[] rotations, LXTransform transform, int[][] numPointsPerStrip) {
     super(new Fixture(id, type, coordinates, rotations, transform, numPointsPerStrip));
-=======
-  public final BoundingBox boundingBox;
-
-  public Sun(String id, Type type, float[] coordinates, float[] rotations, LXTransform transform) {
-    super(new Fixture(id, type, coordinates, rotations, transform));
->>>>>>> 57f05e76
     Fixture fixture = (Fixture)this.fixtures.get(0);
 
     this.id = id;
