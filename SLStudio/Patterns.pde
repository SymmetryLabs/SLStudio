import heronarts.lx.LX;
import heronarts.lx.LXPattern;
import heronarts.lx.LXUtils;
import heronarts.lx.audio.GraphicMeter;
import heronarts.lx.audio.LXAudioInput;
import heronarts.lx.color.LXColor;
import heronarts.lx.midi.MidiNote;
import heronarts.lx.model.LXPoint;
import heronarts.lx.modulator.LinearEnvelope;
import heronarts.lx.modulator.QuadraticEnvelope;
import heronarts.lx.modulator.SawLFO;
import heronarts.lx.modulator.SinLFO;
import heronarts.lx.parameter.CompoundParameter;
import heronarts.lx.parameter.DiscreteParameter;
import heronarts.lx.parameter.LXParameter;
import heronarts.lx.transform.LXProjection;
import heronarts.lx.transform.LXVector;
import processing.core.PImage;
import processing.core.PVector;

import java.util.ArrayList;
import java.util.Arrays;
import java.util.HashSet;
import java.util.Iterator;
import java.util.LinkedList;
import java.util.List;
import java.util.Random;
import java.util.Set;
import java.util.SortedSet;
import java.util.Spliterator;
import java.util.Spliterators;
import java.util.TreeSet;
import java.util.function.Consumer;
import java.util.stream.StreamSupport;

import static processing.core.PApplet.map;

public class Ball extends DPat {

  CompoundParameter xPos = new CompoundParameter("xPos", model.cx, model.xMin, model.xMax);
  CompoundParameter yPos = new CompoundParameter("yPos", model.cy, model.yMin, model.yMax);
  CompoundParameter zPos = new CompoundParameter("zPos", model.cz, model.zMin, model.zMax);

  CompoundParameter size = new CompoundParameter("size", model.xRange*0.1, model.xRange*0.01, model.xRange*0.5);

  public Ball(LX lx) {
    super(lx);
    addParameter(xPos);
    addParameter(yPos);
    addParameter(zPos);
    addParameter(size);
  }

  color CalcPoint(PVector p) {
    if (LXUtils.distance(p.x, p.y, xPos.getValuef(), yPos.getValuef()) < size.getValuef()) {
      return lx.hsb(lxh(), 100, 100);
    } else {
      return LXColor.BLACK;
    }
  }
}

<<<<<<< HEAD
public class SkyGradient extends SLPattern {
  public SkyGradient(LX lx) {
    super(lx);
  }

  public void run(double deltaMs) {
    ColorPalette palette = skyPalettes.getPalette("san francisco");

    for (LXPoint p : model.points) {
      float altitude = (p.y - model.yMin) / (model.yMax - model.yMin);
      colors[p.index] = palette.getColor(altitude);
    }
  }
}

public class LightSource extends SLPattern {
  CompoundParameter x = new CompoundParameter("x", model.cx, model.xMin, model.xMax);
  CompoundParameter y = new CompoundParameter("y", model.cy, model.yMin, model.yMax);
  CompoundParameter z = new CompoundParameter("z", model.cz, model.zMin, model.zMax);
  CompoundParameter falloff = new CompoundParameter("falloff", 0.75, 0, 1);
  CompoundParameter gain = new CompoundParameter("gain", 1, 0, 3);

  public LightSource(LX lx) {
    super(lx);
    addParameter(x);
    addParameter(y);
    addParameter(z);
    addParameter(falloff);
    addParameter(gain);
  }

  public void run(final double deltaMs) {
    final PVector light = new PVector(x.getValuef(), y.getValuef(), z.getValuef());
    Arrays.asList(model.points).parallelStream().forEach(new Consumer<LXPoint>() {
      @Override
      public void accept(final LXPoint p) {
        if (p instanceof LXPointNormal) {
          LXPointNormal pn = (LXPointNormal) p;
          PVector pv = new PVector(p.x, p.y, p.z);
          PVector toLight = PVector.sub(light, pv);
          float dist = toLight.mag();

          dist /= falloff.getValue();
          if (dist < 1) dist = 1; // avoid division by zero or excessive brightness
          float brightness = 1.0 / (dist * dist);

          float cosAngle = PVector.dot(toLight.normalize(), pn.normal);
          if (cosAngle < 0) cosAngle = 0;

          float value = cosAngle * brightness * gain.getValuef();
          colors[p.index] = LX.hsb(palette.getHuef(), 100f, 100f * (value > 1 ? 1 : value));
        }
      }
    });
  }
}

public class FlockWave extends SLPattern {
  CompoundParameter x = new CompoundParameter("x", model.cx, model.xMin, model.xMax);  // focus coordinates (m)
  CompoundParameter y = new CompoundParameter("y", model.cy, model.yMin, model.yMax);
  CompoundParameter z = new CompoundParameter("z", model.cz, model.zMin, model.zMax);
  CompoundParameter spawnRadius = new CompoundParameter("spRad", 100, 0, 1000);  // radius (m) within which to spawn birds
  CompoundParameter spawnMinSpeed = new CompoundParameter("spMin", 2, 0, 40);  // minimum focus speed (m/s) that spawns birds
  CompoundParameter spawnMaxSpeed = new CompoundParameter("spMax", 20, 0, 40);  // maximum focus speed (m/s) that spawns birds

  CompoundParameter density = new CompoundParameter("density", 2, 0, 4);  // maximum spawn rate (birds/s)
  CompoundParameter scatter = new CompoundParameter("scatter", 100, 0, 1000);  // initial velocity randomness (m/s)
  CompoundParameter speedMult = new CompoundParameter("spdMult", 1, 0, 2);  // (ratio) target bird speed / focus speed
  CompoundParameter maxSpeed = new CompoundParameter("maxSpd", 10, 0, 100);  // max bird speed (m/s)
  CompoundParameter turnSec = new CompoundParameter("turnSec", 1, 0, 2);  // time (s) to complete 90% of a turn
  CompoundParameter fadeInSec = new CompoundParameter("fadeInSec", 0.5, 0, 2);  // time (s) to fade up to 100% intensity
  CompoundParameter fadeOutSec = new CompoundParameter("fadeOutSec", 1, 0, 2);  // time (s) to fade down to 10% intensity

  CompoundParameter size = new CompoundParameter("size", 100, 0, 2000);  // render radius of each bird (m)
  CompoundParameter detail = new CompoundParameter("detail", 4, 0, 10);  // ripple spatial frequency (number of waves)
  CompoundParameter ripple = new CompoundParameter("ripple", 0, -10, 10);  // ripple movement (waves/s)
  DiscreteParameter palette = new DiscreteParameter("palette", skyPalettes.getNames());  // selected colour palette
  CompoundParameter palShift = new CompoundParameter("palShift", 0, 0, 1);  // shift in colour palette (fraction 0 - 1)

  PVector prevFocus = null;
  Set<Bird> birds = new HashSet<Bird>();
  float numToSpawn = 0;

  public FlockWave(LX lx) {
    super(lx);
    addParameter(x);
    addParameter(y);
    addParameter(z);
    addParameter(spawnRadius);
    addParameter(spawnMinSpeed);
    addParameter(spawnMaxSpeed);

    addParameter(density);
    addParameter(scatter);
    addParameter(speedMult);
    addParameter(maxSpeed);
    addParameter(turnSec);
    addParameter(fadeInSec);
    addParameter(fadeOutSec);

    addParameter(size);
    addParameter(detail);
    addParameter(ripple);
    addParameter(palette);
    addParameter(palShift);
  }

  public void run(double deltaMs) {
    final float deltaSec = (float) deltaMs * 0.001;
    PVector focus = new PVector(x.getValuef(), y.getValuef(), z.getValuef());
    if (prevFocus != null) {
      PVector vel = PVector.sub(focus, prevFocus);
      vel.div(deltaSec);
      spawnBirds(deltaSec, focus, vel);
      advanceBirds(deltaSec, vel);
      removeExpiredBirds();
      println("deltaMs: " + deltaMs + " / speed: " + vel.mag() + " / birds: " + birds.size());
    }
    renderBirds();
    prevFocus = focus;
  }

  void spawnBirds(float deltaSec, PVector focus, PVector vel) {
    float spawnMin = spawnMinSpeed.getValuef(); //<>//
    float spawnMax = spawnMaxSpeed.getValuef();
    float speed = vel.mag();
    if (speed > spawnMin) {
      numToSpawn += deltaSec * density.getValuef() * (speed - spawnMin) / (spawnMax - spawnMin);
      while (numToSpawn >= 1.0) {
        spawnBird(focus);
        numToSpawn -= 1.0;
      }
    }
  }

  void spawnBird(PVector focus) {
    PVector pos = getRandomUnitVector();
    pos.mult(spawnRadius.getValuef());
    pos.add(focus);
    birds.add(new Bird(pos, LXColor.hsb(Math.random()*360, Math.random()*100, 100)));
  }

  void advanceBirds(final float deltaSec, final PVector vel) {
    final PVector targetVel = PVector.mult(vel, speedMult.getValuef());

    birds.parallelStream().forEach(new Consumer<Bird>() {
      @Override
      public void accept(final Bird b) {
        b.run(deltaSec, targetVel);
      }
    });
  }

  void removeExpiredBirds() {
    List<Bird> expired = new ArrayList<Bird>();
    for (Bird b : birds) {
      if (b.hasExpired) {
        expired.add(b);
      }
    }
    birds.removeAll(expired);
  }

  void renderBirds() {
    renderPlasma();
  }

  void renderTrails() {
    final float radius = size.getValuef();
    final float sqRadius = radius*radius;

    Arrays.asList(model.points).parallelStream().forEach(new Consumer<LXPoint>() {
      @Override
      public void accept(final LXPoint p) {
        int rgb = 0;
        for (Bird b : birds) {
          if (Math.abs(b.pos.x - p.x) < radius) {
            if ((b.pos.x - p.x)*(b.pos.x - p.x) + (b.pos.y - p.y)*(b.pos.y - p.y) < sqRadius) {
              rgb = LXColor.add(rgb, LXColor.lerp(0, b.rgb, b.value));
            }
          }
        }
        colors[p.index] = LXColor.add(LXColor.lerp(colors[p.index], 0, 0.1), rgb);
      }
    });
  }

  SortedSet<Bird> getSortedSet(Set<Bird> birds) {
    return new TreeSet<Bird>(birds);
  }

  SortedSet<Bird> getSubSet(SortedSet<Bird> birds, float xLow, float xHigh) {
    Bird low = new Bird(new PVector(xLow, 0, 0), 0);
    Bird high = new Bird(new PVector(xHigh, 0, 0), 0);
    // return birds.subSet(low, high);
    TreeSet<Bird> result = new TreeSet<Bird>();
    for (Bird b : birds) {
      if (b.compareTo(low) >= 0 && b.compareTo(high) < 0) result.add(b);
    }
    return result;
  }

  void renderVoronoi() {
    final float radius = 10000;//size.getValuef();

    Arrays.asList(model.points).parallelStream().forEach(new Consumer<LXPoint>() {
      @Override
      public void accept(final LXPoint p) {
        Bird closestBird = null;
        float minSqDist = 1e6;
        for (Bird b : birds) {
          if (Math.abs(b.pos.x - p.x) < radius) {
            float sqDist = (b.pos.x - p.x)*(b.pos.x - p.x) + (b.pos.y - p.y)*(b.pos.y - p.y);
            if (sqDist < minSqDist) {
              minSqDist = sqDist;
              closestBird = b;
            }
          }
        }
        colors[p.index] = minSqDist > radius ? 0 : LXColor.lerp(0, closestBird.rgb, closestBird.value);
      }
    });
  }

  void renderPlasma() {
    final ColorPalette pal = skyPalettes.getPalette(palette.getOption());
    final float waveNumber = detail.getValuef();
    final float extent = size.getValuef();
    final float rippleSpeed = ripple.getValuef();
    final SortedSet<Bird> sortedBirds = getSortedSet(birds);

    // TODO Threadding: changing this to parallelStream really slows things down, which makes no sense.
    // Perhaps since it's faster, it causes more computation for the next cycle or something?
    Arrays.asList(model.points).stream().forEach(new Consumer<LXPoint>() {
      @Override
      public void accept(final LXPoint p) {
        Bird low = new Bird(new PVector(p.x - extent, 0, 0), 0);
        Bird high = new Bird(new PVector(p.x + extent, 0, 0), 0);

        double sum = 0;
        for (Bird b : sortedBirds.subSet(low, high)) {
          if (Math.abs(b.pos.y - p.y) < extent) {
            double sqDist = (
              (b.pos.x - p.x)*(b.pos.x - p.x) +
                (b.pos.y - p.y)*(b.pos.y - p.y) +
                (b.pos.z - p.z)*(b.pos.z - p.z)
            ) / (extent*extent);
            if (sqDist < 1) {
              double dist = Math.sqrt(sqDist);
              double a = 1 - sqDist;
              sum += a*a*Math.sin(waveNumber * 2 * Math.PI * dist - b.elapsedSec * rippleSpeed)*Math.cos(waveNumber * 5/4 * dist)*b.value;
            }
          }
        }
        colors[p.index] = pal.getColor(sum + palShift.getValuef());
      }
    });
  }

  PVector getRandomUnitVector() {
    PVector pos = new PVector();
    while (true) {
      pos.set((float) Math.random() * 2 - 1, (float) Math.random() * 2 - 1, (float) Math.random() * 2 - 1);
      if (pos.mag() < 1) {
        return pos;
      }
    }
  }

  public class Bird implements Comparable<Bird> {
    public PVector pos;
    public PVector vel;
    public PVector prevPos;
    public int rgb;
    public float value;
    public float elapsedSec;
    public boolean hasExpired;

    Bird(PVector pos, int rgb) {
      this.pos = pos;
      this.vel = PVector.mult(getRandomUnitVector(), scatter.getValuef());
      this.rgb = rgb;
      this.value = 0;
      this.elapsedSec = 0;
      this.hasExpired = false;
    }

    void run(float deltaSec, PVector targetVel) {
      advance(deltaSec);
      turn(deltaSec, targetVel);

      elapsedSec += deltaSec;
      if (elapsedSec < fadeInSec.getValuef()) {
        value = elapsedSec / fadeInSec.getValuef();
      } else {
        value = (float) Math.pow(0.1, (elapsedSec - fadeInSec.getValuef()) / fadeOutSec.getValuef());
        if (value < 0.001) hasExpired = true;
      }
    }

    void advance(float deltaSec) {
      prevPos = pos;
      pos.add(PVector.mult(vel, (float) deltaSec));
    }

    void turn(float deltaSec, PVector targetVel) {
      float speed = vel.mag();
      float targetSpeed = targetVel.mag();

      float frac = (float) Math.pow(0.1, deltaSec / turnSec.getValuef());
      vel = PVector.add(PVector.mult(vel, frac), PVector.mult(targetVel, 1 - frac));
      speed = speed * frac + targetSpeed * (1 - frac);
      if (targetSpeed > maxSpeed.getValuef()) targetSpeed = maxSpeed.getValuef();

      float mag = vel.mag();
      if (mag > 0 && mag < speed) vel.div(mag / speed);
    }

    public int compareTo(Bird other) {
      return Float.compare(pos.x, other.pos.x);
    }
  }
}

=======
>>>>>>> 4ff54763
public class Noise extends DPat {
  int       CurAnim, iSymm;
  int       XSym=1,YSym=2,RadSym=3;
  float       zTime , zTheta=0, zSin, zCos, rtime, ttime;
  CompoundParameter  pSpeed , pDensity, pSharp;
  DiscreteParameter     pChoose, pSymm;
  int       _ND = 4;
  NDat      N[] = new NDat[_ND];

  public Noise(LX lx) {
    super(lx);
    pSpeed = new CompoundParameter("Fast", .55, -2, 2);
    addParameter(pSpeed);
    pDensity  = addParam("Dens"    , .3);
    pSharp    = addParam("Shrp"    ,  0);
    pSymm     = new DiscreteParameter("Symm" , new String[] {"None", "X", "Y", "Rad"} );
    pChoose   = new DiscreteParameter("Anim", new String[] {"Drip", "Cloud", "Rain", "Fire", "Mach", "Spark","VWav", "Wave"}  );
    pChoose.setValue(6);
    addParameter(pSymm);
    addParameter(pChoose);
    //addNonKnobParameter(pSymm);
    //addNonKnobParameter(pChoose);
      //addSingleParameterUIRow(pChoose);
      //addSingleParameterUIRow(pSymm);
    for (int i=0; i<_ND; i++) N[i] = new NDat();
  }

  void onActive() { zTime = random(500); zTheta=0; rtime = 0; ttime = 0; }

  void StartRun(double deltaMs) {
    zTime   += deltaMs*(1*val(pSpeed)-.50) * .002;
    zTheta  += deltaMs*(spin()-.5)*.01  ;
    rtime += deltaMs;
    iSymm  = pSymm.getValuei();
    zSin  = sin(zTheta);
    zCos  = cos(zTheta);

    if (pChoose.getValuei() != CurAnim) {
      CurAnim = pChoose.getValuei(); ttime = rtime;
      pSpin   .reset(); zTheta    = 0;
      pDensity  .reset(); pSpeed    .reset();
      for (int i=0; i<_ND; i++) { N[i].isActive = false; }

      switch(CurAnim) {
      //               hue xz  yz  zz den mph angle
      case 0: N[0].set(0  ,75 ,75 ,150,45 ,3  ,0  );
              N[1].set(20, 25, 50, 50, 25, 1, 0 );
                    N[2].set(80, 25, 50, 50, 15, 2, 0 );
                    pSharp.setValue(1 );   break;  // drip
      case 1: N[0].set(0  ,100,100,200,45 ,3  ,180); pSharp.setValue(0 ); break;  // clouds
      case 2: N[0].set(0  ,2  ,400,2  ,20 ,3  ,0  ); pSharp.setValue(.5); break;  // rain
      case 3: N[0].set(40 ,100,100,200,10 ,1  ,180);
          N[1].set(0  ,100,100,200,10 ,5  ,180); pSharp.setValue(0 ); break;  // fire 1
      case 4: N[0].set(0  ,40 ,40 ,40 ,15 ,2.5,180);
          N[1].set(20 ,40 ,40 ,40 ,15 ,4  ,0  );
          N[2].set(40 ,40 ,40 ,40 ,15 ,2  ,90 );
                    N[3].set(60 ,40 ,40 ,40 ,15 ,3  ,-90); pSharp.setValue(.5); break; // machine
      case 5: N[0].set(0  ,400,100,2  ,15 ,3  ,90 );
          N[1].set(20 ,400,100,2  ,15 ,2.5,0  );
          N[2].set(40 ,100,100,2  ,15 ,2  ,180);
          N[3].set(60 ,100,100,2  ,15 ,1.5,270); pSharp.setValue(.5); break; // spark
      }
    }

    for (int i=0; i<_ND; i++) if (N[i].Active()) {
      N[i].sinAngle = sin(radians(N[i].angle));
      N[i].cosAngle = cos(radians(N[i].angle));
    }
  }

  color CalcPoint(PVector p) {
    color c = 0;
    rotateZ(p, mCtr, zSin, zCos);
        //rotateY(p, mCtr, ySin, yCos);
        //rotateX(p, mCtr, xSin, xCos);
    if (CurAnim == 6 || CurAnim == 7) {
      setNorm(p);
      return lx.hsb(lxh(),100, 100 * (
              constrain(1-50*(1-val(pDensity))*abs(p.y-sin(zTime*10  + p.x*(300))*.5 - .5),0,1) +
      (CurAnim == 7 ? constrain(1-50*(1-val(pDensity))*abs(p.x-sin(zTime*10  + p.y*(300))*.5 - .5),0,1) : 0))
      );
    }

    if (iSymm == XSym && p.x > mMax.x/2) p.x = mMax.x-p.x;
    if (iSymm == YSym && p.y > mMax.y/2) p.y = mMax.y-p.y;

    for (int i=0;i<_ND; i++) if (N[i].Active()) {
      NDat  n     = N[i];
      float zx    = zTime * n.speed * n.sinAngle,
          zy    = zTime * n.speed * n.cosAngle;

      float b     = (iSymm==RadSym ? (zTime*n.speed+n.xoff-p.dist(mCtr)/n.xz)
                     : noise(p.x/n.xz+zx+n.xoff,p.y/n.yz+zy+n.yoff,p.z/n.zz+n.zoff))
              *1.8;

      b +=  n.den/100 -.4 + val(pDensity) -1;
    c =   PImage.blendColor(c,lx.hsb(lxh()+n.hue,100,c1c(b)),ADD);
    }
    return c;
  }
}

public class SoundParticles extends SLPattern   {
    private final int LIMINAL_KEY = 46;
    private final int MAX_VELOCITY = 100;
    private boolean debug = false;
    private boolean doUpdate= false;
    //public  VerletPhysics physics;
    public LXProjection spinProjection;
    public  LXProjection scaleProjection;
    //private LeapMotion leap;
    public GraphicMeter eq = null;
    public  CompoundParameter spark = new CompoundParameter("Spark", 0);
    public  CompoundParameter magnitude = new CompoundParameter("Mag", 0.1, 1);
    public  CompoundParameter scale = new CompoundParameter("scale", 1, .8, 1.2);
    public  CompoundParameter spin  = new CompoundParameter("Spin", .5 , 0, 1);
    public  CompoundParameter sizeV = new CompoundParameter("Size", .33, 0, 1);
    public  CompoundParameter speed = new CompoundParameter("Speed", 16, 0, 500);
    public  CompoundParameter colorWheel = new CompoundParameter("Color", 0, 0, 360);
    public  CompoundParameter wobble = new CompoundParameter("wobble", 1, 0, 10);
    public  CompoundParameter radius = new CompoundParameter("radius", 700, 0, 1500);
    private ArrayList<Particle> particles = new ArrayList<Particle>();
    public  ArrayList<SinLFO> xPos = new ArrayList<SinLFO>();
    public  ArrayList<SinLFO> yPos = new ArrayList<SinLFO>();
    public  ArrayList<SinLFO> zPos = new ArrayList<SinLFO>();
    public  ArrayList<SinLFO> wobbleX = new ArrayList<SinLFO>();
    public  ArrayList<SinLFO> wobbleY = new ArrayList<SinLFO>();
    public  ArrayList<SinLFO> wobbleZ = new ArrayList<SinLFO>();
    public  PVector startVelocity = new PVector();
    private PVector modelCenter = new PVector();
    public  SawLFO angle = new SawLFO(0, TWO_PI, 1000);
    private float[] randomFloat = new float[model.points.length];
    private float[] freqBuckets;
    // private float lastParticleBirth = millis();
    // private float lastTime = millis();
    // private float lastTransmitEQ = millis();
    private int prints = 0;
    private float sparkX = 0.;
    private float sparkY = 0.;
    private float sparkZ = 0.;
    private float midiToHz(int key )  {
          return (float) (440 * pow(2, (key - 69) / 12));
          }
    private float midiToAngle(int key )   {
           return (2 * PI / 24) * key;
          }
    private float randctr (float a) { return random(a) - a*.5; }

    ArrayList<MidiNoteStamp> lfoNotes = new ArrayList<MidiNoteStamp>();
    MidiNote[] particleNotes = new MidiNote[128];

      class MidiNoteStamp {
        MidiNote note;
        float timestamp;
          MidiNoteStamp(MidiNote _note) {
          note =_note;
          timestamp = millis()* .001;
          }
        }
       class Particle  {
        //VerletParticle verletParticle;
        PVector position= new PVector();
        PVector velocity= new PVector();
        PVector distance = new PVector();
        PVector modDist = new PVector();
        float hue;
        float life;
        float intensity;
        float falloff;
        int i = 0;
          Particle(PVector pos, PVector vel) {
           // verletParticle= new VerletParticle(pos.x, pos.y, pos.z);
            position.set(pos);
            velocity.set(vel);
            life=1;
            intensity=1;
            falloff=1;
            hue =220.;
            i = particles.size();
            float rand = randomGaussian();
            float rand2 = randomGaussian();
            SinLFO x = new SinLFO(-rand*20, rand2*20,1500+ 500*rand2);
            addModulator(x).trigger();
            xPos.add(x);
            SinLFO y = new SinLFO(-rand2*20, rand*20, 1500 + 500*rand2);
            addModulator(y).trigger();
            yPos.add(y);

           // yPos.add(new SinLFO(0,model.yMax/10, 10000));
            //zPos.add(new SinLFO(-model.zMax/10,model.zMax/10, 1000));

            wobbleX.add(new SinLFO(6000, 1000, 2000));


           //  if (random(0,1)<.5){
           //  xPos.get(i).trigger();
           // // xPos.get(i).setPeriod(wobbleX.get(i)).trigger();
           //  yPos.get(i).trigger();
           //  }
           //  else {
           //  xPos.get(i).trigger();
           //  //yPos.get(i).setPeriod(wobbleX.get(i)).trigger();
           //  xPos.get(i).trigger();
           //  }

           // zPos.get(i).trigger();
          }
          Particle(PVector pos, PVector vel, MidiNote note) {
           // verletParticle= new VerletParticle(pos.x, pos.y, pos.z);
            position.set(pos);
            velocity.set(vel);
            life=1;
            intensity=1;
            falloff=1;
            this.hue=220.;
          }
          public  boolean isActive() {
             if (abs(this.position.dist(modelCenter)) >= radius.getValuef()) {
              if( millis() %100 < 5 ) {
              //println("particle distance to center:  " +   abs(this.position.dist(modelCenter)));
              //println("particle distance:  " +  distance);
              };
              //  println("position" + this.position + "modelCenter:  " +   modelCenter);
              //  println("particle inactive");
                return false;
                }
              else
                //println("position" + this.position + "modelCenter:  " +   modelCenter);
                //println("particle active");
                return true;
              }

          public void respawn() {
            //this.position.set(modelCenter.mult(random(.5,1.2)));
            this.position.set(model.cx, model.cy, model.cz);
           // this.velocity.set(0,0,0);
            this.hue=120 + randomGaussian()*30;
          }

          public  color calcPoint(LXPoint p ) {

              return lx.hsb(0,0,0);
          }
          public  void run(double deltaMs) {
            if (!this.isActive()){
            respawn();
            }

            float spinNow = spin.getValuef();
            float sparkf = spark.getValuef();
            float clock = 0.001 * millis();

            if (spinNow != 0){
                if (spinNow > 0) {angle.setRange((double)0.0, (double)TWO_PI, 1000-spinNow);}
                else if (spinNow < 0) {angle.setRange(angle.getValuef(), angle.getValuef() - TWO_PI, (double) 1000 - spinNow);}

             spinProjection
             .center()
             .rotate((spinNow - .5) / 100 , 0,0,1)
             .translate(model.cx, model.cy, model.cz);
            //  .scale(scale.getValuef(),scale.getValuef(),scale.getValuef());
             }

            float move = ((float)deltaMs/ 1000)*speed.getValuef();
            PVector distance = PVector.mult(velocity, move);
            position.add(distance);
            //modDist.set(PVector.random3D().setMag(10));
             modDist.set(xPos.get(i).getValuef()/2, yPos.get(i).getValuef()/2);

            //modDist.set(sin((float)deltaMs/1000)*2,sin((float)deltaMs/1000 + PI/4)*2);
            position.add(modDist);

            // for (MidiNoteStamp noteStamp : lfoNotes) {
            //         MidiNote note = noteStamp.note;
            //        int key = noteStamp.note.getPitch();
            //        float lfoAge = clock - noteStamp.timestamp;
            //        float hz = midiToHz(key);
            //        float lfoAngle = midiToAngle(key);

            //        float wobbleAmp = (float) Math.pow(note.getVelocity() / MAX_VELOCITY, 2.0);

            //        wobbleAmp/= (1 + lfoAge);

            //       // position.add(wobbleAmp*wobble.getValuef()*cos(clock*lfoAngle), wobbleAmp*wobble.getValuef()*sin(clock*lfoAngle), 0);
            // }

                float size = sizeV.getValuef();
                float avgBass = eq.getAveragef(0,4);
                float avgMid = eq.getAveragef(6,6);
                float avgTreble= eq.getAveragef(12,6);

                float hueShift = 10;
                hueShift = hueShift * avgTreble*10;


              //for (LXPoint p : model.points) {
                int i = 0;
              for (LXVector p : spinProjection) {
                 float randomX = randomFloat[i];
                 //float randomY = randctr(20);
                 //float randomZ = randctr(20);
                 float sparkle = randomX*sparkf;
              // asin(p.y-position.y/ dist(p.x, p.y,position.x, position.y));

                //debugFloat("hue", hue, 100);

               // float b =0;
               // float thetaP = atan2((p.y - position.y), (p.x - position.x));  //too slow
               // float b = 100 - (pow(p.x-(position.x),2) + pow(p.y - (position.y), 2) + pow(p.z - (position.z), 2))/((10+6*avgBass)*size);
                float b = 100 - (pow(p.x-(position.x + sparkle),2) + pow(p.y - (position.y + sparkle), 2) + pow(p.z - (position.z+ randomX*sparkle), 2))/((10+6*avgBass)*size);

                if (b >0){
                  blendColor(p.index, lx.hsb(this.hue+hueShift, map(1-avgTreble, 0,1, 0, 100), b), LXColor.Blend.ADD);
                }
               i++;
            }
           position.sub(modDist);
          }
        }
    public  SoundParticles(LX lx) {
      super(lx);
      for (int i = 0 ; i < model.points.length; i++) {
        randomFloat[i]=randomGaussian()*10;
      }
      //physics=new VerletPhysics();
      //physics.addBehavior(new GravityBehavior(new Vec3D(0,0,0.5)));
      //physics.setWorldBounds(new AABB(new Vec3D(model.cx, model.cy, model.cz),model.xMax));
      spinProjection = new LXProjection(model);
      scaleProjection = new LXProjection(model);
     // leap= new LeapMotion(parent).withGestures();
     addParameter(spark);
      addParameter(magnitude);
      addParameter(sizeV);
      //addParameter(scale);
      addParameter(speed);
      addParameter(spin);
      addParameter(colorWheel);
      addParameter(wobble);
      addParameter(radius);
      addModulator(angle).trigger();
      //addModulator(xPos).trigger();
      //addModulator(yPos).trigger();
      //addModulator(zPos).trigger();

      modelCenter.set(model.cx, model.cy, model.cz);

      // println("modelCenter = " + modelCenter);
      // println("model.cx:  " + model.cx + "model.cy:  " + model.cy + "model.cz:  " + model.cz);

      }

    public boolean noteOn(MidiNote note)  {

        if (note.getPitch() < LIMINAL_KEY ){
            lfoNotes.add(new MidiNoteStamp(note));
            return false;
          }

        float angle = map(note.getPitch(), 30, 50,  0, TWO_PI);
        float velocity = map(note.getVelocity(), 0, 127, 0, 1);                                           ;
        particles.add( new Particle(modelCenter.add(new PVector(random(-model.xMax/4,model.xMax/4), random(-model.yMax/4, model.yMax/4), 0)), new PVector( cos(angle)*velocity, sin(angle)*velocity, 0)));


        return false;
    }

    public synchronized void keyEvent(KeyEvent keyEvent){
    if (!(keyEvent.getAction() == KeyEvent.PRESS)) {return;}
      char key = keyEvent.getKey();
      switch (key) {
          case 'P': particles.add(new Particle(new PVector(random(.5*model.cx, 3*model.cx/2), random(.5*model.cy,3*model.cy/2), model.cz),
                    new PVector(random(-1,1), random(-1,1), random(-1,1))));
                    println("number of active particles:  "  +  particles.size());
                    break;

          case 'O':
                   break;
          case 'S':
                    break;


        }
    }

    private void debugFloat(String name, float num, float interval) {
      if (prints > 500) return;
      if (prints < 500) { // && ((lastTime-millis()) >= interval)){
      println(name + num);
      }
      prints++;
      //lastTime += millis();
    }

    public void sendEQ(GraphicMeter eq) {
      // OscMessage message = new OscMessage("/eq");
      // message.add(eq.getAveragef(0,4));
      // message.add(eq.getAveragef(8,6));
      // oscEngine.sendOscMessage(message);
      }

    public void onParameterChanged(LXParameter p ) {
      if (p == wobble){
        for (SinLFO x : xPos){
          x.setRangeFromHereTo(p.getValuef()*100 + randomGaussian()*10);
        }
        for (SinLFO y : yPos){
          y.setRangeFromHereTo(p.getValuef()*100 + randomGaussian()*10);
        }
        return;
       }
      if (p == colorWheel) {
        float val = p.getValuef();
        // OscMessage message = new OscMessage("/midi/cc");
        // message.add(0);
        // message.add(2);
        // message.add((int)map(val, 0, 1, 0, 127));
        // oscEngine.sendOscMessage(message);
        }
        return;
      }


    PVector randomVector() { return new PVector(random(-model.xMax/4, model.xMax/4), random(-model.yMax/4, model.yMax/4), 0);}



    public void onActive()  {
      if (eq == null ) {
        eq = new GraphicMeter(lx.engine.audio.getInput());
        eq.slope.setValue(6);
        eq.range.setValue(36);
        eq.attack.setValue(10);
        eq.release.setValue(640);
        eq.gain.setValue(.3);
        //addParameter(eq.gain);
        // addParameter(eq.range);
        // addParameter(eq.attack);
        // addParameter(eq.release);
        //addParameter(eq.slope);
        addModulator(eq).start();
        freqBuckets = new float[eq.numBands];
      }
     // uiDebugText.setText("Press P to add Particles", "S to add springs");

      for (int i=0; i<100; i++){
     // particles.add(new Particle(PVector.random3D().setMag(model.xMax/2).add(modelCenter), PVector.random3D().setMag(.1)));
      particles.add(new Particle(modelCenter.add(randomVector().setMag(50.)), PVector.random3D()));

      }
    }

    public void run(final double deltaMs) {
     setColors(0);


     if (doUpdate) {
     // physics.update();
      }
     if (eq != null) {
        // if ( millis() - lastTransmitEQ > 150 ) {
        //   //sendEQ(eq);
        //   lastTransmitEQ = millis();
       // }
      }

     sparkX = randctr(20);
     sparkY = randctr(20);
     sparkZ = randctr(20);

     // TODO Threadding: the particles don't like being parallelized
      particles.stream().forEach(new Consumer<Particle>() {
        @Override
        public void accept(final Particle p) {
          p.run(deltaMs);
        }
      });

    // for (Iterator<Particle> iter = particles.iterator(); iter.hasNext();) {

    //     Particle p = iter.next();
    //     if (!p.isActive()) {
    //      p.respawn();
    //      println("particle respawned");
    //     //iter.remove();
    //    // println("particle removed: ");
    //     } else {
    //     p.run(deltaMs);
    //     }
    //   }
    }



 }

public class StripPlay extends SLPattern {
  private final int NUM_OSC = 300;
  private final int MAX_PERIOD = 20000;
  private CompoundParameter brightParameter = new CompoundParameter("bright", 96, 70, 100);
  private CompoundParameter hueSpread = new CompoundParameter("hueSpread", 1);
  private CompoundParameter speed = new CompoundParameter("speed", .5);
  private CompoundParameter xSpeed = new CompoundParameter("xSpeed", 2000, 500, MAX_PERIOD);
  private CompoundParameter ySpeed = new CompoundParameter("ySpeed", 1600, 500, MAX_PERIOD);
  private CompoundParameter zSpeed = new CompoundParameter("zSpeed", 1000, 500, MAX_PERIOD);
  private DiscreteParameter numOsc = new DiscreteParameter("Strips", 179, 1, NUM_OSC);


  SinLFO[] fX = new SinLFO[NUM_OSC]; //new SinLFO(0, model.xMax, 5000);
  SinLFO[] fY = new SinLFO[NUM_OSC]; //new SinLFO(0, model.yMax, 4000);
  SinLFO[] fZ = new SinLFO[NUM_OSC]; //new SinLFO(0, model.yMax, 3000);
  SinLFO[] sat = new SinLFO[NUM_OSC];
  float[] colorOffset = new float[NUM_OSC];

  public StripPlay(LX lx) {
    super(lx);
    addParameter(brightParameter);
    addParameter(numOsc);
    addParameter(hueSpread);
    addParameter(speed);
    addParameter(xSpeed);
    addParameter(ySpeed);
    addParameter(zSpeed);

      for (int i=0;i<NUM_OSC;i++) {
        fX[i] = new SinLFO(model.xMin, model.xMax, random(2000,MAX_PERIOD));
        fY[i] = new SinLFO(model.yMin, model.yMax, random(2000,MAX_PERIOD));
        fZ[i] = new SinLFO(model.zMin, model.zMax, random(2000,MAX_PERIOD));
        sat[i] = new SinLFO(80, 100, random(2000,5000));
        addModulator(fX[i]).trigger();
        addModulator(fY[i]).trigger();
        addModulator(fZ[i]).trigger();
        colorOffset[i]= sin(random(-PI, PI))*40;
      }
  }

  public void onParameterChanged(LXParameter parameter) {
    if (parameter == xSpeed) {
      for (int i = 0; i < NUM_OSC; i++) {
        fX[i].setPeriod(MAX_PERIOD + 1 - xSpeed.getValue());
      }
    } else if (parameter == ySpeed) {
      for (int i = 0; i < NUM_OSC; i++) {
        fY[i].setPeriod(MAX_PERIOD + 1  - ySpeed.getValue());
      }
    } else if (parameter == zSpeed) {
      for (int i = 0; i < NUM_OSC; i++) {
        fZ[i].setPeriod(MAX_PERIOD + 1  - zSpeed.getValue());
      }
    }  else if (parameter == hueSpread) {
      for (int i = 0; i < NUM_OSC; i++) {
        colorOffset[i] = colorOffset[i]*hueSpread.getValuef();
      }
    }
  }

  public void run(double deltaMs) {
    setColors(#000000);
    float[] bright = new float[model.points.length];
    for (Strip strip : model.strips) {
      LXPoint centerPoint = strip.points[8];
      for (int i=0;i<numOsc.getValue();i++) {
        float avgdist = dist(centerPoint.x,centerPoint.y,centerPoint.z,fX[i].getValuef(),fY[i].getValuef(),fZ[i].getValuef());
        boolean on = avgdist<30;
        if (on) {
          float hv = palette.getHuef()+colorOffset[i];
          float br = max(0,100-avgdist*2*(100 - brightParameter.getValuef()));
          int colr = lx.hsb(hv, sat[i].getValuef(), br);
          for (LXPoint p : strip.points) {
            if (br>bright[p.index]) {
              //colors[p.index] = lx.hsb(hv,sat[i].getValuef(),br);
              addColor(p.index, colr);
              bright[p.index] = br;
            }
          }
        }
      }
    }
  }
}

public class Pong extends DPat {
  SinLFO x,y,z,dx,dy,dz;
  float cRad; CompoundParameter pSize;
  DiscreteParameter   pChoose;
  PVector v = new PVector(), vMir =  new PVector();

  public Pong(LX lx) {
    super(lx);
    cRad = mMax.x/10;
    addModulator(dx = new SinLFO(6000,  500, 30000  )).trigger();
    addModulator(dy = new SinLFO(3000,  500, 22472  )).trigger();
    addModulator(dz = new SinLFO(1000,  500, 18420  )).trigger();
    addModulator(x  = new SinLFO(cRad, mMax.x - cRad, 0)).trigger();  x.setPeriod(dx);
    addModulator(y  = new SinLFO(cRad, mMax.y - cRad, 0)).trigger();  y.setPeriod(dy);
    addModulator(z  = new SinLFO(cRad, mMax.z - cRad, 0)).trigger();  z.setPeriod(dz);
      pSize = addParam  ("Size"     , 0.4 );
      pChoose = new DiscreteParameter("Anim", new String[] {"Pong", "Ball", "Cone"} );
      pChoose.setValue(2);
      addParameter(pChoose);
      //addNonKnobParameter(pChoose);
      //addSingleParameterUIRow(pChoose);
    removeParameter(pRotX);
    removeParameter(pRotY);
    removeParameter(pRotZ);
    removeParameter(pRotX);
    removeParameter(pSpin);
  }

  void    StartRun(double deltaMs)  { cRad = mMax.x*val(pSize)/6; }
  color CalcPoint(PVector p)      {
    v.set(x.getValuef(), y.getValuef(), z.getValuef());
    v.z=0;p.z=0;// ignore z dimension
    switch(pChoose.getValuei()) {
    case 0: vMir.set(mMax); vMir.sub(p);
        return lx.hsb(lxh(),100,c1c(1 - min(v.dist(p), v.dist(vMir))*.5/cRad));   // balls
    case 1: return lx.hsb(lxh(),100,c1c(1 - v.dist(p)*.5/cRad));              // ball
    case 2: vMir.set(mMax.x/2,0,mMax.z/2);
        return lx.hsb(lxh(),100,c1c(1 - calcCone(p,v,vMir) * max(.02,.45-val(pSize))));   // spot
    }
    return lx.hsb(0,0,0);
  }
}

public class BassPod extends SLPattern {

  private LXAudioInput audioInput = lx.engine.audio.getInput();
  private GraphicMeter eq = new GraphicMeter(audioInput);

  private final CompoundParameter clr = new CompoundParameter("CLR", 0.5);

  public BassPod(LX lx) {
    super(lx);
    addParameter(clr);
    // addParameter(eq.gain);
    // addParameter(eq.range);
    // addParameter(eq.attack);
    // addParameter(eq.release);
    // addParameter(eq.slope);
    addModulator(eq).start();
  }

  void onActive() {
    eq.range.setValue(36);
    eq.release.setValue(300);
    eq.gain.setValue(-6);
    eq.slope.setValue(6);
  }

  public void run(double deltaMs) {
    final float bassLevel = eq.getAveragef(0, 5);
    final float satBase = bassLevel*480*clr.getValuef();

    Arrays.asList(model.points).parallelStream().forEach(new Consumer<LXPoint>() {
      @Override
      public void accept(final LXPoint p) {
        int avgIndex = (int) constrain(1 + abs(p.x-model.cx)/(model.cx)*(eq.numBands-5), 0, eq.numBands-5);
        float value = 0;
        for (int i = avgIndex; i < avgIndex + 5; ++i) {
          value += eq.getBandf(i);
        }
        value /= 5.;

        float b = constrain(8 * (value*model.yMax - abs(p.y-model.yMax/2.)), 0, 100);
        colors[p.index] = lx.hsb(
          palette.getHuef() + abs(p.y - model.cy) + abs(p.x - model.cx),
          constrain(satBase - .6*dist(p.x, p.y, model.cx, model.cy), 0, 100),
          b
        );
      }
    });
  }
}

public class CubeEQ extends SLPattern {

  private LXAudioInput audioInput = lx.engine.audio.getInput();
  private GraphicMeter eq = new GraphicMeter(audioInput);

  private final CompoundParameter edge = new CompoundParameter("EDGE", 0.5);
  private final CompoundParameter clr = new CompoundParameter("CLR", 0.1, 0, .5);
  private final CompoundParameter blockiness = new CompoundParameter("BLK", 0.5);

  public CubeEQ(LX lx) {
    super(lx);
    // addParameter(eq.range);
    // addParameter(eq.attack);
    // addParameter(eq.release);
    // addParameter(eq.slope);
    addParameter(edge);
    addParameter(clr);
    addParameter(blockiness);
    addModulator(eq).start();
  }

  void onActive() {
    eq.range.setValue(48);
    eq.release.setValue(300);
  }

  public void run(double deltaMs) {
    final float edgeConst = 2 + 30*edge.getValuef();
    final float clrConst = 1.1 + clr.getValuef();

    Arrays.asList(model.points).parallelStream().forEach(new Consumer<LXPoint>() {
      @Override
      public void accept(final LXPoint p) {
        float avgIndex = constrain(2 + p.x / model.xMax * (eq.numBands-4), 0, eq.numBands-4);
        int avgFloor = (int) avgIndex;

        float leftVal = eq.getBandf(avgFloor);
        float rightVal = eq.getBandf(avgFloor+1);
        float smoothValue = lerp(leftVal, rightVal, avgIndex-avgFloor);

        float chunkyValue = (
          eq.getBandf(avgFloor/4*4) +
            eq.getBandf(avgFloor/4*4 + 1) +
            eq.getBandf(avgFloor/4*4 + 2) +
            eq.getBandf(avgFloor/4*4 + 3)
        ) / 4.;

        float value = lerp(smoothValue, chunkyValue, blockiness.getValuef());

        float b = constrain(edgeConst * (value*model.yMax - p.y), 0, 100);
        colors[p.index] = lx.hsb(
          480 + palette.getHuef() - min(clrConst*p.y, 120),
          100,
          b
        );
      }
    });
  }
}

public class Swarm extends SLPattern {

  SawLFO offset = new SawLFO(0, 1, 1000);
  SinLFO rate = new SinLFO(350, 1200, 63000);
  SinLFO falloff = new SinLFO(15, 50, 17000);
  SinLFO fX = new SinLFO(model.xMin, model.xMax, 19000);
  SinLFO fY = new SinLFO(model.yMin, model.yMax, 11000);
  SinLFO hOffX = new SinLFO(model.xMin, model.xMax, 13000);

  public Swarm(LX lx) {
    super(lx);

    addModulator(offset).trigger();
    addModulator(rate).trigger();
    addModulator(falloff).trigger();
    addModulator(fX).trigger();
    addModulator(fY).trigger();
    addModulator(hOffX).trigger();
    offset.setPeriod(rate);
  }

  float modDist(float v1, float v2, float mod) {
    v1 = v1 % mod;
    v2 = v2 % mod;
    if (v2 > v1) {
      return min(v2-v1, v1+mod-v2);
    }
    else {
      return min(v1-v2, v2+mod-v1);
    }
  }

  void run(double deltaMs) {
    float s = 0;
    model.strips.parallelStream().forEach(new Consumer<Strip>() {
      @Override
      public void accept(final Strip strip) {
        float s = model.strips.indexOf(strip);
        int i = 0;
        for (LXPoint p : strip.points) {
          float fV = max(-1, 1 - dist(p.x/2., p.y, fX.getValuef()/2., fY.getValuef()) / 64.);
          // println("fv: " + fV);
          colors[p.index] = lx.hsb(
            palette.getHuef() + 0.3 * abs(p.x - hOffX.getValuef()),
            constrain(80 + 40 * fV, 0, 100),
            constrain(100 -
              (30 - fV * falloff.getValuef()) * modDist(i + (s*63)%61, offset.getValuef() * strip.metrics.numPoints, strip.metrics.numPoints), 0, 100)
          );
          ++i;
        }
      }
    });
  }
}

public class SpaceTime extends SLPattern {

  SinLFO pos = new SinLFO(0, 1, 3000);
  SinLFO rate = new SinLFO(1000, 9000, 13000);
  SinLFO falloff = new SinLFO(10, 70, 5000);
  float angle = 0;

  CompoundParameter rateParameter = new CompoundParameter("RATE", 0.5);
  CompoundParameter sizeParameter = new CompoundParameter("SIZE", 0.5);

  public SpaceTime(LX lx) {
    super(lx);

    addModulator(  pos).trigger();
    addModulator(rate).trigger();
    addModulator(falloff).trigger();
    pos.setPeriod(rate);
    addParameter(rateParameter);
    addParameter(sizeParameter);
  }

  public void onParameterChanged(LXParameter parameter) {
    if (parameter == rateParameter) {
      rate.stop();
      rate.setValue(9000 - 8000*parameter.getValuef());
    }  else if (parameter == sizeParameter) {
      falloff.stop();
      falloff.setValue(70 - 60*parameter.getValuef());
    }
  }

  void run(double deltaMs) {
    angle += deltaMs * 0.0007;
    final float sVal1 = model.strips.size() * (0.5 + 0.5*sin(angle));
    final float sVal2 = model.strips.size() * (0.5 + 0.5*cos(angle));

    final float pVal = pos.getValuef();
    final float fVal = falloff.getValuef();

    model.strips.parallelStream().forEach(new Consumer<Strip>() {
      @Override
      public void accept(final Strip strip) {
        int s = model.strips.indexOf(strip);
        int i = 0;
        for (LXPoint p : strip.points) {
          colors[p.index] = lx.hsb(
            palette.getHuef() + 360 - p.x*.2 + p.y * .3,
            constrain(.4 * min(abs(s - sVal1), abs(s - sVal2)), 20, 100),
            max(0, 100 - fVal*abs(i - pVal*(strip.metrics.numPoints - 1)))
          );
          ++i;
        }
      }
    });
  }
}

public class Traktor extends SLPattern {

  private LXAudioInput audioInput = lx.engine.audio.getInput();
  private GraphicMeter eq = new GraphicMeter(audioInput);

  final int FRAME_WIDTH = 120;

  final CompoundParameter speed = new CompoundParameter("SPD", 0.5);
  final CompoundParameter hueSpread = new CompoundParameter("hueSpread", .4, 0, 1);
  final CompoundParameter trebleGain= new CompoundParameter("trebG", 1, 0, 10);
  final CompoundParameter bassGain = new CompoundParameter("bassG", 1, 0, 10);
  private float[] bass = new float[FRAME_WIDTH];
  private float[] treble = new float[FRAME_WIDTH];

  private int index = 0;

  public Traktor(LX lx) {
    super(lx);
    for (int i = 0; i < FRAME_WIDTH; ++i) {
      bass[i] = 0;
      treble[i] = 0;
    }
    addParameter(speed);
    addParameter(hueSpread);
    addParameter(bassGain);
    addParameter(trebleGain);
    addModulator(eq).start();
  }

  public void onActive() {
    eq.slope.setValue(6);
    eq.gain.setValue(12);
    eq.range.setValue(36);
    eq.release.setValue(200);
    // addParameter(eq.gain);
    // addParameter(eq.range);
    // addParameter(eq.attack);
    // addParameter(eq.release);
    // addParameter(eq.slope);
  }

  int counter = 0;

  public void run(double deltaMs) {

    int stepThresh = (int) (40 - 39*speed.getValuef());
    counter += deltaMs;
    if (counter < stepThresh) {
      return;
    }
    counter = counter % stepThresh;

    index = (index + 1) % FRAME_WIDTH;

    final float rawBass = eq.getAveragef(0, 4);
    final float rawTreble = eq.getAveragef(eq.numBands-7, 7);

    bass[index] = rawBass * rawBass * rawBass * rawBass;
    treble[index] = rawTreble * rawTreble;
    final float hueV = hueSpread.getValuef();
    final float bassG = bassGain.getValuef();
    final float trebG = trebleGain.getValuef();

    Arrays.asList(model.points).parallelStream().forEach(new Consumer<LXPoint>() {
      @Override
      public void accept(final LXPoint p) {
        int i = (int) constrain((model.xMax - p.x) / model.xMax * FRAME_WIDTH, 0, FRAME_WIDTH - 1);
        int pos = (index + FRAME_WIDTH - i) % FRAME_WIDTH;

        colors[p.index] = lx.hsb(
          360 + palette.getHuef() + .8 * hueV * abs(p.x - model.cx),
          100,
          constrain(9 * bassG * (bass[pos] * model.cy - abs(p.y - model.cy + 5)), 0, 100)
        );
        blendColor(p.index, lx.hsb(
          400 + palette.getHuef() + .5 * hueV * abs(p.x - model.cx),
          60,
          constrain(7 * trebG * (treble[pos] * .6 * model.cy - abs(p.y - model.cy)), 0, 100)

        ), LXColor.Blend.ADD);
      }
    });
  }
}

public class AskewPlanes extends DPat {

  CompoundParameter thickness = new CompoundParameter("thck", 0.2, 0.1, 0.9);
  float huev = 0;

  DiscreteParameter numPlanes = new DiscreteParameter("num" , new String[] {"3", "2", "1"});

  class Plane {
    private final SinLFO a;
    private final SinLFO b;
    private final SinLFO c;
    float av = 1;
    float bv = 1;
    float cv = 1;
    float denom = 0.1;

    Plane(int i) {
      addModulator(a = new SinLFO(-1, 1, 4000 + 1029*i)).trigger();
      addModulator(b = new SinLFO(-1, 1, 11000 - 1104*i)).trigger();
      addModulator(c = new SinLFO(-50, 50, 4000 + 1000*i * ((i % 2 == 0) ? 1 : -1))).trigger();
    }

    void run(double deltaMs) {
      av = a.getValuef();
      bv = b.getValuef();
      cv = c.getValuef();
      denom = sqrt(av*av + bv*bv);
    }
  }

  final Plane[] planes;
  final int NUM_PLANES = 3;

  public AskewPlanes(LX lx) {
    super(lx);
    addParameter(thickness);
    planes = new Plane[NUM_PLANES];
    for (int i = 0; i < planes.length; ++i) {
      planes[i] = new Plane(i);
    }
    pTransX.setValue(1);
    addParameter(numPlanes);
    removeParameter(pRotX);
    removeParameter(pRotY);
    removeParameter(pRotZ);
    removeParameter(pRotX);
    removeParameter(pSpin);
  }

  void StartRun(double deltaMs) {
    huev = palette.getHuef();

    // This is super fucking bizarre. But if this is a for loop, the framerate
    // tanks to like 30FPS, instead of 60. Call them manually and it works fine.
    // Doesn't make ANY sense... there must be some weird side effect going on
    // with the Processing internals perhaps?
//    for (Plane plane : planes) {
//      plane.run(deltaMs);
//    }
    planes[0].run(deltaMs);
    planes[1].run(deltaMs);
    planes[2].run(deltaMs);
  }

  color CalcPoint(PVector p) {
    //for (LXPoint p : model.points) {
      float d = MAX_FLOAT;

      int i = 0;
      for (Plane plane : planes) {
        if (i++ <= numPlanes.getValuei()-1) continue;
        if (plane.denom != 0) {
          d = min(d, abs(plane.av*(p.x-model.cx) + plane.bv*(p.y-model.cy) + plane.cv) / plane.denom);
        }
      }
      return lx.hsb(
        huev + abs(p.x-model.cx)*.3 + p.y*.8,
        max(0, 100 - .15*abs(p.x - model.cx)),
        constrain(700.*thickness.getValuef() - 10.*d, 0, 100)
      );
    //}
  }
}

public class ShiftingPlane extends SLPattern {

  final CompoundParameter hueShift = new CompoundParameter("hShift", 0.5, 0, 1);

  final SinLFO a = new SinLFO(-.2, .2, 5300);
  final SinLFO b = new SinLFO(1, -1, 13300);
  final SinLFO c = new SinLFO(-1.4, 1.4, 5700);
  final SinLFO d = new SinLFO(-10, 10, 9500);

  public ShiftingPlane(LX lx) {
    super(lx);
    addParameter(hueShift);
    addModulator(a).trigger();
    addModulator(b).trigger();
    addModulator(c).trigger();
    addModulator(d).trigger();
  }

  public void run(double deltaMs) {
    float hv = palette.getHuef();
    float av = a.getValuef();
    float bv = b.getValuef();
    float cv = c.getValuef();
    float dv = d.getValuef();
    float denom = sqrt(av*av + bv*bv + cv*cv);

    for (LXPoint p : model.points) {
      float d = abs(av*(p.x-model.cx) + bv*(p.y-model.cy) + cv*(p.z-model.cz) + dv) / denom;
      colors[p.index] = lx.hsb(
        hv + (abs(p.x-model.cx)*.6 + abs(p.y-model.cy)*.9 + abs(p.z - model.cz))*hueShift.getValuef(),
        constrain(110 - d*6, 0, 100),
        constrain(130 - 7*d, 0, 100)
      );
    }
  }
}

public class SunFlash extends SLPattern {
  private CompoundParameter rateParameter = new CompoundParameter("RATE", 0.125);
  private CompoundParameter attackParameter = new CompoundParameter("ATTK", 0.5);
  private CompoundParameter decayParameter = new CompoundParameter("DECAY", 0.5);
  private CompoundParameter hueVarianceParameter = new CompoundParameter("H.V.", 0.25);
  private CompoundParameter saturationParameter = new CompoundParameter("SAT", 0.5);

  class Flash {
    Sun c;
    float value;
    float hue;
    boolean hasPeaked;

    Flash() {
      c = model.suns.get(floor(random(model.suns.size())));
      hue = palette.getHuef() + (random(1) * 120 * hueVarianceParameter.getValuef());
      boolean infiniteAttack = (attackParameter.getValuef() > 0.999);
      hasPeaked = infiniteAttack;
      value = (infiniteAttack ? 1 : 0);
    }

    // returns TRUE if this should die
    boolean age(double ms) {
      if (!hasPeaked) {
        value = value + (float) (ms / 1000.0f * ((attackParameter.getValuef() + 0.01) * 5));
        if (value >= 1.0) {
          value = 1.0;
          hasPeaked = true;
        }
        return false;
      } else {
        value = value - (float) (ms / 1000.0f * ((decayParameter.getValuef() + 0.01) * 10));
        return value <= 0;
      }
    }
  }

  private float leftoverMs = 0;
  private List<Flash> flashes;

  public SunFlash(LX lx) {
    super(lx);
    addParameter(rateParameter);
    addParameter(attackParameter);
    addParameter(decayParameter);
    addParameter(hueVarianceParameter);
    addParameter(saturationParameter);
    flashes = new LinkedList<Flash>();
  }

  public void run(double deltaMs) {
    leftoverMs += deltaMs;
    float msPerFlash = 1000 / ((rateParameter.getValuef() + .01) * 100);
    while (leftoverMs > msPerFlash) {
      leftoverMs -= msPerFlash;
      flashes.add(new Flash());
    }

    for (LXPoint p : model.points) {
      colors[p.index] = 0;
    }

    flashes.parallelStream().forEach(new Consumer<Flash>() {
      @Override
      public void accept(final Flash flash) {
        color c = lx.hsb(flash.hue, saturationParameter.getValuef() * 100, (flash.value) * 100);
        for (LXPoint p : flash.c.points) {
          colors[p.index] = c;
        }
      }
    });

    Iterator<Flash> i = flashes.iterator();
    while (i.hasNext()) {
      Flash flash = i.next();
      boolean dead = flash.age(deltaMs);
      if (dead) {
        i.remove();
      }
    }
  }
}

public class Spheres extends SLPattern {
  private CompoundParameter hueParameter = new CompoundParameter("RAD", 1.0);
  private CompoundParameter periodParameter = new CompoundParameter("PERIOD", 4000.0, 200.0, 10000.0);
  private CompoundParameter hueVariance = new CompoundParameter("HueVar", 50, 0, 180);
  private final SawLFO lfo = new SawLFO(0, 1, 10000);
  private final SinLFO sinLfo = new SinLFO(0, 1, periodParameter);
  private final float centerX, centerY, centerZ;

  class Sphere {
    float x, y, z;
    float radius;
    float hue;
  }

  private final Sphere[] spheres;

  public Spheres(LX lx) {
    super(lx);
    addParameter(hueParameter);
    addParameter(periodParameter);
    addParameter(hueVariance);
    addModulator(lfo).trigger();
    addModulator(sinLfo).trigger();
    centerX = (model.xMax + model.xMin) / 2;
    centerY = (model.yMax + model.yMin) / 2;
    centerZ = (model.zMax + model.zMin) / 2;

    spheres = new Sphere[2];

    spheres[0] = new Sphere();
    spheres[0].x = model.xMin;
    spheres[0].y = centerY;
    spheres[0].z = centerZ;
    spheres[0].hue = palette.getHuef() - hueVariance.getValuef()/2;
    spheres[0].radius = 50;

    spheres[1] = new Sphere();
    spheres[1].x = model.xMax;
    spheres[1].y = centerY;
    spheres[1].z = centerZ;
    spheres[1].hue =  palette.getHuef() + hueVariance.getValuef()/2;
    spheres[1].radius = 50;
  }

  public void run(double deltaMs) {
    // Access the core master hue via this method call
    float hv = hueParameter.getValuef();
    float lfoValue = lfo.getValuef();
    float sinLfoValue = sinLfo.getValuef();

    spheres[0].hue = palette.getHuef() - hueVariance.getValuef()/2;
    spheres[1].hue = palette.getHuef() + hueVariance.getValuef()/2;

    spheres[0].x = model.xMin + sinLfoValue * model.xMax;
    spheres[1].x = model.xMax - sinLfoValue * model.xMax;

    spheres[0].radius = 100 * hueParameter.getValuef();
    spheres[1].radius = 100 * hueParameter.getValuef();

    Arrays.asList(model.points).parallelStream().forEach(new Consumer<LXPoint>() {
      @Override
      public void accept(final LXPoint p) {
        float value = 0;

        color c = lx.hsb(0, 0, 0);
        for (Sphere s : spheres) {
          float d = sqrt(pow(p.x - s.x, 2) + pow(p.y - s.y, 2) + pow(p.z - s.z, 2));
          float r = (s.radius); // * (sinLfoValue + 0.5));
          value = max(0, 1 - max(0, d - r) / 10);

          c = PImage.blendColor(c, lx.hsb(s.hue, 100, min(1, value) * 100), ADD);
        }

        colors[p.index] = c;
      }
    });
  }
}

public class Rings extends SLPattern {
  float dx, dy, dz;
  float angleParam, spacingParam;
  float dzParam, centerParam;

  CompoundParameter pDepth = new CompoundParameter("DEPTH", 0.6);
  CompoundParameter pBright = new CompoundParameter("BRT", 0.75);
  CompoundParameter pSaturation = new CompoundParameter("SAT", 0.5);

  CompoundParameter pSpeed1 = new CompoundParameter("SPD1", 0.2);
  CompoundParameter pSpeed2 = new CompoundParameter("SPD2", 0.4);
  CompoundParameter pScale = new CompoundParameter("SCALE", 0.15);

  public Rings(LX lx) {
    super(lx);
    addParameter(pDepth);
    addParameter(pBright);
    addParameter(pSaturation);

    addParameter(pSpeed1);
    addParameter(pSpeed2);
    addParameter(pScale);
  }

  public void run(double deltaMs) {

    final float xyspeed = pSpeed1.getValuef() * 0.01f;
    final float zspeed = pSpeed1.getValuef() * 0.08f;
    final float scale = pScale.getValuef() * 20.0f;
    final float br = pBright.getValuef() * 3.0f;
    final float gamma = 3.0f;
    final float depth = 1.0f - pDepth.getValuef();
    final float saturation = pSaturation.getValuef() * 100.0f;

    final float angleSpeed = pSpeed1.getValuef() * 0.002f;
    angleParam = (float)((angleParam + angleSpeed * deltaMs) % (2*(float)Math.PI));
    final float angle = (float)Math.sin(angleParam);

    spacingParam += (float)deltaMs * pSpeed2.getValuef() * 0.001f;
    dzParam += (float)deltaMs * 0.000014f;
    centerParam += (float)deltaMs * pSpeed2.getValuef() * 0.001f;

    final float spacing = noise(spacingParam) * 50.0f;

    dx += (float)Math.cos(angle) * xyspeed;
    dy += (float)Math.sin(angle) * xyspeed;
    dz += (float)(Math.pow(noise(dzParam), 1.8f) - 0.5f) * zspeed;

    final float centerx = map(noise(centerParam, 100.0f), 0.0f, 1.0f, -0.1f, 1.1f);
    final float centery = map(noise(centerParam, 200.0f), 0.0f, 1.0f, -0.1f, 1.1f);
    final float centerz = map(noise(centerParam, 300.0f), 0.0f, 1.0f, -0.1f, 1.1f);

    final float coordMin = (float)Math.min(model.xMin, (float)Math.min(model.yMin, model.zMin));
    final float coordMax = (float)Math.max(model.xMax, (float)Math.max(model.yMax, model.zMax));

    noiseDetail(4);

    Arrays.asList(model.points).parallelStream().forEach(new Consumer<LXPoint>() {
      @Override
      public void accept(final LXPoint p) {
        // Scale while preserving aspect ratio
        float x = map(p.x, coordMin, coordMax, 0.0f, 1.0f);
        float y = map(p.y, coordMin, coordMax, 0.0f, 1.0f);
        float z = map(p.z, coordMin, coordMax, 0.0f, 1.0f);

        float dist =
          (float) Math.sqrt(Math.pow((x - centerx), 2) + Math.pow((y - centery), 2) + Math.pow((z - centerz), 2));
        float pulse = (float) (Math.sin(dz + dist * spacing) - 0.3f) * 0.6f;

        float n = map(noise(
          dx + (x - centerx) * scale + centerx + pulse,
          dy + (y - centery) * scale + centery,
          dz + (z - centerz) * scale + centerz
        )
          - depth, 0.0f, 1.0f, 0.0f, 2.0f);

        float brightness = 100.0f * constrain((float) Math.pow(br * n, gamma), 0.0f, 1.0f);
        if (brightness == 0) {
          colors[p.index] = LXColor.BLACK;
          return;
        }

        float m = map(noise(
          dx + (x - centerx) * scale + centerx,
          dy + (y - centery) * scale + centery,
          dz + (z - centerz) * scale + centerz
          ),
          0.0f, 1.0f, 0.0f, 300.0f
        );

        colors[p.index] = lx.hsb(
          palette.getHuef() + m,
          saturation,
          brightness
        );
      }
    });

    noiseDetail(1);
  }
};

// requires it's own vector classes, but should prob refactor to use standard vector class
// public class Raindrops extends SLPattern {

//   CompoundParameter numRainDrops = new CompoundParameter("NUM", -40, -500, -20);
//   CompoundParameter size = new CompoundParameter("SIZE", 0.35, 0.1, 1.0);
//   CompoundParameter speedP = new CompoundParameter("SPD", -1000, -7000, -300);

//   Vector3 randomVector3() {
//     return new Vector3(
//         random(model.xMax - model.xMin) + model.xMin,
//         random(model.yMax - model.yMin) + model.yMin,
//         random(model.zMax - model.zMin) + model.zMin);
//   }

//   class Raindrop {
//     Vector3 p;
//     Vector3 v;
//     float radius;
//     float hue;
//     float speed;

//     Raindrop() {
//       this.radius = (model.yRange*.4)*size.getValuef();
//       this.p = new Vector3(
//               random(model.xMax - model.xMin) + model.xMin,
//               model.yMax + this.radius,
//               random(model.zMax - model.zMin) + model.zMin);
//       float velMagnitude = 120;
//       this.v = new Vector3(
//           0,
//           -3 * model.yMax,
//           0);
//       this.hue = random(15) + palette.getHuef();
//       this.speed = Math.abs(speedP.getValuef());
//     }

//     // returns TRUE when this should die
//     boolean age(double ms) {
//       p.add(v, (float) (ms / this.speed));
//       return this.p.y < (0 - this.radius);
//     }
//   }

//   private float leftoverMs = 0;
//   private float msPerRaindrop = 40;
//   private List<Raindrop> raindrops;

//   public Raindrops(LX lx) {
//     super(lx);
//     addParameter(numRainDrops);
//     addParameter(size);
//     addParameter(speedP);
//     raindrops = new LinkedList<Raindrop>();
//   }

//   public void run(double deltaMs) {
//     leftoverMs += deltaMs;
//     float msPerRaindrop = Math.abs(numRainDrops.getValuef());
//     while (leftoverMs > msPerRaindrop) {
//       leftoverMs -= msPerRaindrop;
//       raindrops.add(new Raindrop());
//     }

//     for (LXPoint p : model.points) {
//       color c =
//         PImage.blendColor(
//           lx.hsb(210, 20, (float)Math.max(0, 1 - Math.pow((model.yMax - p.y) / 10, 2)) * 50),
//           lx.hsb(220, 60, (float)Math.max(0, 1 - Math.pow((p.y - model.yMin) / 10, 2)) * 100),
//           ADD);
//       for (Raindrop raindrop : raindrops) {
//         if (p.x >= (raindrop.p.x - raindrop.radius) && p.x <= (raindrop.p.x + raindrop.radius) &&
//             p.y >= (raindrop.p.y - raindrop.radius) && p.y <= (raindrop.p.y + raindrop.radius)) {
//           float d = raindrop.p.distanceTo(p) / raindrop.radius;
//   //      float value = (float)Math.max(0, 1 - Math.pow(Math.min(0, d - raindrop.radius) / 5, 2));
//           if (d < 1) {
//             c = PImage.blendColor(c, lx.hsb(raindrop.hue, 80, (float)Math.pow(1 - d, 0.01) * 100), ADD);
//           }
//         }
//       }
//       colors[p.index] = c;
//     }

//     Iterator<Raindrop> i = raindrops.iterator();
//     while (i.hasNext()) {
//       Raindrop raindrop = i.next();
//       boolean dead = raindrop.age(deltaMs);
//       if (dead) {
//         i.remove();
//       }
//     }
//   }
// }

public class Swim extends SLPattern {

  // Projection stuff
  private final LXProjection projection;
  SinLFO rotationX = new SinLFO(-PI/16, PI/8, 9000);
  SinLFO rotationY = new SinLFO(-PI/8, PI/8, 7000);
  SinLFO rotationZ = new SinLFO(-PI/8, PI/16, 11000);
  SinLFO yPos = new SinLFO(-1, 1, 13234);
  SinLFO sineHeight = new SinLFO(1, 2.5, 13234);
  SawLFO phaseLFO = new SawLFO(0, 2 * PI, 15000 - 13000 * 0.5);
  final CompoundParameter phaseParam = new CompoundParameter("Spd", 0.5);
  final CompoundParameter crazyParam = new CompoundParameter("Crzy", 0.5);

  final CompoundParameter hueScale = new CompoundParameter("HUE", 0.1, 0.0, 0.2);

  public Swim(LX lx) {
    super(lx);
    projection = new LXProjection(model);
    addParameter(hueScale);
    addParameter(crazyParam);
    addParameter(phaseParam);

    addModulator(rotationX).trigger();
    addModulator(rotationY).trigger();
    addModulator(rotationZ).trigger();
    addModulator(yPos).trigger();
    addModulator(phaseLFO).trigger();
  }

  public void onParameterChanged(LXParameter parameter) {
    if (parameter == phaseParam) {
      phaseLFO.setPeriod(5000 - 4500 * parameter.getValuef());
    }
  }

  int beat = 0;
  float prevRamp = 0;
  void run(final double deltaMs) {

    final float phase = phaseLFO.getValuef();

    final float up_down_range = (model.yMax - model.yMin) / 4;

    // Swim around the world
    final float crazy_factor = crazyParam.getValuef() / 0.2;
    projection.reset()
    .rotate(rotationZ.getValuef() * crazy_factor,  0, 1, 0)
      .rotate(rotationX.getValuef() * crazy_factor, 0, 0, 1)
        .rotate(rotationY.getValuef() * crazy_factor, 0, 1, 0)
          .translate(0, up_down_range * yPos.getValuef(), 0);


    final float model_height =  model.yMax - model.yMin;
    final float model_width =  model.xMax - model.xMin;
    StreamSupport.stream(
      Spliterators.spliteratorUnknownSize(projection.iterator(), Spliterator.CONCURRENT),
      true
    ).forEach(new Consumer<LXVector>() {
      @Override
      public void accept(final LXVector p) {
        float x_percentage = (p.x - model.xMin)/model_width;

        // Multiply by sineHeight to shrink the size of the sin wave to be less than the height of the cubes.
        float y_in_range = sineHeight.getValuef() * (2*p.y - model.yMax - model.yMin) / model_height;
        float sin_x =  sin(phase + 2 * PI * x_percentage);

        float size_of_sin_wave = 0.4;

        float v1 = (abs(y_in_range - sin_x) > size_of_sin_wave) ? 0 : abs((y_in_range - sin_x + size_of_sin_wave) / size_of_sin_wave / 2 * 100);


        float hue_color = palette.getHuef() + hueScale.getValuef() * (abs(p.x-model.xMax/2.)*.01 + abs(p.y-model.yMax/2)*.6 + abs(p.z - model.zMax/1.));
        colors[p.index] = lx.hsb(hue_color, 100, v1);
      }
    });

  }
}

public class ViolinWave extends SLPattern {

  private LXAudioInput audioInput = lx.engine.audio.getInput();
  private GraphicMeter eq = new GraphicMeter(audioInput);

  CompoundParameter level = new CompoundParameter("LVL", 0.45);
  CompoundParameter range = new CompoundParameter("RNG", 0.5);
  CompoundParameter edge = new CompoundParameter("EDG", 0.5);
  CompoundParameter release = new CompoundParameter("RLS", 0.5);
  CompoundParameter speed = new CompoundParameter("SPD", 0.5);
  CompoundParameter amp = new CompoundParameter("AMP", 0.25, 0, 3);
  CompoundParameter period = new CompoundParameter("WAVE", 0.5);
  CompoundParameter pSize = new CompoundParameter("PSIZE", 0.5);
  CompoundParameter pSpeed = new CompoundParameter("PSPD", 0.5);
  CompoundParameter pDensity = new CompoundParameter("PDENS", 0.25);

  LinearEnvelope dbValue = new LinearEnvelope(0, 0, 10);

  public ViolinWave(LX lx) {
    super(lx);
    addParameter(level);
    addParameter(edge);
    addParameter(range);
    addParameter(release);
    addParameter(speed);
    addParameter(amp);
    addParameter(period);
    addParameter(pSize);
    addParameter(pSpeed);
    addParameter(pDensity);
    addModulator(dbValue);
    addModulator(eq).start();
  }

  final List<Particle> particles = new ArrayList<Particle>();

  class Particle {

    LinearEnvelope x = new LinearEnvelope(0, 0, 0);
    LinearEnvelope y = new LinearEnvelope(0, 0, 0);

    Particle() {
      addModulator(x);
      addModulator(y);
    }

    Particle trigger(boolean direction) {
      float xInit = random(model.xMin, model.xMax);
      float time = 3000 - 2500*pSpeed.getValuef();
      x.setRange(xInit, xInit + random(-40, 40), time).trigger();
      y.setRange(model.cy + 10, direction ? model.yMax + 50 : model.yMin - 50, time).trigger();
      return this;
    }

    boolean isActive() {
      return x.isRunning() || y.isRunning();
    }

    public void run(final double deltaMs) {
      if (!isActive()) {
        return;
      }

      final float pFalloff = (30 - 27*pSize.getValuef());

      Arrays.asList(model.points).parallelStream().forEach(new Consumer<LXPoint>() {
        @Override
        public void accept(final LXPoint p) {
          float b = 100 - pFalloff * (abs(p.x - x.getValuef()) + abs(p.y - y.getValuef()));
          if (b > 0) {
            blendColor(p.index, lx.hsb(
              palette.getHuef(), 20, b
            ), LXColor.Blend.ADD);
          }
        }
      });
    }
  }

  float[] centers = new float[30];
  double accum = 0;
  boolean rising = true;

  void fireParticle(boolean direction) {
    boolean gotOne = false;
    for (Particle p : particles) {
      if (!p.isActive()) {
       p.trigger(direction);
       return;
      }
    }
    particles.add(new Particle().trigger(direction));
  }

  final double LOG_10 = Math.log(10);

  public void run(double deltaMs) {
    accum += deltaMs / (1000. - 900.*speed.getValuef());
    for (int i = 0; i < centers.length; ++i) {
      centers[i] = model.cy + 30*amp.getValuef()*sin((float) (accum + (i-centers.length/2.)/(1. + 9.*period.getValuef())));
    }
    float zeroDBReference = pow(10, (50 - 190*level.getValuef())/20.);
    float dB = (float) (20*Math.log((eq.getSquaref()) / zeroDBReference) / LOG_10);
    if (dB > dbValue.getValuef()) {
      rising = true;
      dbValue.setRangeFromHereTo(dB, 10).trigger();
    } else {
      if (rising) {
        for (int j = 0; j < pDensity.getValuef()*3; ++j) {
          fireParticle(true);
          fireParticle(false);
        }
      }
      rising = false;
      dbValue.setRangeFromHereTo(max(dB, -96), 50 + 1000*release.getValuef()).trigger();
    }
    float edg = 1 + edge.getValuef() * 40;
    float rng = (78 - 64 * range.getValuef()) / (model.yMax - model.cy);
    float val = max(2, dbValue.getValuef());

    for (LXPoint p : model.points) {
      int ci = (int) lerp(0, centers.length-1, (p.x - model.xMin) / (model.xMax - model.xMin));
      float rFactor = 1.0 -  0.9 * abs(p.x - model.cx) / (model.xMax - model.cx);
      colors[p.index] = lx.hsb(
        palette.getHuef() + abs(p.x - model.cx),
        min(100, 20 + 8*abs(p.y - centers[ci])),
        constrain(edg*(val*rFactor - rng * abs(p.y-centers[ci])), 0, 100)
      );
    }

    for (Particle p : particles) {
      p.run(deltaMs);
    }
  }
}

public class CrossSections extends SLPattern {

  final SinLFO x = new SinLFO(model.xMin, model.xMax, 5000);
  final SinLFO y = new SinLFO(model.yMin, model.yMax, 6000);
  final SinLFO z = new SinLFO(model.zMin, model.zMax, 7000);

  final CompoundParameter xw = new CompoundParameter("XWID", 0.3);
  final CompoundParameter yw = new CompoundParameter("YWID", 0.3);
  final CompoundParameter zw = new CompoundParameter("ZWID", 0.3);
  final CompoundParameter xr = new CompoundParameter("XRAT", 0.7);
  final CompoundParameter yr = new CompoundParameter("YRAT", 0.6);
  final CompoundParameter zr = new CompoundParameter("ZRAT", 0.5);
  final CompoundParameter xl = new CompoundParameter("XLEV", 1);
  final CompoundParameter yl = new CompoundParameter("YLEV", 1);
  final CompoundParameter zl = new CompoundParameter("ZLEV", 0.5);

  public CrossSections(LX lx) {
    super(lx);
    addModulator(x).trigger();
    addModulator(y).trigger();
    addModulator(z).trigger();
    addParams();
  }

  protected void addParams() {
    addParameter(xr);
    addParameter(yr);
    addParameter(zr);
    addParameter(xw);
    addParameter(xl);
    addParameter(yl);
    addParameter(zl);
    addParameter(yw);
    addParameter(zw);
  }

  void onParameterChanged(LXParameter p) {
    if (p == xr) {
      x.setPeriod(10000 - 8800*p.getValuef());
    } else if (p == yr) {
      y.setPeriod(10000 - 9000*p.getValuef());
    } else if (p == zr) {
      z.setPeriod(10000 - 9000*p.getValuef());
    }
  }

  float xv, yv, zv;

  protected void updateXYZVals() {
    xv = x.getValuef();
    yv = y.getValuef();
    zv = z.getValuef();
  }

  public void run(double deltaMs) {
    updateXYZVals();

    float xlv = 100*xl.getValuef();
    float ylv = 100*yl.getValuef();
    float zlv = 100*zl.getValuef();

    float xwv = 100. / (10 + 40*xw.getValuef());
    float ywv = 100. / (10 + 40*yw.getValuef());
    float zwv = 100. / (10 + 40*zw.getValuef());

    for (LXPoint p : model.points) {
      color c = 0;
      c = PImage.blendColor(c, lx.hsb(
      palette.getHuef() + p.x/10 + p.y/3,
      constrain(140 - 1.1*abs(p.x - model.xMax/2.), 0, 100),
      max(0, xlv - xwv*abs(p.x - xv))
        ), ADD);
      c = PImage.blendColor(c, lx.hsb(
      palette.getHuef() + 80 + p.y/10,
      constrain(140 - 2.2*abs(p.y - model.yMax/2.), 0, 100),
      max(0, ylv - ywv*abs(p.y - yv))
        ), ADD);
      c = PImage.blendColor(c, lx.hsb(
      palette.getHuef() + 160 + p.z / 10 + p.y/2,
      constrain(140 - 2.2*abs(p.z - model.zMax/2.), 0, 100),
      max(0, zlv - zwv*abs(p.z - zv))
        ), ADD);
      colors[p.index] = c;
    }
  }
}

public class Bubbles extends SLPattern {

    private final float MAX_VELOCITY = 1.5;
    //private final float MAX_SIZE = 25;
    private final float MAX_SPROUT_TIME = 150;
    private final Random rand = new Random();

    private final CompoundParameter rate = new CompoundParameter("num", 0.3);
    private final CompoundParameter speed = new CompoundParameter("spd", 0.01, 0.25, 1.0);
    private final CompoundParameter saturation  = new CompoundParameter("col", 50, 0, 100);
    private final CompoundParameter maxBubbleSize = new CompoundParameter("size", 20, 10, 50);
    private final CompoundParameter transparency  = new CompoundParameter("trns", 9, 0.1, 25);
    private final CompoundParameter popFrequency  = new CompoundParameter("aPop", 30, 30, 500);
    private final CompoundParameter zDep = new CompoundParameter("zDep", 2, 0.1, 5);

    private final List<Bubble> bubbles = new LinkedList<Bubble>();
    float leftoverMs = 0;

    public Bubbles(LX lx) {
        super(lx);
        addParameter(rate);
        addParameter(speed);
        addParameter(saturation);
        addParameter(maxBubbleSize);
        addParameter(transparency);
        addParameter(popFrequency);
        addParameter(zDep);
    }

    public void run(double deltaMs) {
        leftoverMs += deltaMs;
        float msPerBubble = 20000 / ((rate.getValuef() + .01) * 100);
        while (leftoverMs > msPerBubble) {
          leftoverMs -= msPerBubble;
          bubbles.add(new Bubble());
        }

        // if pop frequency is at "normalized zero", we will use sensor data
        // otherwise use as a frequency parameter for autopopping
        float popFreqV = popFrequency.getValuef();
        if (popFreqV > 30) {
            int indexToPop = (int)(bubbles.size() * popFreqV * rand.nextFloat());
            if (indexToPop < bubbles.size())
                bubbles.get(indexToPop).pop();
        }

        for (Bubble bubble : bubbles) {
            bubble.run(deltaMs);
        }

        for (LXPoint point : model.points) {
            colors[point.index] = 0;
            for (Bubble bubble : bubbles)
                bubble.paint(point);
        }

        Iterator<Bubble> i = bubbles.iterator();
        while (i.hasNext()) {
          Bubble bubble = i.next();
          if (bubble.isDead)
            i.remove();
        }
    }

    private class Bubble {
        float x = (rand.nextFloat() * model.xRange) + model.xMin;
        float y = (rand.nextFloat() * model.yRange) + model.yMin;
        float z = (rand.nextFloat() * model.zRange) + model.zMin;

        float xVelocity = rand.nextFloat() * rand.nextFloat() * MAX_VELOCITY;
        float yVelocity = rand.nextFloat() * rand.nextFloat() * MAX_VELOCITY;
        float zVelocity = rand.nextFloat() * rand.nextFloat() * MAX_VELOCITY;

        float size = rand.nextFloat() * maxBubbleSize.getValuef() + 4.0f;
        float sproutTime = rand.nextFloat() * MAX_SPROUT_TIME;
        float hue = rand.nextFloat() * 360;

        boolean hasGrown = false;
        boolean isPopped = false;
        boolean isDead = false;
        float radius = 0;
        int counter = 0;

        QuadraticEnvelope yMod = new QuadraticEnvelope(-0.2, 0.2, 2000);
        QuadraticEnvelope pop = new QuadraticEnvelope(0, 15, 200);

        public Bubble() {
            yMod.setEase(QuadraticEnvelope.Ease.BOTH);
            pop.setEase(QuadraticEnvelope.Ease.OUT);
            addModulator(yMod).start();
            addModulator(pop);
        }

        public void run(double deltaMs) {
            float xVel = xVelocity * speed.getValuef();
            float yVel = yVelocity * speed.getValuef();
            float zVel = zVelocity * speed.getValuef();

            if (!hasGrown) {
                x += xVel * 0.2f;
                y += yVel * 0.2f;
                z += zVel * 0.2f;
                radius = (float)counter / sproutTime * size;
                radius *= radius;
                if (radius > size)
                    hasGrown = true;
            } else {
                x += xVel;
                y += yVel + yMod.getValuef();
                z += zVel;
                radius = size;
            }
            counter++;

            if (isPopped) {
                if (radius < size*1.5)
                    radius += pop.getValuef();
            }

            if (x > model.xMax+radius || x < model.xMin-radius
             || y > model.yMax+radius || y < model.yMin-radius) {
                isDead = true;
            }
        }

        public float distanceTo(LXPoint p) {
            return (float)Math.sqrt(Math.pow(Math.abs(x - p.x), 2) + Math.pow(Math.abs(y - p.y), 2) + Math.pow(Math.abs(z - p.z), 2));
        }

        public void paint(LXPoint p) {
            if (Math.abs(p.x - x) > radius
             || Math.abs(p.y - y) > radius
             || Math.abs(p.z - z) > radius * zDep.getValuef()) {
                return;
            }

            float distance = (float)LXUtils.distance((double)p.x, (double)p.y, (double)x, (double)y);
            //float distance = distanceTo(p);
            if (distance > radius) return;

            float gradient = 100*pow(distance/radius, 6);
            float brightness = 0;
            float edge = size * 0.85;
            float falloff = pow(Math.abs(distance - edge) / (size - edge), 1) * 100;

            brightness = max(0, min(100 , gradient) - ((pop.getValuef() / 15) * 100))
                + transparency.getValuef();
            // if (hasGrown && distance > edge) {
            //     if (isPopped)
            //         falloff = pow(falloff, 1);
            //     brightness -= falloff;
            // }

            if (brightness < 5) brightness = 0; // ugh, fix this (popped bubbles dont come out to zero)

            colors[p.index] = PImage.blendColor(
                colors[p.index],
                lx.hsb(
                    hue + 1.7*((x-p.x) + (y-p.y)),
                    saturation.getValuef(), //min(100, gradient*1.2f+5.0f),
                    brightness
                ), ADD
            );
        }

        public void pop() {
            if (isPopped) return;
            isPopped = true;
            pop.trigger();
        }

    }

}

public class Balance extends SLPattern {

  final CompoundParameter hueScale = new CompoundParameter("Hue", 0.4);

  class Sphere {
    float x, y, z;
  }


  // Projection stuff
  private final LXProjection projection;

  SinLFO sphere1Z = new SinLFO(0, 0, 15323);
  SinLFO sphere2Z = new SinLFO(0, 0, 8323);
  SinLFO rotationX = new SinLFO(-PI/32, PI/32, 9000);
  SinLFO rotationY = new SinLFO(-PI/16, PI/16, 7000);
  SinLFO rotationZ = new SinLFO(-PI/16, PI/16, 11000);
  SawLFO phaseLFO = new SawLFO(0, 2 * PI, 5000 - 4500 * 0.5);
  final CompoundParameter phaseParam = new CompoundParameter("Spd", 0.5);
  final CompoundParameter crazyParam = new CompoundParameter("Crzy", 0.2);


  private final Sphere[] spheres;
  private final float centerX, centerY, centerZ, modelHeight, modelWidth, modelDepth;
  SinLFO heightMod = new SinLFO(0.8, 1.9, 17298);

  public Balance(LX lx) {
    super(lx);

    projection = new LXProjection(model);

    addParameter(hueScale);
    addParameter(phaseParam);
    addParameter(crazyParam);

    spheres = new Sphere[2];
    centerX = (model.xMax + model.xMin) / 2;
    centerY = (model.yMax + model.yMin) / 2;
    centerZ = (model.zMax + model.zMin) / 2;
    modelHeight = model.yMax - model.yMin;
    modelWidth = model.xMax - model.xMin;
    modelDepth = model.zMax - model.zMin;

    spheres[0] = new Sphere();
    spheres[0].x = 1*modelWidth/2 + model.xMin;
    spheres[0].y = centerY + 20;
    spheres[0].z = centerZ;

    spheres[1] = new Sphere();
    spheres[1].x = model.xMin;
    spheres[1].y = centerY - 20;
    spheres[1].z = centerZ;

    addModulator(rotationX).trigger();
    addModulator(rotationY).trigger();
    addModulator(rotationZ).trigger();


    addModulator(sphere1Z).trigger();
    addModulator(sphere2Z).trigger();
    addModulator(phaseLFO).trigger();

    addModulator(heightMod).trigger();
  }

  public void onParameterChanged(LXParameter parameter) {
    if (parameter == phaseParam) {
      phaseLFO.setPeriod(5000 - 4500 * parameter.getValuef());
    }
  }

  int beat = 0;
  float prevRamp = 0;
  void run(double deltaMs) {

    // Sync to the beat
    float ramp = (float)lx.tempo.ramp();
    if (ramp < prevRamp) {
      beat = (beat + 1) % 4;
    }
    prevRamp = ramp;
    float phase = phaseLFO.getValuef();

    float crazy_factor = crazyParam.getValuef() / 0.2;
    projection.reset()
      .rotate(rotationZ.getValuef() * crazy_factor,  0, 1, 0)
        .rotate(rotationX.getValuef() * crazy_factor, 0, 0, 1)
          .rotate(rotationY.getValuef() * crazy_factor, 0, 1, 0);

    for (LXVector p : projection) {
      float x_percentage = (p.x - model.xMin)/modelWidth;

      float y_in_range = heightMod.getValuef() * (2*p.y - model.yMax - model.yMin) / modelHeight;
      float sin_x =  sin(PI / 2 + phase + 2 * PI * x_percentage);

      // Color fade near the top of the sin wave
      float v1 = max(0, 100 * (1 - 4*abs(sin_x - y_in_range)));

      float hue_color = palette.getHuef() + hueScale.getValuef() * (abs(p.x-model.xMax/2.) + abs(p.y-model.yMax/2)*.2 + abs(p.z - model.zMax/2.)*.5);
      color c = lx.hsb(hue_color, 80, v1);

      // Now draw the spheres
      for (Sphere s : spheres) {
        float phase_x = (s.x - phase / (2 * PI) * modelWidth) % modelWidth;
        float x_dist = LXUtils.wrapdistf(p.x, phase_x, modelWidth);

        float sphere_z = (s == spheres[0]) ? (s.z + sphere1Z.getValuef()) : (s.z - sphere2Z.getValuef());


        float d = sqrt(pow(x_dist, 2) + pow(p.y - s.y, 2) + pow(p.z - sphere_z, 2));

        float distance_from_beat =  (beat % 2 == 1) ? 1 - ramp : ramp;

        min(ramp, 1-ramp);

        float r = 40 - pow(distance_from_beat, 0.75) * 20;

        float distance_value = max(0, 1 - max(0, d - r) / 10);
        float beat_value = 1.0;

        float value = min(beat_value, distance_value);

        float sphere_color = palette.getHuef() - (1 - hueScale.getValuef()) * d/r * 45;

        c = PImage.blendColor(c, lx.hsb(sphere_color + 270, 60, min(1, value) * 100), ADD);
      }
      colors[p.index] = c;
    }
  }
}

public class TelevisionStatic extends SLPattern {
  CompoundParameter brightParameter = new CompoundParameter("BRIGHT", 1.0);
  CompoundParameter saturationParameter = new CompoundParameter("SAT", 1.0);
  CompoundParameter hueParameter = new CompoundParameter("HUE", 1.0);
  SinLFO direction = new SinLFO(0, 10, 3000);

  public TelevisionStatic(LX lx) {
    super(lx);
    addModulator(direction).trigger();
    addParameter(brightParameter);
    addParameter(saturationParameter);
    addParameter(hueParameter);
  }

 void run(double deltaMs) {
    final boolean d = direction.getValuef() > 5.0;
     Arrays.asList(model.points).parallelStream().forEach(new Consumer<LXPoint>() {
       @Override
       public void accept(final LXPoint p) {
         colors[p.index] = lx.hsb(palette.getHuef() + random(hueParameter.getValuef() * 360), random(saturationParameter.getValuef() * 100), random(brightParameter.getValuef() * 100));
       }
     });
  }
}

// public class Noise extends SLPattern {

//   public final CompoundParameter scale = new CompoundParameter("Scale", 10, 5, 40);
//   public final CompoundParameter xSpeed = new CompoundParameter("XSpd", 0, -6, 6);
//   public final CompoundParameter ySpeed = new CompoundParameter("YSpd", 0, -6, 6);
//   public final CompoundParameter zSpeed = new CompoundParameter("ZSpd", 1, -6, 6);
//   public final CompoundParameter floor = new CompoundParameter("Floor", 0, -2, 2);
//   public final CompoundParameter range = new CompoundParameter("Range", 1, .2, 4);
//   public final CompoundParameter xOffset = new CompoundParameter("XOffs", 0, -1, 1);
//   public final CompoundParameter yOffset = new CompoundParameter("YOffs", 0, -1, 1);
//   public final CompoundParameter zOffset = new CompoundParameter("ZOffs", 0, -1, 1);

//   public Noise(LX lx) {
//     super(lx);
//     addParameter(scale);
//     addParameter(floor);
//     addParameter(range);
//     addParameter(xSpeed);
//     addParameter(ySpeed);
//     addParameter(zSpeed);
//     addParameter(xOffset);
//     addParameter(yOffset);
//     addParameter(zOffset);
//   }

//   private class Accum {
//     private float accum = 0;
//     private int equalCount = 0;
//     private float sign = 1;

//     void accum(double deltaMs, float speed) {
//       float newAccum = (float) (this.accum + this.sign * deltaMs * speed / 4000.);
//       if (newAccum == this.accum) {
//         if (++this.equalCount >= 5) {
//           this.equalCount = 0;
//           this.sign = -sign;
//           newAccum = this.accum + sign*.01;
//         }
//       }
//       this.accum = newAccum;
//     }
//   };

//   private final Accum xAccum = new Accum();
//   private final Accum yAccum = new Accum();
//   private final Accum zAccum = new Accum();

//   @Override
//   public void run(double deltaMs) {
//     xAccum.accum(deltaMs, xSpeed.getValuef());
//     yAccum.accum(deltaMs, ySpeed.getValuef());
//     zAccum.accum(deltaMs, zSpeed.getValuef());

//     float sf = scale.getValuef() / 1000.;
//     float rf = range.getValuef();
//     float ff = floor.getValuef();
//     float xo = xOffset.getValuef();
//     float yo = yOffset.getValuef();
//     float zo = zOffset.getValuef();
//     for (LXPoint p :  model.points) {
//       float b = ff + rf * noise(sf*p.x + xo + xAccum.accum, sf*p.y + yo + yAccum.accum, sf*p.z + zo + zAccum.accum);
//       colors[p.index] = palette.getColor(p, constrain(b*100, 0, 100));
//     }
//   }
// }

public class Test extends SLPattern {

  final CompoundParameter thing = new CompoundParameter("Thing", 0, model.yRange);
  final SinLFO lfo = new SinLFO("Stuff", 0, 1, 2000);

  public Test(LX lx) {
    super(lx);
    addParameter(thing);
    startModulator(lfo);
  }

  public void run(double deltaMs) {
    for (LXPoint p : model.points) {
      colors[p.index] = palette.getColor(max(0, 100 - 10*abs(p.y - thing.getValuef())));
    }
  }
}

public class Palette extends SLPattern {
  public Palette(LX lx) {
    super(lx);
  }

  public void run(double deltaMs) {
    for (LXPoint p : model.points) {
      colors[p.index] = palette.getColor(p);
    }
  }
}

public class Blank extends SLPattern {
  public Blank(LX lx) {
    super(lx);
  }

  public void run(double deltaMs) {
    setColors(LXColor.BLACK);
  }
}

/* Non-Patterns */
public static abstract class SLPattern extends LXPattern {
  public final SLModel model;

  public SLPattern(LX lx) {
    super(lx);
    this.model = (SLModel)lx.model;
  }
}<|MERGE_RESOLUTION|>--- conflicted
+++ resolved
@@ -60,333 +60,6 @@
   }
 }
 
-<<<<<<< HEAD
-public class SkyGradient extends SLPattern {
-  public SkyGradient(LX lx) {
-    super(lx);
-  }
-
-  public void run(double deltaMs) {
-    ColorPalette palette = skyPalettes.getPalette("san francisco");
-
-    for (LXPoint p : model.points) {
-      float altitude = (p.y - model.yMin) / (model.yMax - model.yMin);
-      colors[p.index] = palette.getColor(altitude);
-    }
-  }
-}
-
-public class LightSource extends SLPattern {
-  CompoundParameter x = new CompoundParameter("x", model.cx, model.xMin, model.xMax);
-  CompoundParameter y = new CompoundParameter("y", model.cy, model.yMin, model.yMax);
-  CompoundParameter z = new CompoundParameter("z", model.cz, model.zMin, model.zMax);
-  CompoundParameter falloff = new CompoundParameter("falloff", 0.75, 0, 1);
-  CompoundParameter gain = new CompoundParameter("gain", 1, 0, 3);
-
-  public LightSource(LX lx) {
-    super(lx);
-    addParameter(x);
-    addParameter(y);
-    addParameter(z);
-    addParameter(falloff);
-    addParameter(gain);
-  }
-
-  public void run(final double deltaMs) {
-    final PVector light = new PVector(x.getValuef(), y.getValuef(), z.getValuef());
-    Arrays.asList(model.points).parallelStream().forEach(new Consumer<LXPoint>() {
-      @Override
-      public void accept(final LXPoint p) {
-        if (p instanceof LXPointNormal) {
-          LXPointNormal pn = (LXPointNormal) p;
-          PVector pv = new PVector(p.x, p.y, p.z);
-          PVector toLight = PVector.sub(light, pv);
-          float dist = toLight.mag();
-
-          dist /= falloff.getValue();
-          if (dist < 1) dist = 1; // avoid division by zero or excessive brightness
-          float brightness = 1.0 / (dist * dist);
-
-          float cosAngle = PVector.dot(toLight.normalize(), pn.normal);
-          if (cosAngle < 0) cosAngle = 0;
-
-          float value = cosAngle * brightness * gain.getValuef();
-          colors[p.index] = LX.hsb(palette.getHuef(), 100f, 100f * (value > 1 ? 1 : value));
-        }
-      }
-    });
-  }
-}
-
-public class FlockWave extends SLPattern {
-  CompoundParameter x = new CompoundParameter("x", model.cx, model.xMin, model.xMax);  // focus coordinates (m)
-  CompoundParameter y = new CompoundParameter("y", model.cy, model.yMin, model.yMax);
-  CompoundParameter z = new CompoundParameter("z", model.cz, model.zMin, model.zMax);
-  CompoundParameter spawnRadius = new CompoundParameter("spRad", 100, 0, 1000);  // radius (m) within which to spawn birds
-  CompoundParameter spawnMinSpeed = new CompoundParameter("spMin", 2, 0, 40);  // minimum focus speed (m/s) that spawns birds
-  CompoundParameter spawnMaxSpeed = new CompoundParameter("spMax", 20, 0, 40);  // maximum focus speed (m/s) that spawns birds
-
-  CompoundParameter density = new CompoundParameter("density", 2, 0, 4);  // maximum spawn rate (birds/s)
-  CompoundParameter scatter = new CompoundParameter("scatter", 100, 0, 1000);  // initial velocity randomness (m/s)
-  CompoundParameter speedMult = new CompoundParameter("spdMult", 1, 0, 2);  // (ratio) target bird speed / focus speed
-  CompoundParameter maxSpeed = new CompoundParameter("maxSpd", 10, 0, 100);  // max bird speed (m/s)
-  CompoundParameter turnSec = new CompoundParameter("turnSec", 1, 0, 2);  // time (s) to complete 90% of a turn
-  CompoundParameter fadeInSec = new CompoundParameter("fadeInSec", 0.5, 0, 2);  // time (s) to fade up to 100% intensity
-  CompoundParameter fadeOutSec = new CompoundParameter("fadeOutSec", 1, 0, 2);  // time (s) to fade down to 10% intensity
-
-  CompoundParameter size = new CompoundParameter("size", 100, 0, 2000);  // render radius of each bird (m)
-  CompoundParameter detail = new CompoundParameter("detail", 4, 0, 10);  // ripple spatial frequency (number of waves)
-  CompoundParameter ripple = new CompoundParameter("ripple", 0, -10, 10);  // ripple movement (waves/s)
-  DiscreteParameter palette = new DiscreteParameter("palette", skyPalettes.getNames());  // selected colour palette
-  CompoundParameter palShift = new CompoundParameter("palShift", 0, 0, 1);  // shift in colour palette (fraction 0 - 1)
-
-  PVector prevFocus = null;
-  Set<Bird> birds = new HashSet<Bird>();
-  float numToSpawn = 0;
-
-  public FlockWave(LX lx) {
-    super(lx);
-    addParameter(x);
-    addParameter(y);
-    addParameter(z);
-    addParameter(spawnRadius);
-    addParameter(spawnMinSpeed);
-    addParameter(spawnMaxSpeed);
-
-    addParameter(density);
-    addParameter(scatter);
-    addParameter(speedMult);
-    addParameter(maxSpeed);
-    addParameter(turnSec);
-    addParameter(fadeInSec);
-    addParameter(fadeOutSec);
-
-    addParameter(size);
-    addParameter(detail);
-    addParameter(ripple);
-    addParameter(palette);
-    addParameter(palShift);
-  }
-
-  public void run(double deltaMs) {
-    final float deltaSec = (float) deltaMs * 0.001;
-    PVector focus = new PVector(x.getValuef(), y.getValuef(), z.getValuef());
-    if (prevFocus != null) {
-      PVector vel = PVector.sub(focus, prevFocus);
-      vel.div(deltaSec);
-      spawnBirds(deltaSec, focus, vel);
-      advanceBirds(deltaSec, vel);
-      removeExpiredBirds();
-      println("deltaMs: " + deltaMs + " / speed: " + vel.mag() + " / birds: " + birds.size());
-    }
-    renderBirds();
-    prevFocus = focus;
-  }
-
-  void spawnBirds(float deltaSec, PVector focus, PVector vel) {
-    float spawnMin = spawnMinSpeed.getValuef(); //<>//
-    float spawnMax = spawnMaxSpeed.getValuef();
-    float speed = vel.mag();
-    if (speed > spawnMin) {
-      numToSpawn += deltaSec * density.getValuef() * (speed - spawnMin) / (spawnMax - spawnMin);
-      while (numToSpawn >= 1.0) {
-        spawnBird(focus);
-        numToSpawn -= 1.0;
-      }
-    }
-  }
-
-  void spawnBird(PVector focus) {
-    PVector pos = getRandomUnitVector();
-    pos.mult(spawnRadius.getValuef());
-    pos.add(focus);
-    birds.add(new Bird(pos, LXColor.hsb(Math.random()*360, Math.random()*100, 100)));
-  }
-
-  void advanceBirds(final float deltaSec, final PVector vel) {
-    final PVector targetVel = PVector.mult(vel, speedMult.getValuef());
-
-    birds.parallelStream().forEach(new Consumer<Bird>() {
-      @Override
-      public void accept(final Bird b) {
-        b.run(deltaSec, targetVel);
-      }
-    });
-  }
-
-  void removeExpiredBirds() {
-    List<Bird> expired = new ArrayList<Bird>();
-    for (Bird b : birds) {
-      if (b.hasExpired) {
-        expired.add(b);
-      }
-    }
-    birds.removeAll(expired);
-  }
-
-  void renderBirds() {
-    renderPlasma();
-  }
-
-  void renderTrails() {
-    final float radius = size.getValuef();
-    final float sqRadius = radius*radius;
-
-    Arrays.asList(model.points).parallelStream().forEach(new Consumer<LXPoint>() {
-      @Override
-      public void accept(final LXPoint p) {
-        int rgb = 0;
-        for (Bird b : birds) {
-          if (Math.abs(b.pos.x - p.x) < radius) {
-            if ((b.pos.x - p.x)*(b.pos.x - p.x) + (b.pos.y - p.y)*(b.pos.y - p.y) < sqRadius) {
-              rgb = LXColor.add(rgb, LXColor.lerp(0, b.rgb, b.value));
-            }
-          }
-        }
-        colors[p.index] = LXColor.add(LXColor.lerp(colors[p.index], 0, 0.1), rgb);
-      }
-    });
-  }
-
-  SortedSet<Bird> getSortedSet(Set<Bird> birds) {
-    return new TreeSet<Bird>(birds);
-  }
-
-  SortedSet<Bird> getSubSet(SortedSet<Bird> birds, float xLow, float xHigh) {
-    Bird low = new Bird(new PVector(xLow, 0, 0), 0);
-    Bird high = new Bird(new PVector(xHigh, 0, 0), 0);
-    // return birds.subSet(low, high);
-    TreeSet<Bird> result = new TreeSet<Bird>();
-    for (Bird b : birds) {
-      if (b.compareTo(low) >= 0 && b.compareTo(high) < 0) result.add(b);
-    }
-    return result;
-  }
-
-  void renderVoronoi() {
-    final float radius = 10000;//size.getValuef();
-
-    Arrays.asList(model.points).parallelStream().forEach(new Consumer<LXPoint>() {
-      @Override
-      public void accept(final LXPoint p) {
-        Bird closestBird = null;
-        float minSqDist = 1e6;
-        for (Bird b : birds) {
-          if (Math.abs(b.pos.x - p.x) < radius) {
-            float sqDist = (b.pos.x - p.x)*(b.pos.x - p.x) + (b.pos.y - p.y)*(b.pos.y - p.y);
-            if (sqDist < minSqDist) {
-              minSqDist = sqDist;
-              closestBird = b;
-            }
-          }
-        }
-        colors[p.index] = minSqDist > radius ? 0 : LXColor.lerp(0, closestBird.rgb, closestBird.value);
-      }
-    });
-  }
-
-  void renderPlasma() {
-    final ColorPalette pal = skyPalettes.getPalette(palette.getOption());
-    final float waveNumber = detail.getValuef();
-    final float extent = size.getValuef();
-    final float rippleSpeed = ripple.getValuef();
-    final SortedSet<Bird> sortedBirds = getSortedSet(birds);
-
-    // TODO Threadding: changing this to parallelStream really slows things down, which makes no sense.
-    // Perhaps since it's faster, it causes more computation for the next cycle or something?
-    Arrays.asList(model.points).stream().forEach(new Consumer<LXPoint>() {
-      @Override
-      public void accept(final LXPoint p) {
-        Bird low = new Bird(new PVector(p.x - extent, 0, 0), 0);
-        Bird high = new Bird(new PVector(p.x + extent, 0, 0), 0);
-
-        double sum = 0;
-        for (Bird b : sortedBirds.subSet(low, high)) {
-          if (Math.abs(b.pos.y - p.y) < extent) {
-            double sqDist = (
-              (b.pos.x - p.x)*(b.pos.x - p.x) +
-                (b.pos.y - p.y)*(b.pos.y - p.y) +
-                (b.pos.z - p.z)*(b.pos.z - p.z)
-            ) / (extent*extent);
-            if (sqDist < 1) {
-              double dist = Math.sqrt(sqDist);
-              double a = 1 - sqDist;
-              sum += a*a*Math.sin(waveNumber * 2 * Math.PI * dist - b.elapsedSec * rippleSpeed)*Math.cos(waveNumber * 5/4 * dist)*b.value;
-            }
-          }
-        }
-        colors[p.index] = pal.getColor(sum + palShift.getValuef());
-      }
-    });
-  }
-
-  PVector getRandomUnitVector() {
-    PVector pos = new PVector();
-    while (true) {
-      pos.set((float) Math.random() * 2 - 1, (float) Math.random() * 2 - 1, (float) Math.random() * 2 - 1);
-      if (pos.mag() < 1) {
-        return pos;
-      }
-    }
-  }
-
-  public class Bird implements Comparable<Bird> {
-    public PVector pos;
-    public PVector vel;
-    public PVector prevPos;
-    public int rgb;
-    public float value;
-    public float elapsedSec;
-    public boolean hasExpired;
-
-    Bird(PVector pos, int rgb) {
-      this.pos = pos;
-      this.vel = PVector.mult(getRandomUnitVector(), scatter.getValuef());
-      this.rgb = rgb;
-      this.value = 0;
-      this.elapsedSec = 0;
-      this.hasExpired = false;
-    }
-
-    void run(float deltaSec, PVector targetVel) {
-      advance(deltaSec);
-      turn(deltaSec, targetVel);
-
-      elapsedSec += deltaSec;
-      if (elapsedSec < fadeInSec.getValuef()) {
-        value = elapsedSec / fadeInSec.getValuef();
-      } else {
-        value = (float) Math.pow(0.1, (elapsedSec - fadeInSec.getValuef()) / fadeOutSec.getValuef());
-        if (value < 0.001) hasExpired = true;
-      }
-    }
-
-    void advance(float deltaSec) {
-      prevPos = pos;
-      pos.add(PVector.mult(vel, (float) deltaSec));
-    }
-
-    void turn(float deltaSec, PVector targetVel) {
-      float speed = vel.mag();
-      float targetSpeed = targetVel.mag();
-
-      float frac = (float) Math.pow(0.1, deltaSec / turnSec.getValuef());
-      vel = PVector.add(PVector.mult(vel, frac), PVector.mult(targetVel, 1 - frac));
-      speed = speed * frac + targetSpeed * (1 - frac);
-      if (targetSpeed > maxSpeed.getValuef()) targetSpeed = maxSpeed.getValuef();
-
-      float mag = vel.mag();
-      if (mag > 0 && mag < speed) vel.div(mag / speed);
-    }
-
-    public int compareTo(Bird other) {
-      return Float.compare(pos.x, other.pos.x);
-    }
-  }
-}
-
-=======
->>>>>>> 4ff54763
 public class Noise extends DPat {
   int       CurAnim, iSymm;
   int       XSym=1,YSym=2,RadSym=3;
