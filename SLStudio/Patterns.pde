--- conflicted
+++ resolved
@@ -162,11 +162,7 @@
   }
 }
 
-<<<<<<< HEAD
-public class SoundParticles extends SLPattern   {
-=======
 public class SoundParticles extends LXPattern   {
->>>>>>> 89378bce
     private final int LIMINAL_KEY = 46;
     private final int MAX_VELOCITY = 100;
     private boolean debug = false;
@@ -342,19 +338,11 @@
             //        float lfoAge = clock - noteStamp.timestamp;
             //        float hz = midiToHz(key);
             //        float lfoAngle = midiToAngle(key);
-<<<<<<< HEAD
 
             //        float wobbleAmp = (float) Math.pow(note.getVelocity() / MAX_VELOCITY, 2.0);
 
             //        wobbleAmp/= (1 + lfoAge);
 
-=======
-
-            //        float wobbleAmp = (float) Math.pow(note.getVelocity() / MAX_VELOCITY, 2.0);
-
-            //        wobbleAmp/= (1 + lfoAge);
-
->>>>>>> 89378bce
             //       // position.add(wobbleAmp*wobble.getValuef()*cos(clock*lfoAngle), wobbleAmp*wobble.getValuef()*sin(clock*lfoAngle), 0);
             // }
 
@@ -525,13 +513,6 @@
 
     public void run(final double deltaMs) {
      setColors(0);
-<<<<<<< HEAD
-
-
-=======
-
-
->>>>>>> 89378bce
      if (doUpdate) {
      // physics.update();
       }
@@ -1485,90 +1466,8 @@
 //   }
 // }
 
-<<<<<<< HEAD
-public class Swim extends SLPattern {
-
-  // Projection stuff
-  private final LXProjection projection;
-  SinLFO rotationX = new SinLFO(-PI/16, PI/8, 9000);
-  SinLFO rotationY = new SinLFO(-PI/8, PI/8, 7000);
-  SinLFO rotationZ = new SinLFO(-PI/8, PI/16, 11000);
-  SinLFO yPos = new SinLFO(-1, 1, 13234);
-  SinLFO sineHeight = new SinLFO(1, 2.5, 13234);
-  SawLFO phaseLFO = new SawLFO(0, 2 * PI, 15000 - 13000 * 0.5);
-  final CompoundParameter phaseParam = new CompoundParameter("Spd", 0.5);
-  final CompoundParameter crazyParam = new CompoundParameter("Crzy", 0.5);
-
-  final CompoundParameter hueScale = new CompoundParameter("HUE", 0.1, 0.0, 0.2);
-
-  public Swim(LX lx) {
-    super(lx);
-    projection = new LXProjection(model);
-    addParameter(hueScale);
-    addParameter(crazyParam);
-    addParameter(phaseParam);
-
-    addModulator(rotationX).trigger();
-    addModulator(rotationY).trigger();
-    addModulator(rotationZ).trigger();
-    addModulator(yPos).trigger();
-    addModulator(phaseLFO).trigger();
-  }
-
-  public void onParameterChanged(LXParameter parameter) {
-    if (parameter == phaseParam) {
-      phaseLFO.setPeriod(5000 - 4500 * parameter.getValuef());
-    }
-  }
-
-  int beat = 0;
-  float prevRamp = 0;
-  void run(final double deltaMs) {
-
-    final float phase = phaseLFO.getValuef();
-
-    final float up_down_range = (model.yMax - model.yMin) / 4;
-
-    // Swim around the world
-    final float crazy_factor = crazyParam.getValuef() / 0.2;
-    projection.reset()
-    .rotate(rotationZ.getValuef() * crazy_factor,  0, 1, 0)
-      .rotate(rotationX.getValuef() * crazy_factor, 0, 0, 1)
-        .rotate(rotationY.getValuef() * crazy_factor, 0, 1, 0)
-          .translate(0, up_down_range * yPos.getValuef(), 0);
-
-
-    final float model_height =  model.yMax - model.yMin;
-    final float model_width =  model.xMax - model.xMin;
-    StreamSupport.stream(
-      Spliterators.spliteratorUnknownSize(projection.iterator(), Spliterator.CONCURRENT),
-      true
-    ).forEach(new Consumer<LXVector>() {
-      @Override
-      public void accept(final LXVector p) {
-        float x_percentage = (p.x - model.xMin)/model_width;
-
-        // Multiply by sineHeight to shrink the size of the sin wave to be less than the height of the cubes.
-        float y_in_range = sineHeight.getValuef() * (2*p.y - model.yMax - model.yMin) / model_height;
-        float sin_x =  sin(phase + 2 * PI * x_percentage);
-
-        float size_of_sin_wave = 0.4;
-
-        float v1 = (abs(y_in_range - sin_x) > size_of_sin_wave) ? 0 : abs((y_in_range - sin_x + size_of_sin_wave) / size_of_sin_wave / 2 * 100);
-
-
-        float hue_color = palette.getHuef() + hueScale.getValuef() * (abs(p.x-model.xMax/2.)*.01 + abs(p.y-model.yMax/2)*.6 + abs(p.z - model.zMax/1.));
-        colors[p.index] = lx.hsb(hue_color, 100, v1);
-      }
-    });
-
-  }
-}
-
-public class ViolinWave extends SLPattern {
-=======
+
 public class ViolinWave extends LXPattern {
->>>>>>> 89378bce
 
   private LXAudioInput audioInput = lx.engine.audio.getInput();
   private GraphicMeter eq = new GraphicMeter(audioInput);
@@ -1704,11 +1603,7 @@
   }
 }
 
-<<<<<<< HEAD
-public class CrossSections extends SLPattern {
-=======
 public class CrossSections extends LXPattern {
->>>>>>> 89378bce
 
   final SinLFO x = new SinLFO(model.xMin, model.xMax, 5000);
   final SinLFO y = new SinLFO(model.yMin, model.yMax, 6000);
@@ -1790,315 +1685,6 @@
       constrain(140 - 2.2*abs(p.z - model.zMax/2.), 0, 100),
       max(0, zlv - zwv*abs(p.z - zv))
         ), ADD);
-<<<<<<< HEAD
-      colors[p.index] = c;
-    }
-  }
-}
-
-public class Bubbles extends SLPattern {
-
-    private final float MAX_VELOCITY = 1.5;
-    //private final float MAX_SIZE = 25;
-    private final float MAX_SPROUT_TIME = 150;
-    private final Random rand = new Random();
-
-    private final CompoundParameter rate = new CompoundParameter("num", 0.3);
-    private final CompoundParameter speed = new CompoundParameter("spd", 0.01, 0.25, 1.0);
-    private final CompoundParameter saturation  = new CompoundParameter("col", 50, 0, 100);
-    private final CompoundParameter maxBubbleSize = new CompoundParameter("size", 20, 10, 50);
-    private final CompoundParameter transparency  = new CompoundParameter("trns", 9, 0.1, 25);
-    private final CompoundParameter popFrequency  = new CompoundParameter("aPop", 30, 30, 500);
-    private final CompoundParameter zDep = new CompoundParameter("zDep", 2, 0.1, 5);
-
-    private final List<Bubble> bubbles = new LinkedList<Bubble>();
-    float leftoverMs = 0;
-
-    public Bubbles(LX lx) {
-        super(lx);
-        addParameter(rate);
-        addParameter(speed);
-        addParameter(saturation);
-        addParameter(maxBubbleSize);
-        addParameter(transparency);
-        addParameter(popFrequency);
-        addParameter(zDep);
-    }
-
-    public void run(double deltaMs) {
-        leftoverMs += deltaMs;
-        float msPerBubble = 20000 / ((rate.getValuef() + .01) * 100);
-        while (leftoverMs > msPerBubble) {
-          leftoverMs -= msPerBubble;
-          bubbles.add(new Bubble());
-        }
-
-        // if pop frequency is at "normalized zero", we will use sensor data
-        // otherwise use as a frequency parameter for autopopping
-        float popFreqV = popFrequency.getValuef();
-        if (popFreqV > 30) {
-            int indexToPop = (int)(bubbles.size() * popFreqV * rand.nextFloat());
-            if (indexToPop < bubbles.size())
-                bubbles.get(indexToPop).pop();
-        }
-
-        for (Bubble bubble : bubbles) {
-            bubble.run(deltaMs);
-        }
-
-        for (LXPoint point : model.points) {
-            colors[point.index] = 0;
-            for (Bubble bubble : bubbles)
-                bubble.paint(point);
-        }
-
-        Iterator<Bubble> i = bubbles.iterator();
-        while (i.hasNext()) {
-          Bubble bubble = i.next();
-          if (bubble.isDead)
-            i.remove();
-        }
-    }
-
-    private class Bubble {
-        float x = (rand.nextFloat() * model.xRange) + model.xMin;
-        float y = (rand.nextFloat() * model.yRange) + model.yMin;
-        float z = (rand.nextFloat() * model.zRange) + model.zMin;
-
-        float xVelocity = rand.nextFloat() * rand.nextFloat() * MAX_VELOCITY;
-        float yVelocity = rand.nextFloat() * rand.nextFloat() * MAX_VELOCITY;
-        float zVelocity = rand.nextFloat() * rand.nextFloat() * MAX_VELOCITY;
-
-        float size = rand.nextFloat() * maxBubbleSize.getValuef() + 4.0f;
-        float sproutTime = rand.nextFloat() * MAX_SPROUT_TIME;
-        float hue = rand.nextFloat() * 360;
-
-        boolean hasGrown = false;
-        boolean isPopped = false;
-        boolean isDead = false;
-        float radius = 0;
-        int counter = 0;
-
-        QuadraticEnvelope yMod = new QuadraticEnvelope(-0.2, 0.2, 2000);
-        QuadraticEnvelope pop = new QuadraticEnvelope(0, 15, 200);
-
-        public Bubble() {
-            yMod.setEase(QuadraticEnvelope.Ease.BOTH);
-            pop.setEase(QuadraticEnvelope.Ease.OUT);
-            addModulator(yMod).start();
-            addModulator(pop);
-        }
-
-        public void run(double deltaMs) {
-            float xVel = xVelocity * speed.getValuef();
-            float yVel = yVelocity * speed.getValuef();
-            float zVel = zVelocity * speed.getValuef();
-
-            if (!hasGrown) {
-                x += xVel * 0.2f;
-                y += yVel * 0.2f;
-                z += zVel * 0.2f;
-                radius = (float)counter / sproutTime * size;
-                radius *= radius;
-                if (radius > size)
-                    hasGrown = true;
-            } else {
-                x += xVel;
-                y += yVel + yMod.getValuef();
-                z += zVel;
-                radius = size;
-            }
-            counter++;
-
-            if (isPopped) {
-                if (radius < size*1.5)
-                    radius += pop.getValuef();
-            }
-
-            if (x > model.xMax+radius || x < model.xMin-radius
-             || y > model.yMax+radius || y < model.yMin-radius) {
-                isDead = true;
-            }
-        }
-
-        public float distanceTo(LXPoint p) {
-            return (float)Math.sqrt(Math.pow(Math.abs(x - p.x), 2) + Math.pow(Math.abs(y - p.y), 2) + Math.pow(Math.abs(z - p.z), 2));
-        }
-
-        public void paint(LXPoint p) {
-            if (Math.abs(p.x - x) > radius
-             || Math.abs(p.y - y) > radius
-             || Math.abs(p.z - z) > radius * zDep.getValuef()) {
-                return;
-            }
-
-            float distance = (float)LXUtils.distance((double)p.x, (double)p.y, (double)x, (double)y);
-            //float distance = distanceTo(p);
-            if (distance > radius) return;
-
-            float gradient = 100*pow(distance/radius, 6);
-            float brightness = 0;
-            float edge = size * 0.85;
-            float falloff = pow(Math.abs(distance - edge) / (size - edge), 1) * 100;
-
-            brightness = max(0, min(100 , gradient) - ((pop.getValuef() / 15) * 100))
-                + transparency.getValuef();
-            // if (hasGrown && distance > edge) {
-            //     if (isPopped)
-            //         falloff = pow(falloff, 1);
-            //     brightness -= falloff;
-            // }
-
-            if (brightness < 5) brightness = 0; // ugh, fix this (popped bubbles dont come out to zero)
-
-            colors[p.index] = PImage.blendColor(
-                colors[p.index],
-                lx.hsb(
-                    hue + 1.7*((x-p.x) + (y-p.y)),
-                    saturation.getValuef(), //min(100, gradient*1.2f+5.0f),
-                    brightness
-                ), ADD
-            );
-        }
-
-        public void pop() {
-            if (isPopped) return;
-            isPopped = true;
-            pop.trigger();
-        }
-
-    }
-
-}
-
-public class Balance extends SLPattern {
-
-  final CompoundParameter hueScale = new CompoundParameter("Hue", 0.4);
-
-  class Sphere {
-    float x, y, z;
-  }
-
-
-  // Projection stuff
-  private final LXProjection projection;
-
-  SinLFO sphere1Z = new SinLFO(0, 0, 15323);
-  SinLFO sphere2Z = new SinLFO(0, 0, 8323);
-  SinLFO rotationX = new SinLFO(-PI/32, PI/32, 9000);
-  SinLFO rotationY = new SinLFO(-PI/16, PI/16, 7000);
-  SinLFO rotationZ = new SinLFO(-PI/16, PI/16, 11000);
-  SawLFO phaseLFO = new SawLFO(0, 2 * PI, 5000 - 4500 * 0.5);
-  final CompoundParameter phaseParam = new CompoundParameter("Spd", 0.5);
-  final CompoundParameter crazyParam = new CompoundParameter("Crzy", 0.2);
-
-
-  private final Sphere[] spheres;
-  private final float centerX, centerY, centerZ, modelHeight, modelWidth, modelDepth;
-  SinLFO heightMod = new SinLFO(0.8, 1.9, 17298);
-
-  public Balance(LX lx) {
-    super(lx);
-
-    projection = new LXProjection(model);
-
-    addParameter(hueScale);
-    addParameter(phaseParam);
-    addParameter(crazyParam);
-
-    spheres = new Sphere[2];
-    centerX = (model.xMax + model.xMin) / 2;
-    centerY = (model.yMax + model.yMin) / 2;
-    centerZ = (model.zMax + model.zMin) / 2;
-    modelHeight = model.yMax - model.yMin;
-    modelWidth = model.xMax - model.xMin;
-    modelDepth = model.zMax - model.zMin;
-
-    spheres[0] = new Sphere();
-    spheres[0].x = 1*modelWidth/2 + model.xMin;
-    spheres[0].y = centerY + 20;
-    spheres[0].z = centerZ;
-
-    spheres[1] = new Sphere();
-    spheres[1].x = model.xMin;
-    spheres[1].y = centerY - 20;
-    spheres[1].z = centerZ;
-
-    addModulator(rotationX).trigger();
-    addModulator(rotationY).trigger();
-    addModulator(rotationZ).trigger();
-
-
-    addModulator(sphere1Z).trigger();
-    addModulator(sphere2Z).trigger();
-    addModulator(phaseLFO).trigger();
-
-    addModulator(heightMod).trigger();
-  }
-
-  public void onParameterChanged(LXParameter parameter) {
-    if (parameter == phaseParam) {
-      phaseLFO.setPeriod(5000 - 4500 * parameter.getValuef());
-    }
-  }
-
-  int beat = 0;
-  float prevRamp = 0;
-  void run(double deltaMs) {
-
-    // Sync to the beat
-    float ramp = (float)lx.tempo.ramp();
-    if (ramp < prevRamp) {
-      beat = (beat + 1) % 4;
-    }
-    prevRamp = ramp;
-    float phase = phaseLFO.getValuef();
-
-    float crazy_factor = crazyParam.getValuef() / 0.2;
-    projection.reset()
-      .rotate(rotationZ.getValuef() * crazy_factor,  0, 1, 0)
-        .rotate(rotationX.getValuef() * crazy_factor, 0, 0, 1)
-          .rotate(rotationY.getValuef() * crazy_factor, 0, 1, 0);
-
-    for (LXVector p : projection) {
-      float x_percentage = (p.x - model.xMin)/modelWidth;
-
-      float y_in_range = heightMod.getValuef() * (2*p.y - model.yMax - model.yMin) / modelHeight;
-      float sin_x =  sin(PI / 2 + phase + 2 * PI * x_percentage);
-
-      // Color fade near the top of the sin wave
-      float v1 = max(0, 100 * (1 - 4*abs(sin_x - y_in_range)));
-
-      float hue_color = palette.getHuef() + hueScale.getValuef() * (abs(p.x-model.xMax/2.) + abs(p.y-model.yMax/2)*.2 + abs(p.z - model.zMax/2.)*.5);
-      color c = lx.hsb(hue_color, 80, v1);
-
-      // Now draw the spheres
-      for (Sphere s : spheres) {
-        float phase_x = (s.x - phase / (2 * PI) * modelWidth) % modelWidth;
-        float x_dist = LXUtils.wrapdistf(p.x, phase_x, modelWidth);
-
-        float sphere_z = (s == spheres[0]) ? (s.z + sphere1Z.getValuef()) : (s.z - sphere2Z.getValuef());
-
-
-        float d = sqrt(pow(x_dist, 2) + pow(p.y - s.y, 2) + pow(p.z - sphere_z, 2));
-
-        float distance_from_beat =  (beat % 2 == 1) ? 1 - ramp : ramp;
-
-        min(ramp, 1-ramp);
-
-        float r = 40 - pow(distance_from_beat, 0.75) * 20;
-
-        float distance_value = max(0, 1 - max(0, d - r) / 10);
-        float beat_value = 1.0;
-
-        float value = min(beat_value, distance_value);
-
-        float sphere_color = palette.getHuef() - (1 - hueScale.getValuef()) * d/r * 45;
-
-        c = PImage.blendColor(c, lx.hsb(sphere_color + 270, 60, min(1, value) * 100), ADD);
-      }
-=======
->>>>>>> 89378bce
       colors[p.index] = c;
     }
   }
@@ -2195,11 +1781,7 @@
 //   }
 // }
 
-<<<<<<< HEAD
-public class Test extends SLPattern {
-=======
 public class Test extends LXPattern {
->>>>>>> 89378bce
 
   final CompoundParameter thing = new CompoundParameter("Thing", 0, model.yRange);
   final SinLFO lfo = new SinLFO("Stuff", 0, 1, 2000);
