--- conflicted
+++ resolved
@@ -67,13 +67,8 @@
   }
 
   public void run(double deltaMs) {
-<<<<<<< HEAD
     println("deltaMs: " + deltaMs + " / birds: " + birds.size());
     advanceSimulation((float) deltaMs * 0.001 * timeScale.getValuef());
-=======
-    advanceSimulation((float) deltaMs * 0.001 * timeScale.getValuef());
-    // println("deltaMs: " + deltaMs + " / birds: " + birds.size());
->>>>>>> db448038
     renderBirds();
   }
 
@@ -459,17 +454,12 @@
       public void accept(Integer i) {
         colorValues[i] = 0f;
 
-<<<<<<< HEAD
         for (Bird bird : birdList) {
           if (birdLayers.containsKey(bird)) {
             float[] birdLayer = birdLayers.get(bird);
             colorValues[i] += birdLayer[i];
           }
         }
-=======
-        for (int j = 0; j < colorLayers.length; ++j) {
-          colorValues[i] += colorLayers[j][i];        }
->>>>>>> db448038
       }
     });
 
