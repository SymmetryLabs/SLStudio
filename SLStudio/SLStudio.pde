import java.util.*;
import java.net.*;
import java.lang.reflect.*;
import java.text.DecimalFormat;
import heronarts.p3lx.ui.studio.modulation.UIModulator;

public PApplet applet;
public LXStudio lx;
public SLModel model;
public Dispatcher dispatcher;
public NetworkMonitor networkMonitor;
public OutputControl outputControl;
<<<<<<< HEAD
public Pixlite[] pixlites;
=======
public SkyPaletteLibrary skyPalettes;
>>>>>>> 529de2a0

void setup() {
  long setupStart = System.nanoTime();
  size(displayWidth, displayHeight, P3D);
  applet = this;

  model = buildModel();
  println("-- Model ----");
  println("# of suns: " + model.suns.size());
  println("# of slices: " + model.slices.size());
  println("# of strips: " + model.strips.size());
  println("# of points: " + model.points.length);
  println("model.xMin: " + model.xMin); println("model.xMax: " + model.xMax); println("model.xRange: " + model.xRange);
  println("model.yMin: " + model.yMin); println("model.yMax: " + model.yMax); println("model.yRange: " + model.yRange);
  println("model.zMin: " + model.zMin); println("model.zMax: " + model.zMax); println("model.zRange: " + model.zRange + "\n");

  skyPalettes = new SkyPaletteLibrary();
  skyPalettes.addSky("london", new DeckChairSource("5568230b7b2853502527fd4e"), new ArcPaletteExtractor(0.44));
  skyPalettes.addSky("paris", new DeckChairSource("5568862a7b28535025280c72"), new ArcPaletteExtractor(0.46));
  skyPalettes.addSky("sydney", new DeckChairSource("599d6375096641f2272bacf4"), new ArcPaletteExtractor(0.25));
  skyPalettes.addSky("san francisco", new UrlImageSource("http://icons.wunderground.com/webcamramdisk/a/m/ampledata/1/current.jpg"), new ArcPaletteExtractor(0.65));
  
  lx = new LXStudio(this, model, false) {
    @Override
    protected void initialize(LXStudio lx, LXStudio.UI ui) {
      
      // Output
      (dispatcher = new Dispatcher(lx)).start();
      (networkMonitor = new NetworkMonitor(lx)).start();
      setupGammaCorrection();
      setupGammaCorrection();

      outputControl = new OutputControl(lx);
      lx.engine.registerComponent("outputControl", outputControl);

      pixlites = setupPixlites(lx);
      setupOutputs(lx);
        
      lx.registerPatterns(new Class[]{
        heronarts.p3lx.pattern.SolidColorPattern.class,
        IteratorTestPattern.class
      });
      lx.registerEffects(new Class[]{ 
        FlashEffect.class,
        BlurEffect.class,
        DesaturationEffect.class
      });
    
      ui.theme.setPrimaryColor(#008ba0);
      ui.theme.setSecondaryColor(#00a08b);
      ui.theme.setAttentionColor(#a00044);
      ui.theme.setFocusColor(#0094aa);
      ui.theme.setControlBorderColor(#292929);
    } 
    
    @Override
    protected void onUIReady(LXStudio lx, LXStudio.UI ui) {
      ui.leftPane.audio.setVisible(true);
      ui.preview.setPhi(0).setMinRadius(0*FEET).setMaxRadius(150*FEET).setRadius(150*FEET);

      new UISpeed(ui, lx, 0, 0, ui.leftPane.global.getContentWidth()).addToContainer(ui.leftPane.global, 1);
    }
  };

  lx.engine.audio.enabled.setValue(true);

  long setupFinish = System.nanoTime();
  println("Initialization time: " + ((setupFinish - setupStart) / 1000000) + "ms"); 
}

void draw() {
  background(lx.ui.theme.getDarkBackgroundColor());
}<|MERGE_RESOLUTION|>--- conflicted
+++ resolved
@@ -10,11 +10,8 @@
 public Dispatcher dispatcher;
 public NetworkMonitor networkMonitor;
 public OutputControl outputControl;
-<<<<<<< HEAD
 public Pixlite[] pixlites;
-=======
 public SkyPaletteLibrary skyPalettes;
->>>>>>> 529de2a0
 
 void setup() {
   long setupStart = System.nanoTime();
