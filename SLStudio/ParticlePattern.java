package com.symmetrylabs.pattern;

import java.util.List;
import java.util.ArrayList;
import java.util.Map;
import java.util.HashMap;
import java.util.Arrays;
import java.util.stream.Stream;
import java.util.function.Consumer;
import java.nio.IntBuffer;

import heronarts.lx.LX;
import heronarts.lx.model.LXPoint;
import heronarts.lx.model.LXModel;
import heronarts.lx.parameter.CompoundParameter;
import heronarts.lx.parameter.BoundedParameter;
import heronarts.lx.parameter.BooleanParameter;
import heronarts.lx.parameter.LXParameter;
import heronarts.lx.parameter.LXParameterListener;
import heronarts.lx.color.LXColor;

import com.symmetrylabs.util.ModelIndex;
import com.symmetrylabs.util.OctreeModelIndex;

public abstract class ParticlePattern extends ThreadedPattern {
    private static final int DEFAULT_PARTICLE_COUNT = 10;
    private final double SQRT_2PI = Math.sqrt(2 * Math.PI);

    public final BoundedParameter particleCount = new BoundedParameter("count", 0, 0, 200);
    public final CompoundParameter kernelSize = new CompoundParameter("size", 100, 0, 400);
    public final BooleanParameter flattenZ = new BooleanParameter("flattenZ", true);

    public final CompoundParameter hue = new CompoundParameter("hue", 0, 0, 360);
    public final CompoundParameter saturation = new CompoundParameter("saturation", 30, 0, 100);

    protected List<Particle> particles = new ArrayList<Particle>();
    protected ModelIndex modelIndex;

    private SimulationThread simThread;
    private Map<Particle, float[]> brightnessLayers = new HashMap<Particle, float[]>();
    private float[] brightnessBuffer;

    public ParticlePattern(LX lx) {
        this(lx, DEFAULT_PARTICLE_COUNT);
    }

    public ParticlePattern(LX lx, int numParticles) {
        super(lx);

        brightnessBuffer = new float[colors.length];

        addParameter(particleCount);
        addParameter(kernelSize);
        addParameter(flattenZ);

        addParameter(hue);
        addParameter(saturation);

        modelIndex = createModelIndex();

        particleCount.addListener(new LXParameterListener() {
            public void onParameterChanged(LXParameter particleCount) {
                synchronized (brightnessLayers) {
                    int numParticles = (int)particleCount.getValue();
                    while (particles.size() > numParticles) {
                        Particle p = particles.remove(particles.size() - 1);
                        brightnessLayers.remove(p);
                    }

                    for (int i = particles.size(); i < numParticles; ++i) {
                        Particle p = new Particle();
                        brightnessLayers.put(p, new float[brightnessBuffer.length]);
                        initParticle(p);
                        particles.add(p);
                    }
                }
            }
        });

        flattenZ.addListener(new LXParameterListener() {
            public void onParameterChanged(LXParameter param) {
                ParticlePattern.this.modelIndex = createModelIndex();
            }
        });

        particleCount.setValue(numParticles);

        simThread = new SimulationThread();
    }

    private ModelIndex createModelIndex() {
        return new OctreeModelIndex(lx.model, flattenZ.isOn());
    }

    @Override
    public void onActive() {
        //simThread.start();
    }

    @Override
    public void onInactive() {
        //simThread.shutdown();
        //simThread = new SimulationThread();
    }

    protected float kernel(float d, float s) {
        double stddev = s / 4f;
        double peak = 1.0f / (2.5f * stddev);
        return (float)(Math.exp(-(d * d) / (2 * stddev * stddev))
                            / (stddev * SQRT_2PI) / peak);
    }

    protected float kernel(float x, float y, float z, float s) {
        return kernel((float)Math.sqrt(x * x + y * y + z * z), s);
    }

    protected void initParticle(Particle p) { }
    protected abstract void simulate(double deltaMs);

    /** Only needed until we can do IntRange.range in Processing */
    private Stream intRangeStream(final int startInclusive, final int endExclusive) {
        List<Integer> range = new ArrayList<>(endExclusive - startInclusive);
        for (int i = 0; i < (endExclusive - startInclusive); ++i) {
            range.add(i + startInclusive);
        }
        return range.parallelStream();
    }

    @Override
<<<<<<< HEAD
    public synchronized void run(double deltaMs) {
        System.out.println(deltaMs);

        simulate(deltaMs);

        intRangeStream(0, particles.size()).forEach(new Consumer<Integer>() {
            public void accept(Integer i) {
                Arrays.fill(brightnessLayers[i], 0);
                renderParticle(particles.get(i), brightnessLayers[i]);
            }
        });
=======
    public void run(double deltaMs) {
        //System.out.println(deltaMs);
>>>>>>> 57f05e76

        simulate(deltaMs);

        synchronized (brightnessLayers) {
            particles.parallelStream().forEach(new Consumer<Particle>() {
                public void accept(Particle particle) {
                    if (brightnessLayers.containsKey(particle)) {
                        renderParticle(particle, brightnessLayers.get(particle));
                    }
                }
            });
        }

        super.run(deltaMs);
    }

    protected void renderParticle(Particle particle, float[] brightnessLayer) {
        Arrays.fill(brightnessLayer, 0);

        LXPoint pp = particle.toPointInModel(lx.model);
        float withinDist = particle.size * kernelSize.getValuef();
        List<LXPoint> nearbyPoints = modelIndex.pointsWithin(pp, withinDist);

        final boolean flattening = flattenZ.isOn();
        for (LXPoint p : nearbyPoints) {
            brightnessLayer[p.index] = kernel(pp.x - p.x, pp.y - p.y, flattening ? 0 : pp.z - p.z, withinDist);
        }
    }

    @Override
    public void render(double deltaMs, List<LXPoint> points, IntBuffer pointColors) {
<<<<<<< HEAD
=======
        // TODO: make per-particle layer sparse
        final List<Particle> particleList = new ArrayList<>(particles);
        final List<float[]> layersList = new ArrayList<>(particles.size());

        synchronized (brightnessLayers) {
            for (Particle particle : particleList) {
                if (brightnessLayers.containsKey(particle)) {
                    layersList.add(brightnessLayers.get(particle));
                }
            }
        }

        points.parallelStream().forEach(new Consumer<LXPoint>() {
            public void accept(LXPoint point) {
                float b = 0;
                for (float[] layer : layersList) {
                    b += layer[point.index];
                }

                brightnessBuffer[point.index] = b;
            }
        });

>>>>>>> 57f05e76
        double h = hue.getValue();
        double s = saturation.getValue();
        for (int i = 0; i < points.size(); ++i) {
            LXPoint p = points.get(i);
            float b = Math.min(brightnessBuffer[p.index] * 100, 100);
            pointColors.put(i, LXColor.hsb(h, s, b));
        }
    }

    protected class Particle {
        public float[] pos = new float[3];
        public float[] vel = new float[3];
        public float size = 1;

        LXPoint toPointInModel(LXModel model) {
            float x = model.cx + pos[0] * model.xRange / 2f;
            float y = model.cy + pos[1] * model.yRange / 2f;
            float z = model.cz + pos[2] * model.zRange / 2f;
            return new LXPoint(x, y, z);
        }
    }

    private class SimulationThread extends Thread {
        private final int PERIOD = 8;

        private boolean running = true;

        public void shutdown() {
            running = false;
            interrupt();
        }

        @Override
        public void run() {
            long lastTime = System.currentTimeMillis();
            while (running) {
                long t = System.currentTimeMillis();
                double deltaMs = t - lastTime;

                synchronized (ParticlePattern.this) {
                    simulate(deltaMs);
                }

                long elapsed = System.currentTimeMillis() - lastTime;
                lastTime = t;

                if (elapsed < PERIOD) {
                    try {
                        sleep(PERIOD - elapsed);
                    }
                    catch (InterruptedException e) { /* pass */ }
                }
            }
        }
    }
}<|MERGE_RESOLUTION|>--- conflicted
+++ resolved
@@ -127,22 +127,8 @@
     }
 
     @Override
-<<<<<<< HEAD
-    public synchronized void run(double deltaMs) {
-        System.out.println(deltaMs);
-
-        simulate(deltaMs);
-
-        intRangeStream(0, particles.size()).forEach(new Consumer<Integer>() {
-            public void accept(Integer i) {
-                Arrays.fill(brightnessLayers[i], 0);
-                renderParticle(particles.get(i), brightnessLayers[i]);
-            }
-        });
-=======
     public void run(double deltaMs) {
         //System.out.println(deltaMs);
->>>>>>> 57f05e76
 
         simulate(deltaMs);
 
@@ -174,8 +160,6 @@
 
     @Override
     public void render(double deltaMs, List<LXPoint> points, IntBuffer pointColors) {
-<<<<<<< HEAD
-=======
         // TODO: make per-particle layer sparse
         final List<Particle> particleList = new ArrayList<>(particles);
         final List<float[]> layersList = new ArrayList<>(particles.size());
@@ -199,7 +183,6 @@
             }
         });
 
->>>>>>> 57f05e76
         double h = hue.getValue();
         double s = saturation.getValue();
         for (int i = 0; i < points.size(); ++i) {
